import {
    reducer,
    DocumentModel,
    DocumentModelState,
    DocumentModelAction,
    DocumentModelLocalState,
    utils as documentModelUtils,
} from '../../src/document-model';
import { utils } from '../../src/document';
import { createDocument } from '../../src/document/utils';
import {
    setAuthorName,
    setAuthorWebsite,
    setModelDescription,
    setModelExtension,
    setModelId,
    setModelName,
} from '../../src/document-model/gen/creators';
import { stateReducer } from '../../src/document-model/gen/reducer';

describe('DocumentModel Class', () => {
    describe('Skip header operations', () => {
        it('should include skip param in base operations with default value to 0 if not provided', () => {
            const model = new DocumentModel();

            model
                .setModelId({ id: '<id>' })
                .setModelName({ name: '<name>' })
                .setModelDescription({ description: '<description>' })
                .setModelExtension({ extension: 'phdm' })
                .setAuthorName({ authorName: '<authorName>' })
                .setAuthorWebsite({ authorWebsite: '<authorWebsite>' });

            expect(model.revision).toBe(6);
            model.operations.global.forEach(op => {
                expect(op).toHaveProperty('skip', 0);
            });
        });

        it('should include skip param in base operations with provided value', () => {
            const model = new DocumentModel();

            model
<<<<<<< HEAD
                .setModelId({ id: '<id>' }, { skip: 1 })
                .setModelName({ name: '<name>' }, { skip: 2 })
                .setModelDescription(
                    { description: '<description>' },
                    { skip: 3 },
                )
                .setModelExtension({ extension: 'phdm' }, { skip: 4 })
                .setAuthorName({ authorName: '<authorName>' }, { skip: 5 })
                .setAuthorWebsite(
                    { authorWebsite: '<authorWebsite>' },
                    { skip: 6 },
                );
=======
                .setModelId({ id: '<id>' }, { skip: 1, ignoreSkipOperations: true })
                .setModelName({ name: '<name>' }, { skip: 2, ignoreSkipOperations: true })
                .setModelDescription({ description: '<description>' }, { skip: 3, ignoreSkipOperations: true })
                .setModelExtension({ extension: 'phdm' }, { skip: 4, ignoreSkipOperations: true })
                .setAuthorName({ authorName: '<authorName>' }, { skip: 5, ignoreSkipOperations: true })
                .setAuthorWebsite({ authorWebsite: '<authorWebsite>' }, { skip: 6, ignoreSkipOperations: true });
>>>>>>> 155d893a

            expect(model.revision).toBe(6);
            model.operations.global.forEach((op, index) => {
                expect(op).toHaveProperty('skip', index + 1);
            });
        });
    });

    describe('Skip module operations', () => {
        it('should include skip param in module operations with default value to 0 if not provided', () => {
            const model = new DocumentModel();

            model
                .addModule({
                    id: '<id>',
                    name: '<name>',
                    description: '<description>',
                })
                .setModelName({ name: '<name>' })
                .setModuleDescription({
                    id: '<id>',
                    description: '<description>',
                })
                .reorderModules({ order: ['<id>'] })
                .deleteModule({ id: '<id>' });

            expect(model.revision).toBe(5);
            model.operations.global.forEach(op => {
                expect(op).toHaveProperty('skip', 0);
            });
        });

        it('should include skip param in module operations with provided value', () => {
            const model = new DocumentModel();

            model
<<<<<<< HEAD
                .addModule(
                    {
                        id: '<id>',
                        name: '<name>',
                        description: '<description>',
                    },
                    { skip: 1 },
                )
                .setModelName({ name: '<name>' }, { skip: 2 })
                .setModuleDescription(
                    { id: '<id>', description: '<description>' },
                    { skip: 3 },
                )
                .reorderModules({ order: ['<id>'] }, { skip: 4 })
                .deleteModule({ id: '<id>' }, { skip: 5 });
=======
                .addModule({ id: '<id>', name: '<name>', description: '<description>' }, { skip: 1, ignoreSkipOperations: true })
                .setModelName({ name: '<name>' }, { skip: 2, ignoreSkipOperations: true })
                .setModuleDescription({ id: '<id>', description: '<description>' }, { skip: 3, ignoreSkipOperations: true })
                .reorderModules({ order: ['<id>']  }, { skip: 4, ignoreSkipOperations: true })
                .deleteModule({ id: '<id>' }, { skip: 5, ignoreSkipOperations: true });
>>>>>>> 155d893a

            expect(model.revision).toBe(5);
            model.operations.global.forEach((op, index) => {
                expect(op).toHaveProperty('skip', index + 1);
            });
        });
    });

    describe('Skip operation-error operations', () => {
        it('should include skip param in operation-error operations with default value to 0 if not provided', () => {
            const model = new DocumentModel();

            model
                .addOperationError({ id: '<id>', operationId: '<operationId>' })
                .setOperationErrorCode({ id: '<id>', errorCode: '<errorCode>' })
                .setOperationErrorName({ id: '<id>', errorName: '<errorName>' })
                .setOperationErrorDescription({
                    id: '<id>',
                    errorDescription: '<errorDescription>',
                })
                .setOperationErrorTemplate({
                    id: '<id>',
                    errorTemplate: '<errorTemplate>',
                })
                .reorderOperationErrors({
                    operationId: '<operationId>',
                    order: ['<id>'],
                })
                .deleteOperationError({ id: '<id>' });

            expect(model.revision).toBe(7);
            model.operations.global.forEach(op => {
                expect(op).toHaveProperty('skip', 0);
            });
        });

        it('should include skip param in operation-error operations with provided value', () => {
            const model = new DocumentModel();

            model
<<<<<<< HEAD
                .addOperationError(
                    { id: '<id>', operationId: '<operationId>' },
                    { skip: 1 },
                )
                .setOperationErrorCode(
                    { id: '<id>', errorCode: '<errorCode>' },
                    { skip: 2 },
                )
                .setOperationErrorName(
                    { id: '<id>', errorName: '<errorName>' },
                    { skip: 3 },
                )
                .setOperationErrorDescription(
                    { id: '<id>', errorDescription: '<errorDescription>' },
                    { skip: 4 },
                )
                .setOperationErrorTemplate(
                    { id: '<id>', errorTemplate: '<errorTemplate>' },
                    { skip: 5 },
                )
                .reorderOperationErrors(
                    { operationId: '<operationId>', order: ['<id>'] },
                    { skip: 6 },
                )
                .deleteOperationError({ id: '<id>' }, { skip: 7 });
=======
                .addOperationError({ id: '<id>', operationId: '<operationId>' }, { skip: 1, ignoreSkipOperations: true })
                .setOperationErrorCode({ id: '<id>', errorCode: '<errorCode>' }, { skip: 2, ignoreSkipOperations: true })
                .setOperationErrorName({ id: '<id>', errorName: '<errorName>' }, { skip: 3, ignoreSkipOperations: true })
                .setOperationErrorDescription({ id: '<id>', errorDescription: '<errorDescription>' }, { skip: 4, ignoreSkipOperations: true })
                .setOperationErrorTemplate({ id: '<id>', errorTemplate: '<errorTemplate>' }, { skip: 5, ignoreSkipOperations: true })
                .reorderOperationErrors({ operationId: '<operationId>', order: ['<id>'] }, { skip: 6, ignoreSkipOperations: true })
                .deleteOperationError({ id: '<id>' }, { skip: 7, ignoreSkipOperations: true });
>>>>>>> 155d893a

            expect(model.revision).toBe(7);
            model.operations.global.forEach((op, index) => {
                expect(op).toHaveProperty('skip', index + 1);
            });
        });
    });

    describe('Skip operation-example operations', () => {
        it('should include skip param in operation-example operations with default value to 0 if not provided', () => {
            const model = new DocumentModel();

            model
                .addOperationExample({
                    id: '<id>',
                    operationId: '<operationId>',
                    example: '<example>',
                })
                .updateOperationExample({ id: '<id>', example: '<example>' })
                .reorderOperationExamples({
                    operationId: '<operationId>',
                    order: ['<id>'],
                })
                .deleteOperationExample({ id: '<id>' });

            expect(model.revision).toBe(4);
            model.operations.global.forEach(op => {
                expect(op).toHaveProperty('skip', 0);
            });
        });

        it('should include skip param in operation-example operations with provided value', () => {
            const model = new DocumentModel();

            model
<<<<<<< HEAD
                .addOperationExample(
                    {
                        id: '<id>',
                        operationId: '<operationId>',
                        example: '<example>',
                    },
                    { skip: 1 },
                )
                .updateOperationExample(
                    { id: '<id>', example: '<example>' },
                    { skip: 2 },
                )
                .reorderOperationExamples(
                    { operationId: '<operationId>', order: ['<id>'] },
                    { skip: 3 },
                )
                .deleteOperationExample({ id: '<id>' }, { skip: 4 });
=======
                .addOperationExample({ id: '<id>', operationId: '<operationId>', example: '<example>' }, { skip: 1, ignoreSkipOperations: true })
                .updateOperationExample({ id: '<id>', example: '<example>' }, { skip: 2, ignoreSkipOperations: true })
                .reorderOperationExamples({ operationId: '<operationId>', order: ['<id>'] }, { skip: 3, ignoreSkipOperations: true })
                .deleteOperationExample({ id: '<id>' }, { skip: 4, ignoreSkipOperations: true });
>>>>>>> 155d893a

            expect(model.revision).toBe(4);
            model.operations.global.forEach((op, index) => {
                expect(op).toHaveProperty('skip', index + 1);
            });
        });
    });

    describe('Skip operation operations', () => {
        it('should include skip param in operation operations with default value to 0 if not provided', () => {
            const model = new DocumentModel();

            model
                .addOperation({
                    id: '<id>',
                    name: '<name>',
                    moduleId: '<moduleId>',
                })
                .setOperationName({ id: '<id>', name: '<name>' })
                .setOperationScope({ id: '<id>', scope: 'global' })
                .setOperationSchema({ id: '<id>', schema: '<schema>' })
                .setOperationDescription({
                    id: '<id>',
                    description: '<description>',
                })
                .setOperationTemplate({ id: '<id>', template: '<template>' })
                .setOperationReducer({ id: '<id>', reducer: '<reducer>' })
                .moveOperation({
                    newModuleId: '<newModuleId>',
                    operationId: '<operationId>',
                })
                .reorderModuleOperations({
                    moduleId: '<moduleId>',
                    order: ['<id>'],
                })
                .deleteOperation({ id: '<id>' });

            expect(model.revision).toBe(10);
            model.operations.global.forEach(op => {
                expect(op).toHaveProperty('skip', 0);
            });
        });

        it('should include skip param in operation operations with provided value', () => {
            const model = new DocumentModel();

            model
<<<<<<< HEAD
                .addOperation(
                    { id: '<id>', name: '<name>', moduleId: '<moduleId>' },
                    { skip: 1 },
                )
                .setOperationName({ id: '<id>', name: '<name>' }, { skip: 2 })
                .setOperationScope({ id: '<id>', scope: 'global' }, { skip: 3 })
                .setOperationSchema(
                    { id: '<id>', schema: '<schema>' },
                    { skip: 4 },
                )
                .setOperationDescription(
                    { id: '<id>', description: '<description>' },
                    { skip: 5 },
                )
                .setOperationTemplate(
                    { id: '<id>', template: '<template>' },
                    { skip: 6 },
                )
                .setOperationReducer(
                    { id: '<id>', reducer: '<reducer>' },
                    { skip: 7 },
                )
                .moveOperation(
                    {
                        newModuleId: '<newModuleId>',
                        operationId: '<operationId>',
                    },
                    { skip: 8 },
                )
                .reorderModuleOperations(
                    { moduleId: '<moduleId>', order: ['<id>'] },
                    { skip: 9 },
                )
                .deleteOperation({ id: '<id>' }, { skip: 10 });

=======
                .addOperation({ id: '<id>', name: '<name>', moduleId: '<moduleId>' }, { skip: 1, ignoreSkipOperations: true })
                .setOperationName({ id: '<id>', name: '<name>' }, { skip: 2, ignoreSkipOperations: true })
                .setOperationScope({ id: '<id>', scope: 'global' }, { skip: 3, ignoreSkipOperations: true })
                .setOperationSchema({ id: '<id>', schema: '<schema>' }, { skip: 4, ignoreSkipOperations: true })
                .setOperationDescription({ id: '<id>', description: '<description>' }, { skip: 5, ignoreSkipOperations: true })
                .setOperationTemplate({ id: '<id>', template: '<template>' }, { skip: 6, ignoreSkipOperations: true })
                .setOperationReducer({ id: '<id>', reducer: '<reducer>' }, { skip: 7, ignoreSkipOperations: true })
                .moveOperation({ newModuleId: '<newModuleId>', operationId: '<operationId>' }, { skip: 8, ignoreSkipOperations: true })
                .reorderModuleOperations({ moduleId: '<moduleId>', order: ['<id>'] }, { skip: 9, ignoreSkipOperations: true })
                .deleteOperation({ id: '<id>' }, { skip: 10, ignoreSkipOperations: true });
            
>>>>>>> 155d893a
            expect(model.revision).toBe(10);
            model.operations.global.forEach((op, index) => {
                expect(op).toHaveProperty('skip', index + 1);
            });
        });
    });

    describe('Skip object operations', () => {
        it('should include skip param in object operations with default value to 0 if not provided', () => {
            const model = new DocumentModel();

            model
                .setStateSchema({ schema: '<schema>', scope: 'global' })
                .setInitialState({
                    initialValue: '<initialValue>',
                    scope: 'global',
                })
                .addStateExample({
                    id: '<id>',
                    example: '<example>',
                    scope: 'global',
                })
                .updateStateExample({
                    id: '<id>',
                    newExample: '<newExample>',
                    scope: 'global',
                })
                .reorderStateExamples({ order: ['<id>'], scope: 'global' })
                .deleteStateExample({ id: '<id>', scope: 'global' });

            expect(model.revision).toBe(6);
            model.operations.global.forEach(op => {
                expect(op).toHaveProperty('skip', 0);
            });
        });

        it('should include skip param in object operations with provided value', () => {
            const model = new DocumentModel();

            model
<<<<<<< HEAD
                .setStateSchema(
                    { schema: '<schema>', scope: 'global' },
                    { skip: 1 },
                )
                .setInitialState(
                    { initialValue: '<initialValue>', scope: 'global' },
                    { skip: 2 },
                )
                .addStateExample(
                    { id: '<id>', example: '<example>', scope: 'global' },
                    { skip: 3 },
                )
                .updateStateExample(
                    { id: '<id>', newExample: '<newExample>', scope: 'global' },
                    { skip: 4 },
                )
                .reorderStateExamples(
                    { order: ['<id>'], scope: 'global' },
                    { skip: 5 },
                )
                .deleteStateExample(
                    { id: '<id>', scope: 'global' },
                    { skip: 6 },
                );
=======
                .setStateSchema({ schema: '<schema>', scope: 'global' }, { skip: 1, ignoreSkipOperations: true })
                .setInitialState({ initialValue: '<initialValue>', scope: 'global' }, { skip: 2, ignoreSkipOperations: true })
                .addStateExample({ id: '<id>', example: '<example>', scope: 'global' }, { skip: 3, ignoreSkipOperations: true })
                .updateStateExample({ id: '<id>', newExample: '<newExample>', scope: 'global' }, { skip: 4, ignoreSkipOperations: true })
                .reorderStateExamples({ order: ['<id>'], scope: 'global' }, { skip: 5, ignoreSkipOperations: true })
                .deleteStateExample({ id: '<id>', scope: 'global' }, { skip: 6, ignoreSkipOperations: true });
>>>>>>> 155d893a

            expect(model.revision).toBe(6);
            model.operations.global.forEach((op, index) => {
                expect(op).toHaveProperty('skip', index + 1);
            });
        });
    });

    describe('state replayOperations', () => {
        it('skipped operations should be ignored when re-calculate document state', () => {
            const initialState = documentModelUtils.createExtendedState();
            const document = createDocument<
                DocumentModelState,
                DocumentModelAction,
                DocumentModelLocalState
            >(initialState);

            let newDocument = reducer(
                document,
                setModelDescription({ description: '<description>' }),
            );
            newDocument = reducer(
                newDocument,
                setModelName({ name: '<name>' }),
            );
            newDocument = reducer(
                newDocument,
                setModelExtension({ extension: 'phdm' }),
                undefined,
                { skip: 2, ignoreSkipOperations: true },
            );
            newDocument = reducer(
                newDocument,
                setAuthorName({ authorName: '<authorName>' }),
            );
            newDocument = reducer(
                newDocument,
                setAuthorWebsite({ authorWebsite: '<authorWebsite>' }),
                undefined,
                { skip: 1, ignoreSkipOperations: true },
            );
            newDocument = reducer(newDocument, setModelId({ id: '<id>' }));

            const replayedDoc = utils.replayOperations(
                initialState,
                newDocument.operations,
                stateReducer,
            );

            expect(replayedDoc.revision.global).toBe(6);
            expect(replayedDoc.operations.global.length).toBe(6);
            expect(replayedDoc.state.global).toMatchObject({
                id: '<id>',
                name: '',
                extension: 'phdm',
                description: '',
                author: { name: '', website: '<authorWebsite>' },
            });
        });
    });
});<|MERGE_RESOLUTION|>--- conflicted
+++ resolved
@@ -41,27 +41,12 @@
             const model = new DocumentModel();
 
             model
-<<<<<<< HEAD
-                .setModelId({ id: '<id>' }, { skip: 1 })
-                .setModelName({ name: '<name>' }, { skip: 2 })
-                .setModelDescription(
-                    { description: '<description>' },
-                    { skip: 3 },
-                )
-                .setModelExtension({ extension: 'phdm' }, { skip: 4 })
-                .setAuthorName({ authorName: '<authorName>' }, { skip: 5 })
-                .setAuthorWebsite(
-                    { authorWebsite: '<authorWebsite>' },
-                    { skip: 6 },
-                );
-=======
                 .setModelId({ id: '<id>' }, { skip: 1, ignoreSkipOperations: true })
                 .setModelName({ name: '<name>' }, { skip: 2, ignoreSkipOperations: true })
                 .setModelDescription({ description: '<description>' }, { skip: 3, ignoreSkipOperations: true })
                 .setModelExtension({ extension: 'phdm' }, { skip: 4, ignoreSkipOperations: true })
                 .setAuthorName({ authorName: '<authorName>' }, { skip: 5, ignoreSkipOperations: true })
                 .setAuthorWebsite({ authorWebsite: '<authorWebsite>' }, { skip: 6, ignoreSkipOperations: true });
->>>>>>> 155d893a
 
             expect(model.revision).toBe(6);
             model.operations.global.forEach((op, index) => {
@@ -98,29 +83,11 @@
             const model = new DocumentModel();
 
             model
-<<<<<<< HEAD
-                .addModule(
-                    {
-                        id: '<id>',
-                        name: '<name>',
-                        description: '<description>',
-                    },
-                    { skip: 1 },
-                )
-                .setModelName({ name: '<name>' }, { skip: 2 })
-                .setModuleDescription(
-                    { id: '<id>', description: '<description>' },
-                    { skip: 3 },
-                )
-                .reorderModules({ order: ['<id>'] }, { skip: 4 })
-                .deleteModule({ id: '<id>' }, { skip: 5 });
-=======
                 .addModule({ id: '<id>', name: '<name>', description: '<description>' }, { skip: 1, ignoreSkipOperations: true })
                 .setModelName({ name: '<name>' }, { skip: 2, ignoreSkipOperations: true })
                 .setModuleDescription({ id: '<id>', description: '<description>' }, { skip: 3, ignoreSkipOperations: true })
                 .reorderModules({ order: ['<id>']  }, { skip: 4, ignoreSkipOperations: true })
                 .deleteModule({ id: '<id>' }, { skip: 5, ignoreSkipOperations: true });
->>>>>>> 155d893a
 
             expect(model.revision).toBe(5);
             model.operations.global.forEach((op, index) => {
@@ -161,33 +128,6 @@
             const model = new DocumentModel();
 
             model
-<<<<<<< HEAD
-                .addOperationError(
-                    { id: '<id>', operationId: '<operationId>' },
-                    { skip: 1 },
-                )
-                .setOperationErrorCode(
-                    { id: '<id>', errorCode: '<errorCode>' },
-                    { skip: 2 },
-                )
-                .setOperationErrorName(
-                    { id: '<id>', errorName: '<errorName>' },
-                    { skip: 3 },
-                )
-                .setOperationErrorDescription(
-                    { id: '<id>', errorDescription: '<errorDescription>' },
-                    { skip: 4 },
-                )
-                .setOperationErrorTemplate(
-                    { id: '<id>', errorTemplate: '<errorTemplate>' },
-                    { skip: 5 },
-                )
-                .reorderOperationErrors(
-                    { operationId: '<operationId>', order: ['<id>'] },
-                    { skip: 6 },
-                )
-                .deleteOperationError({ id: '<id>' }, { skip: 7 });
-=======
                 .addOperationError({ id: '<id>', operationId: '<operationId>' }, { skip: 1, ignoreSkipOperations: true })
                 .setOperationErrorCode({ id: '<id>', errorCode: '<errorCode>' }, { skip: 2, ignoreSkipOperations: true })
                 .setOperationErrorName({ id: '<id>', errorName: '<errorName>' }, { skip: 3, ignoreSkipOperations: true })
@@ -195,7 +135,6 @@
                 .setOperationErrorTemplate({ id: '<id>', errorTemplate: '<errorTemplate>' }, { skip: 5, ignoreSkipOperations: true })
                 .reorderOperationErrors({ operationId: '<operationId>', order: ['<id>'] }, { skip: 6, ignoreSkipOperations: true })
                 .deleteOperationError({ id: '<id>' }, { skip: 7, ignoreSkipOperations: true });
->>>>>>> 155d893a
 
             expect(model.revision).toBe(7);
             model.operations.global.forEach((op, index) => {
@@ -231,30 +170,10 @@
             const model = new DocumentModel();
 
             model
-<<<<<<< HEAD
-                .addOperationExample(
-                    {
-                        id: '<id>',
-                        operationId: '<operationId>',
-                        example: '<example>',
-                    },
-                    { skip: 1 },
-                )
-                .updateOperationExample(
-                    { id: '<id>', example: '<example>' },
-                    { skip: 2 },
-                )
-                .reorderOperationExamples(
-                    { operationId: '<operationId>', order: ['<id>'] },
-                    { skip: 3 },
-                )
-                .deleteOperationExample({ id: '<id>' }, { skip: 4 });
-=======
                 .addOperationExample({ id: '<id>', operationId: '<operationId>', example: '<example>' }, { skip: 1, ignoreSkipOperations: true })
                 .updateOperationExample({ id: '<id>', example: '<example>' }, { skip: 2, ignoreSkipOperations: true })
                 .reorderOperationExamples({ operationId: '<operationId>', order: ['<id>'] }, { skip: 3, ignoreSkipOperations: true })
                 .deleteOperationExample({ id: '<id>' }, { skip: 4, ignoreSkipOperations: true });
->>>>>>> 155d893a
 
             expect(model.revision).toBe(4);
             model.operations.global.forEach((op, index) => {
@@ -302,43 +221,6 @@
             const model = new DocumentModel();
 
             model
-<<<<<<< HEAD
-                .addOperation(
-                    { id: '<id>', name: '<name>', moduleId: '<moduleId>' },
-                    { skip: 1 },
-                )
-                .setOperationName({ id: '<id>', name: '<name>' }, { skip: 2 })
-                .setOperationScope({ id: '<id>', scope: 'global' }, { skip: 3 })
-                .setOperationSchema(
-                    { id: '<id>', schema: '<schema>' },
-                    { skip: 4 },
-                )
-                .setOperationDescription(
-                    { id: '<id>', description: '<description>' },
-                    { skip: 5 },
-                )
-                .setOperationTemplate(
-                    { id: '<id>', template: '<template>' },
-                    { skip: 6 },
-                )
-                .setOperationReducer(
-                    { id: '<id>', reducer: '<reducer>' },
-                    { skip: 7 },
-                )
-                .moveOperation(
-                    {
-                        newModuleId: '<newModuleId>',
-                        operationId: '<operationId>',
-                    },
-                    { skip: 8 },
-                )
-                .reorderModuleOperations(
-                    { moduleId: '<moduleId>', order: ['<id>'] },
-                    { skip: 9 },
-                )
-                .deleteOperation({ id: '<id>' }, { skip: 10 });
-
-=======
                 .addOperation({ id: '<id>', name: '<name>', moduleId: '<moduleId>' }, { skip: 1, ignoreSkipOperations: true })
                 .setOperationName({ id: '<id>', name: '<name>' }, { skip: 2, ignoreSkipOperations: true })
                 .setOperationScope({ id: '<id>', scope: 'global' }, { skip: 3, ignoreSkipOperations: true })
@@ -350,7 +232,6 @@
                 .reorderModuleOperations({ moduleId: '<moduleId>', order: ['<id>'] }, { skip: 9, ignoreSkipOperations: true })
                 .deleteOperation({ id: '<id>' }, { skip: 10, ignoreSkipOperations: true });
             
->>>>>>> 155d893a
             expect(model.revision).toBe(10);
             model.operations.global.forEach((op, index) => {
                 expect(op).toHaveProperty('skip', index + 1);
@@ -391,39 +272,12 @@
             const model = new DocumentModel();
 
             model
-<<<<<<< HEAD
-                .setStateSchema(
-                    { schema: '<schema>', scope: 'global' },
-                    { skip: 1 },
-                )
-                .setInitialState(
-                    { initialValue: '<initialValue>', scope: 'global' },
-                    { skip: 2 },
-                )
-                .addStateExample(
-                    { id: '<id>', example: '<example>', scope: 'global' },
-                    { skip: 3 },
-                )
-                .updateStateExample(
-                    { id: '<id>', newExample: '<newExample>', scope: 'global' },
-                    { skip: 4 },
-                )
-                .reorderStateExamples(
-                    { order: ['<id>'], scope: 'global' },
-                    { skip: 5 },
-                )
-                .deleteStateExample(
-                    { id: '<id>', scope: 'global' },
-                    { skip: 6 },
-                );
-=======
                 .setStateSchema({ schema: '<schema>', scope: 'global' }, { skip: 1, ignoreSkipOperations: true })
                 .setInitialState({ initialValue: '<initialValue>', scope: 'global' }, { skip: 2, ignoreSkipOperations: true })
                 .addStateExample({ id: '<id>', example: '<example>', scope: 'global' }, { skip: 3, ignoreSkipOperations: true })
                 .updateStateExample({ id: '<id>', newExample: '<newExample>', scope: 'global' }, { skip: 4, ignoreSkipOperations: true })
                 .reorderStateExamples({ order: ['<id>'], scope: 'global' }, { skip: 5, ignoreSkipOperations: true })
                 .deleteStateExample({ id: '<id>', scope: 'global' }, { skip: 6, ignoreSkipOperations: true });
->>>>>>> 155d893a
 
             expect(model.revision).toBe(6);
             model.operations.global.forEach((op, index) => {
