--- conflicted
+++ resolved
@@ -1,8 +1,4 @@
 import { execSync } from "child_process";
-<<<<<<< HEAD
-import fs from "fs";
-=======
->>>>>>> 4c7be58f
 import MCR from "monocart-coverage-reports";
 import path from "path";
 import { fileURLToPath } from "url";
@@ -47,9 +43,6 @@
     const mcr = MCR(coverageOptions);
     mcr.cleanCache();
 
-    const mcr = MCR(coverageOptions);
-    mcr.cleanCache();
-
     console.log("🎯 Global setup completed successfully!");
   } catch (error) {
     console.error("❌ Failed to generate document models or editor:", error);
