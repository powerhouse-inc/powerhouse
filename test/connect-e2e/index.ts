--- conflicted
+++ resolved
@@ -1,9 +1,6 @@
 import type { Manifest } from "document-model";
-<<<<<<< HEAD
-=======
 const documentModelsExports = {};
 const editorsExports = {};
->>>>>>> 9688d3af
 import manifestJson from "./powerhouse.manifest.json" with { type: "json" };
 
 export const manifest: Manifest = manifestJson;