FROM alpine:latest AS build

WORKDIR /app
<<<<<<< HEAD
# Install system dependencies required by node-gyp
RUN apk add --no-cache python3 make g++ py3-setuptools && \
    ln -sf /usr/bin/python3 /usr/bin/python
RUN [ ! -e /lib/libssl.so.3 ] && ln -s /usr/lib/libssl.so.3 /lib/libssl.so.3 || echo "Link already exists"
ARG NX_SOCKET_DIR=""
ENV NX_SOCKET_DIR=${NX_SOCKET_DIR}
RUN npm install --global pnpm@9
COPY . .
RUN pnpm install --frozen-lockfile --filter @powerhousedao/connect...
ENV NX_DAEMON=false
ARG BASE_PATH=""
ENV BASE_PATH=${BASE_PATH}
ARG PH_PACKAGES=""
ENV PH_PACKAGES=${PH_PACKAGES}
RUN if [ -n "${PH_PACKAGES}" ]; then pnpm --filter @powerhousedao/connect add ${PH_PACKAGES//,/ }; fi
RUN pnpm nx run @powerhousedao/connect:build --base ${BASE_PATH}
RUN mkdir pruned && pnpm --filter "@powerhousedao/connect" deploy --prod pruned

# Final production image
FROM macbre/nginx-brotli:latest AS runner
WORKDIR /app
=======

# Install system dependencies
RUN apk add --no-cache \
    nodejs \
    npm \
    python3 \
    make \
    g++ \
    py3-setuptools \
    nginx \
    brotli \
    nginx-mod-http-brotli \
    certbot \
    certbot-nginx \
    curl \
    bash \
    git \
    gettext \
    libavif \
    libavif-dev \
    && ln -sf /usr/bin/python3 /usr/bin/python \
    && npm install -g pnpm

# Build arguments
# Other
ARG TAG=latest
ENV TAG=$TAG

# Install ph-cmd
ENV PNPM_HOME="/pnpm"
ENV PATH="$PNPM_HOME:$PATH"
RUN pnpm add -g ph-cmd@$TAG

# Copy nginx configuration
COPY nginx.conf /etc/nginx/nginx.conf

# Environment variables
>>>>>>> 13ff95ee
ENV NODE_ENV=production
ENV PORT=4000
ENV PH_CONNECT_SENTRY_DSN=""
ENV PH_CONNECT_SENTRY_ENV=""
ENV PH_PACKAGES=""
ENV PH_CONNECT_BASE_PATH="/"
WORKDIR /app
RUN if [ "$TAG" = "dev" ] || [ "$TAG" = "staging" ]; then \
        ph init project --${TAG}; \
    else \
        ph init project; \
    fi
WORKDIR /app/project

# Copy and set up entrypoint script
COPY docker-entrypoint.sh /usr/local/bin/
RUN chmod +x /usr/local/bin/docker-entrypoint.sh

EXPOSE $PORT

ENTRYPOINT ["/usr/local/bin/docker-entrypoint.sh"]<|MERGE_RESOLUTION|>--- conflicted
+++ resolved
@@ -1,29 +1,6 @@
 FROM alpine:latest AS build
 
 WORKDIR /app
-<<<<<<< HEAD
-# Install system dependencies required by node-gyp
-RUN apk add --no-cache python3 make g++ py3-setuptools && \
-    ln -sf /usr/bin/python3 /usr/bin/python
-RUN [ ! -e /lib/libssl.so.3 ] && ln -s /usr/lib/libssl.so.3 /lib/libssl.so.3 || echo "Link already exists"
-ARG NX_SOCKET_DIR=""
-ENV NX_SOCKET_DIR=${NX_SOCKET_DIR}
-RUN npm install --global pnpm@9
-COPY . .
-RUN pnpm install --frozen-lockfile --filter @powerhousedao/connect...
-ENV NX_DAEMON=false
-ARG BASE_PATH=""
-ENV BASE_PATH=${BASE_PATH}
-ARG PH_PACKAGES=""
-ENV PH_PACKAGES=${PH_PACKAGES}
-RUN if [ -n "${PH_PACKAGES}" ]; then pnpm --filter @powerhousedao/connect add ${PH_PACKAGES//,/ }; fi
-RUN pnpm nx run @powerhousedao/connect:build --base ${BASE_PATH}
-RUN mkdir pruned && pnpm --filter "@powerhousedao/connect" deploy --prod pruned
-
-# Final production image
-FROM macbre/nginx-brotli:latest AS runner
-WORKDIR /app
-=======
 
 # Install system dependencies
 RUN apk add --no-cache \
@@ -61,7 +38,6 @@
 COPY nginx.conf /etc/nginx/nginx.conf
 
 # Environment variables
->>>>>>> 13ff95ee
 ENV NODE_ENV=production
 ENV PORT=4000
 ENV PH_CONNECT_SENTRY_DSN=""
