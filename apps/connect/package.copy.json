{
  "name": "@powerhousedao/connect",
  "productName": "Powerhouse-Connect",
<<<<<<< HEAD
  "version": "5.0.1-staging.15",
=======
  "version": "5.0.1-staging.16",
>>>>>>> 5c56d621
  "description": "Powerhouse Connect",
  "main": "dist/index.html",
  "type": "module",
  "engines": {
    "node": ">=22.0.0"
  },
  "files": [
    "dist",
    "lib",
    "nginx.conf",
    "nginx.sh",
    "scripts",
    "assets",
    "public",
    "heroku",
    ".env",
    "./src/index.css",
    "./package.copy.json"
  ],
  "exports": {
    ".": {
      "source": "./src/index.ts",
      "import": "./lib/src/index.js",
      "types": "./lib/src/index.d.ts"
    },
    "./package.json": "./package.copy.json",
    "./main.js": {
      "source": "./src/main.tsx",
      "import": "./lib/src/main.js",
      "types": "./lib/src/main.d.ts"
    },
    "./*.js": {
      "source": "./src/*.ts",
      "import": "./lib/src/*.js",
      "types": "./lib/src/*.d.ts"
    },
    "./components": {
      "source": "./src/components/index.ts",
      "import": "./lib/src/components/index.js",
      "types": "./lib/src/components/index.d.ts"
    },
    "./pages": {
      "source": "./src/pages/index.ts",
      "import": "./lib/src/pages/index.js",
      "types": "./lib/src/pages/index.d.ts"
    },
    "./services": {
      "source": "./src/services/index.ts",
      "import": "./lib/src/services/index.js",
      "types": "./lib/src/services/index.d.ts"
    },
    "./context": {
      "source": "./src/context/index.ts",
      "import": "./lib/src/context/index.js",
      "types": "./lib/src/context/index.d.ts"
    },
    "./hooks": {
      "source": "./src/hooks/index.ts",
      "import": "./lib/src/hooks/index.js",
      "types": "./lib/src/hooks/index.d.ts"
    },
    "./store": {
      "source": "./src/store/index.ts",
      "import": "./lib/src/store/index.js",
      "types": "./lib/src/store/index.d.ts"
    },
    "./utils": {
      "source": "./src/utils/index.ts",
      "import": "./lib/src/utils/index.js",
      "types": "./lib/src/utils/index.d.ts"
    },
    "./config": {
      "source": "./src/connect.config.ts",
      "import": "./lib/src/connect.config.js",
      "types": "./lib/src/connect.config.d.ts"
    },
    "./i18n": {
      "source": "./src/i18n/index.ts",
      "import": "./lib/src/i18n/index.js",
      "types": "./lib/src/i18n/index.d.ts"
    },
    "./custom.d.ts": "./lib/custom.d.ts",
    "./style.css": "./src/index.css",
    "./assets/*.mp4": "./assets/*.mp4",
    "./assets/*.png": "./assets/*.png",
    "./assets/*.svg": "./assets/*.svg",
    "./assets/*.jpg": "./assets/*.jpg",
    "./assets/*.jpeg": "./assets/*.jpeg",
    "./assets/*.gif": "./assets/*.gif",
    "./assets/*.webp": "./assets/*.webp",
    "./assets/*.avif": "./assets/*.avif",
    "./public/icon.ico": "./public/icon.ico"
  },
  "sideEffects": [
    "lib/src/main.js"
  ],
  "license": "AGPL-3.0-only",
  "author": "powerhouse.inc",
  "repository": {
    "type": "git",
    "url": "https://github.com/powerhouse-inc/powerhouse"
  },
  "bugs": {
    "url": "https://github.com/powerhouse-inc/powerhouse/issues"
  },
  "homepage": "https://github.com/powerhouse-inc/powerhouse#readme",
  "scripts": {
    "tsc": "tsc",
    "lint": "eslint",
    "postinstall": "cp ./package.json ./package.copy.json",
    "dev": "vite dev",
    "build:vite": "vite build",
    "build:debug": "PH_DEBUG_BUILD=true vite build",
    "preview": "vite preview",
    "cy:open": "cypress open",
    "docker:build": "docker build -f ./Dockerfile --tag connect-test-dev --build-arg TAG=dev .",
    "docker:run": "docker run -it -p 4000:4000 -v $(realpath ../../../monorepo):/monorepo -v $(pwd)/nginx.conf:/etc/nginx/nginx.conf.template -e PH_USE_LOCAL=true -e PH_CONNECT_BASE_PATH=/develop/powerhouse/connect -e PORT=4000 connect-test-dev"
  },
  "dependencies": {
    "@electric-sql/pglite": "0.2.17",
    "@openfeature/core": "^1.9.1",
    "@openfeature/web-sdk": "^1.6.2",
    "@powerhousedao/analytics-engine-core": "^0.5.0",
    "@powerhousedao/common": "workspace:*",
    "@powerhousedao/config": "workspace:*",
    "@powerhousedao/design-system": "workspace:*",
    "@powerhousedao/reactor-browser": "workspace:*",
    "@renown/sdk": "workspace:*",
    "@sentry/browser": "^10.17.0",
    "@sentry/react": "^10.17.0",
    "@sentry/vite-plugin": "^4.3.0",
    "@tailwindcss/vite": "^4.1.14",
    "@types/node": "^24.7.0",
    "@types/react": "^19.2.0",
    "@types/react-dom": "^19.2.0",
    "@types/wicg-file-system-access": "^2023.10.7",
    "@vitejs/plugin-react": "^5.0.4",
    "document-drive": "workspace:*",
    "document-model": "workspace:*",
    "fast-deep-equal": "^3.1.3",
    "graphql": "^16.11.0",
    "graphql-request": "^7.2.0",
    "i18next": "^25.5.3",
    "react": "^19.2.0",
    "react-dom": "^19.2.0",
    "react-error-boundary": "^4.0.11",
    "react-hotkeys-hook": "^4.5.0",
    "react-i18next": "^16.0.0",
    "react-router-dom": "^6.11.2",
    "tailwind-merge": "^3.0.2",
    "tailwindcss": "^4.1.14",
    "vite": "^7.1.9",
    "vite-plugin-html": "^3.2.2",
    "vite-plugin-node-polyfills": "^0.24.0",
    "vite-plugin-svgr": "^4.5.0",
    "zod": "^3.24.3",
    "@powerhousedao/builder-tools": "workspace:*",
    "@powerhousedao/document-engineering": "^1.39.0",
    "@types/cypress": "^1.1.6",
    "cypress": "^14.5.4",
    "vite-bundle-analyzer": "^1.2.3"
  }
}<|MERGE_RESOLUTION|>--- conflicted
+++ resolved
@@ -1,11 +1,7 @@
 {
   "name": "@powerhousedao/connect",
   "productName": "Powerhouse-Connect",
-<<<<<<< HEAD
-  "version": "5.0.1-staging.15",
-=======
-  "version": "5.0.1-staging.16",
->>>>>>> 5c56d621
+  "version": "5.0.7",
   "description": "Powerhouse Connect",
   "main": "dist/index.html",
   "type": "module",
