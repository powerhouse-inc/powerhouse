--- conflicted
+++ resolved
@@ -1,11 +1,7 @@
 {
   "name": "@powerhousedao/connect",
   "productName": "Powerhouse-Connect",
-<<<<<<< HEAD
-  "version": "4.1.0-dev.125",
-=======
   "version": "5.1.0-dev.1",
->>>>>>> d07c4c7f
   "description": "Powerhouse Connect",
   "main": "dist/index.html",
   "type": "module",
