--- conflicted
+++ resolved
@@ -1,11 +1,7 @@
 {
   "name": "@powerhousedao/connect",
   "productName": "Powerhouse-Connect",
-<<<<<<< HEAD
-  "version": "4.1.0-dev.75",
-=======
   "version": "4.1.0-dev.76",
->>>>>>> 33d4840a
   "description": "Powerhouse Connect",
   "main": "./dist/index.html",
   "type": "module",
