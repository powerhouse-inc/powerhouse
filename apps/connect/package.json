--- conflicted
+++ resolved
@@ -1,11 +1,7 @@
 {
   "name": "@powerhousedao/connect",
   "productName": "Powerhouse-Connect",
-<<<<<<< HEAD
   "version": "5.0.0-staging.21",
-=======
-  "version": "4.1.0-dev.59",
->>>>>>> 4c7be58f
   "description": "Powerhouse Connect",
   "main": "./dist/index.html",
   "type": "module",
@@ -72,7 +68,7 @@
     "@sentry/react": "^7.109.0",
     "@sentry/vite-plugin": "^2.23.0",
     "@tailwindcss/vite": "^4.1.12",
-    "@types/node": "^24.3.0",
+   "@types/node": "^24.6.1",
     "@types/react": "^18.2.79",
     "@types/react-dom": "^18.2.18",
     "@types/wicg-file-system-access": "^2020.9.6",
