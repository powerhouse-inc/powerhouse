{
  "name": "@powerhousedao/connect",
  "productName": "Powerhouse-Connect",
<<<<<<< HEAD
  "version": "5.0.1-staging.12",
=======
  "version": "4.1.0-dev.112",
>>>>>>> 7b8a7b85
  "description": "Powerhouse Connect",
  "main": "dist/index.html",
  "type": "module",
  "engines": {
    "node": ">=22.0.0"
  },
  "files": [
    "dist",
    "lib",
    "nginx.conf",
    "nginx.sh",
    "scripts",
    "assets",
    "public",
    "heroku",
    ".env",
    "./src/index.css",
    "./package.copy.json"
  ],
  "exports": {
    ".": {
      "source": "./src/index.ts",
      "import": "./lib/src/index.js",
      "types": "./lib/src/index.d.ts"
    },
    "./package.json": "./package.copy.json",
    "./main.js": {
      "source": "./src/main.tsx",
      "import": "./lib/src/main.js",
      "types": "./lib/src/main.d.ts"
    },
    "./*.js": {
      "source": "./src/*.ts",
      "import": "./lib/src/*.js",
      "types": "./lib/src/*.d.ts"
    },
    "./components": {
      "source": "./src/components/index.ts",
      "import": "./lib/src/components/index.js",
      "types": "./lib/src/components/index.d.ts"
    },
    "./pages": {
      "source": "./src/pages/index.ts",
      "import": "./lib/src/pages/index.js",
      "types": "./lib/src/pages/index.d.ts"
    },
    "./services": {
      "source": "./src/services/index.ts",
      "import": "./lib/src/services/index.js",
      "types": "./lib/src/services/index.d.ts"
    },
    "./context": {
      "source": "./src/context/index.ts",
      "import": "./lib/src/context/index.js",
      "types": "./lib/src/context/index.d.ts"
    },
    "./hooks": {
      "source": "./src/hooks/index.ts",
      "import": "./lib/src/hooks/index.js",
      "types": "./lib/src/hooks/index.d.ts"
    },
    "./store": {
      "source": "./src/store/index.ts",
      "import": "./lib/src/store/index.js",
      "types": "./lib/src/store/index.d.ts"
    },
    "./utils": {
      "source": "./src/utils/index.ts",
      "import": "./lib/src/utils/index.js",
      "types": "./lib/src/utils/index.d.ts"
    },
    "./config": {
      "source": "./src/connect.config.ts",
      "import": "./lib/src/connect.config.js",
      "types": "./lib/src/connect.config.d.ts"
    },
    "./i18n": {
      "source": "./src/i18n/index.ts",
      "import": "./lib/src/i18n/index.js",
      "types": "./lib/src/i18n/index.d.ts"
    },
    "./custom.d.ts": "./lib/custom.d.ts",
    "./style.css": "./src/index.css",
    "./assets/*.mp4": "./assets/*.mp4",
    "./assets/*.png": "./assets/*.png",
    "./assets/*.svg": "./assets/*.svg",
    "./assets/*.jpg": "./assets/*.jpg",
    "./assets/*.jpeg": "./assets/*.jpeg",
    "./assets/*.gif": "./assets/*.gif",
    "./assets/*.webp": "./assets/*.webp",
    "./assets/*.avif": "./assets/*.avif",
    "./public/icon.ico": "./public/icon.ico"
  },
  "sideEffects": [
    "lib/src/main.js"
  ],
  "license": "AGPL-3.0-only",
  "author": "powerhouse.inc",
  "repository": {
    "type": "git",
    "url": "https://github.com/powerhouse-inc/powerhouse"
  },
  "bugs": {
    "url": "https://github.com/powerhouse-inc/powerhouse/issues"
  },
  "homepage": "https://github.com/powerhouse-inc/powerhouse#readme",
  "scripts": {
    "tsc": "tsc",
    "lint": "eslint",
    "postinstall": "cp ./package.json ./package.copy.json",
    "dev": "vite dev",
    "build:vite": "vite build",
    "build:debug": "PH_DEBUG_BUILD=true vite build",
    "preview": "vite preview",
    "cy:open": "cypress open",
    "docker:build": "docker build -f ./Dockerfile --tag connect-test-dev --build-arg TAG=dev .",
    "docker:run": "docker run -it -p 4000:4000 -v $(realpath ../../../monorepo):/monorepo -v $(pwd)/nginx.conf:/etc/nginx/nginx.conf.template -e PH_USE_LOCAL=true -e PH_CONNECT_BASE_PATH=/develop/powerhouse/connect -e PORT=4000 connect-test-dev"
  },
  "dependencies": {
    "@electric-sql/pglite": "0.2.17",
    "@openfeature/core": "^1.9.1",
    "@openfeature/web-sdk": "^1.6.2",
    "@powerhousedao/analytics-engine-core": "^0.5.0",
    "@powerhousedao/common": "workspace:*",
    "@powerhousedao/config": "workspace:*",
    "@powerhousedao/design-system": "workspace:*",
    "@powerhousedao/reactor-browser": "workspace:*",
    "@renown/sdk": "workspace:*",
    "@sentry/browser": "^10.17.0",
    "@sentry/react": "^10.17.0",
    "@sentry/vite-plugin": "^4.3.0",
    "@tailwindcss/vite": "^4.1.14",
    "@types/node": "^24.7.0",
    "@types/react": "^19.2.0",
    "@types/react-dom": "^19.2.0",
    "@types/wicg-file-system-access": "^2023.10.7",
    "@vitejs/plugin-react": "^5.0.4",
    "document-drive": "workspace:*",
    "document-model": "workspace:*",
    "fast-deep-equal": "^3.1.3",
    "graphql": "^16.11.0",
    "graphql-request": "^7.2.0",
    "i18next": "^25.5.3",
    "react": "^19.2.0",
    "react-dom": "^19.2.0",
    "react-error-boundary": "^4.0.11",
    "react-hotkeys-hook": "^4.5.0",
    "react-i18next": "^16.0.0",
    "react-router-dom": "^6.11.2",
    "tailwind-merge": "^3.0.2",
    "tailwindcss": "^4.1.14",
    "vite": "^7.1.9",
    "vite-plugin-html": "^3.2.2",
    "vite-plugin-node-polyfills": "^0.24.0",
    "vite-plugin-svgr": "^4.5.0",
    "zod": "^3.24.3",
    "@powerhousedao/builder-tools": "workspace:*",
    "@powerhousedao/document-engineering": "^1.39.0",
    "@types/cypress": "^1.1.6",
    "cypress": "^14.5.4",
    "vite-bundle-analyzer": "^1.2.3"
  }
}<|MERGE_RESOLUTION|>--- conflicted
+++ resolved
@@ -1,11 +1,7 @@
 {
   "name": "@powerhousedao/connect",
   "productName": "Powerhouse-Connect",
-<<<<<<< HEAD
   "version": "5.0.1-staging.12",
-=======
-  "version": "4.1.0-dev.112",
->>>>>>> 7b8a7b85
   "description": "Powerhouse Connect",
   "main": "dist/index.html",
   "type": "module",
