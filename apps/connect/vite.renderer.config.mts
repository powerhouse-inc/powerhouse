--- conflicted
+++ resolved
@@ -140,10 +140,6 @@
     const phPackages =
         phPackagesStr?.split(',').filter(p => p.trim().length) || [];
 
-<<<<<<< HEAD
-
-=======
->>>>>>> 13ff95ee
     const wrapViteEnvs = (): PluginOption => {
         const viteEnvsPlugin = viteEnvs({
             computedEnv() {
