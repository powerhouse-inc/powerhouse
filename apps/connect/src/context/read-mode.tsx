--- conflicted
+++ resolved
@@ -14,13 +14,8 @@
     ReadDriveSlugNotFoundError,
     RemoteDriveOptions,
 } from 'document-drive';
-<<<<<<< HEAD
+import { logger } from 'document-drive/logger';
 import { Action, CustomAction, PHDocument } from 'document-model';
-=======
-import { logger } from 'document-drive/logger';
-import { Document, DocumentModel } from 'document-model/document';
-import { DocumentModelNotFoundError } from 'node_modules/document-drive/src/server/error';
->>>>>>> 6f7d26d3
 import {
     createContext,
     FC,
@@ -30,11 +25,6 @@
     useMemo,
     useState,
 } from 'react';
-<<<<<<< HEAD
-=======
-import { drivesToHash } from 'src/hooks/useDocumentDrives';
-import { useUserPermissions } from 'src/hooks/useUserPermissions';
->>>>>>> 6f7d26d3
 import { useAsyncReactor } from '../store/reactor';
 
 export interface IReadModeContext extends IReadModeDriveServer {
