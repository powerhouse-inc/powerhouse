--- conflicted
+++ resolved
@@ -10,21 +10,6 @@
   useAnalyticsStoreAsync,
 } from "@powerhousedao/reactor-browser/analytics/context";
 import {
-<<<<<<< HEAD
-  live,
-  useSetPGliteDB,
-  type PGlite,
-  type PGliteWithLive,
-} from "@powerhousedao/reactor-browser/pglite";
-import { useRelationalDb } from "@powerhousedao/reactor-browser/relational";
-import { childLogger } from "document-drive";
-import type { ProcessorManager } from "document-drive/processors/processor-manager";
-import { type IRelationalDb } from "document-drive/processors/types";
-import { generateId, type PHDocumentHeader } from "document-model";
-import { useEffect, useRef, type PropsWithChildren } from "react";
-
-const logger = childLogger(["reactor-analytics"]);
-=======
     live,
     useSetPGliteDB,
     type PGlite,
@@ -37,8 +22,7 @@
 import { generateId, type PHDocumentHeader } from 'document-model';
 import { useEffect, useRef, type PropsWithChildren } from 'react';
 
-const logger = childLogger(['reactor-analytics']);
->>>>>>> 9e6e2924
+const logger = childLogger(["reactor-analytics"]);
 
 function createPgLiteFactoryWorker(databaseName: string) {
   return async () => {
@@ -94,33 +78,18 @@
   manager: ProcessorManager,
   analyticsStore: IAnalyticsStore,
 ) {
-<<<<<<< HEAD
   const { processorFactory } = await import(
     "@powerhousedao/diff-analyzer/processors"
   );
 
-  const wrappedFactory = (driveHeader: PHDocumentHeader) => {
-    return processorFactory({ analyticsStore })(driveHeader.id);
-  };
+    const wrappedFactory = (driveHeader: PHDocumentHeader) => {
+        return processorFactory({ analyticsStore })(driveHeader.id);
+    };
 
   return await manager.registerFactory(
     "@powerhousedao/diff-analyzer",
     wrappedFactory,
   );
-=======
-    const { processorFactory } = await import(
-        '@powerhousedao/diff-analyzer/processors'
-    );
-
-    const wrappedFactory = (driveHeader: PHDocumentHeader) => {
-        return processorFactory({ analyticsStore })(driveHeader.id);
-    };
-
-    return await manager.registerFactory(
-        '@powerhousedao/diff-analyzer',
-        wrappedFactory,
-    );
->>>>>>> 9e6e2924
 }
 
 async function registerDriveAnalytics(
