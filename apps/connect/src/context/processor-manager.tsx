--- conflicted
+++ resolved
@@ -10,11 +10,8 @@
     type PGlite,
     type PGliteWithLive,
 } from '@powerhousedao/reactor-browser/pglite';
-<<<<<<< HEAD
+import { useRelationalDb } from '@powerhousedao/reactor-browser/relational';
 import { useUnwrappedProcessorManager } from '@powerhousedao/state';
-=======
-import { useRelationalDb } from '@powerhousedao/reactor-browser/relational';
->>>>>>> 115187fa
 import { childLogger } from 'document-drive';
 import type { ProcessorManager } from 'document-drive/processors/processor-manager';
 import { type IRelationalDb } from 'document-drive/processors/types';
