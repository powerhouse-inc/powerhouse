--- conflicted
+++ resolved
@@ -154,7 +154,7 @@
             );
 
             try {
-                const result = await reactor.queueDriveOperation(
+                const result = await reactor.queueOperation(
                     driveId,
                     signedOperation,
                 );
@@ -211,8 +211,7 @@
             }
 
             const documentId = id ?? generateId();
-            const documentModelModule =
-                await getDocumentModelModule(documentType);
+            const documentModelModule = getDocumentModelModule(documentType);
             if (!documentModelModule) {
                 throw new Error(
                     `Document model module for type ${documentType} not found`,
@@ -221,11 +220,17 @@
 
             const newDocument = documentModelModule.utils.createDocument({
                 ...document,
-                id: documentId,
-                name: name,
             });
 
-            await reactor.addDocument(newDocument);
+            // TODO is this needed?
+            newDocument.header.id = documentId;
+            newDocument.header.name = name;
+            newDocument.header.documentType = documentType;
+            await reactor.addDocument({
+                header: newDocument.header,
+                documentType,
+                document: newDocument,
+            });
 
             const action = addFileAction({
                 id: documentId,
@@ -263,24 +268,7 @@
                 throw new Error('Reactor is not loaded');
             }
 
-<<<<<<< HEAD
             const result = await reactor.queueOperations(id, operations);
-=======
-            const drive = documentDrives.find(
-                drive => drive.header.id === driveId,
-            );
-            if (!drive) {
-                throw new Error(`Drive with id ${driveId} not found`);
-            }
-
-            const result =
-                id !== undefined
-                    ? await reactor.queueOperations(driveId, id, operations)
-                    : await reactor.queueDriveOperations(
-                          driveId,
-                          operations as Operation<DocumentDriveAction>[],
-                      );
->>>>>>> 795c486e
 
             if (result.operations.length) {
                 await refreshDocumentDrives();
@@ -517,7 +505,7 @@
                 try {
                     await reactor.addDocument({
                         id: newId,
-                        documentType: document.documentType,
+                        documentType: document.header.documentType,
                         document,
                     });
                 } catch (error) {
@@ -556,22 +544,7 @@
                 throw new Error('Reactor is not loaded');
             }
 
-<<<<<<< HEAD
             const newDocument = await reactor.addOperation(id, operation);
-=======
-            const drive = documentDrives.find(
-                drive => drive.header.id === driveId,
-            );
-            if (!drive) {
-                throw new Error(`Drive with id ${driveId} not found`);
-            }
-
-            const newDocument = await reactor.addOperation(
-                driveId,
-                id,
-                operation,
-            );
->>>>>>> 795c486e
             return newDocument.document;
         },
         [isAllowedToEditDocuments, reactor],
@@ -731,13 +704,7 @@
     );
 
     const onOperationsAdded = useCallback(
-        (
-            cb: (
-                driveId: string,
-                documentId: string | null | undefined,
-                operations: Operation[],
-            ) => void,
-        ) => {
+        (cb: (documentId: string, operations: Operation[]) => void) => {
             if (!reactor) {
                 throw new Error('Reactor is not loaded');
             }
