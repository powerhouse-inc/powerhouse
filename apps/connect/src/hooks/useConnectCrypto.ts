<<<<<<< HEAD
import { DID, IConnectCrypto } from '#services/crypto/index';
import { logger } from '#services/logger';
import { atom, useAtom } from 'jotai';
import { useEffect, useMemo } from 'react';
=======
import { logger } from 'document-drive/logger';
import { atom, useAtom } from 'jotai';
import { useEffect, useMemo } from 'react';
import type { DID, IConnectCrypto } from 'src/services/crypto';
>>>>>>> 6f7d26d3

// uses electron connect crypto if available,
// otherwise dynamically loads browser crypto
const connectCrypto = (async () => {
    if (window.connectCrypto) {
        return window.connectCrypto;
    }

    const { ConnectCrypto } = await import('#services/crypto/index');
    const { BrowserKeyStorage } = await import('#services/crypto/browser');
    const connectCrypto = new ConnectCrypto(new BrowserKeyStorage());
    await connectCrypto.did();
    return connectCrypto;
})();

export function useConnectCrypto(): IConnectCrypto {
    return useMemo(
        () => ({
            async regenerateDid() {
                const crypto = await connectCrypto;
                return crypto.regenerateDid();
            },
            async did() {
                const crypto = await connectCrypto;
                return crypto.did();
            },
            sign: async (data: Uint8Array) => {
                const crypto = await connectCrypto;
                return await crypto.sign(data);
            },
        }),
        [],
    );
}

const didAtom = atom<DID | undefined>(undefined);

export function useConnectDid(): DID | undefined {
    const [did, setDid] = useAtom(didAtom);

    useEffect(() => {
        if (did) {
            return;
        }
        connectCrypto
            .then(c => c.did())
            .then(did => setDid(did))
            .catch(logger.error);
    });

    return did;
}<|MERGE_RESOLUTION|>--- conflicted
+++ resolved
@@ -1,14 +1,7 @@
-<<<<<<< HEAD
-import { DID, IConnectCrypto } from '#services/crypto/index';
-import { logger } from '#services/logger';
-import { atom, useAtom } from 'jotai';
-import { useEffect, useMemo } from 'react';
-=======
 import { logger } from 'document-drive/logger';
 import { atom, useAtom } from 'jotai';
 import { useEffect, useMemo } from 'react';
 import type { DID, IConnectCrypto } from 'src/services/crypto';
->>>>>>> 6f7d26d3
 
 // uses electron connect crypto if available,
 // otherwise dynamically loads browser crypto
@@ -17,8 +10,8 @@
         return window.connectCrypto;
     }
 
-    const { ConnectCrypto } = await import('#services/crypto/index');
-    const { BrowserKeyStorage } = await import('#services/crypto/browser');
+    const { ConnectCrypto } = await import('src/services/crypto');
+    const { BrowserKeyStorage } = await import('src/services/crypto/browser');
     const connectCrypto = new ConnectCrypto(new BrowserKeyStorage());
     await connectCrypto.did();
     return connectCrypto;
