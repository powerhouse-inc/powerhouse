--- conflicted
+++ resolved
@@ -1,22 +1,14 @@
-<<<<<<< HEAD
-import { useConnectCrypto } from '#hooks/useConnectCrypto';
-import { useRenown } from '#hooks/useRenown';
-import { logger } from '#services/logger';
-=======
 import { logger } from 'document-drive/logger';
 import { atom, useAtom } from 'jotai';
 import { useCallback, useEffect, useMemo } from 'react';
 import { useConnectCrypto } from 'src/hooks/useConnectCrypto';
 import { useRenown } from 'src/hooks/useRenown';
->>>>>>> 6f7d26d3
 import {
     RENOWN_CHAIN_ID,
     RENOWN_NETWORK_ID,
     RENOWN_URL,
-} from '#services/renown/constants';
-import { useUser } from '#store/user';
-import { atom, useAtom } from 'jotai';
-import { useCallback, useEffect, useMemo } from 'react';
+} from 'src/services/renown/constants';
+import { useUser } from 'src/store/user';
 
 type LoginStatus = 'initial' | 'checking' | 'not-authorized' | 'authorized';
 
