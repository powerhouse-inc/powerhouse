<<<<<<< HEAD
import { logger } from '#services/logger';
import { useUnwrappedReactor } from '#store/reactor';
import type { IDocumentDriveServer } from 'document-drive';
import { DocumentDriveDocument } from 'document-drive';
import { OperationScope, PHDocument } from 'document-model';
import { atom, useAtom } from 'jotai';
import { atomFamily } from 'jotai/utils';
import { useCallback, useMemo } from 'react';
=======
import { logger } from 'document-drive/logger';
import type { IDocumentDriveServer } from 'document-drive/server';
import { DocumentDriveDocument } from 'document-model-libs/document-drive';
import { Document, OperationScope } from 'document-model/document';
import { atom, useAtom } from 'jotai';
import { atomFamily } from 'jotai/utils';
import { useCallback, useMemo } from 'react';
import { useUnwrappedReactor } from 'src/store/reactor';
>>>>>>> 6f7d26d3
import { ClientErrorHandler } from './useClientErrorHandler';

// map of DocumentDriveServer objects and their Document Drives
const documentDrivesAtom = atom(
    new Map<IDocumentDriveServer, DocumentDriveDocument[]>(),
);

export function documentToHash(drive: PHDocument): string {
    return Object.keys(drive.operations)
        .map(
            key =>
                `${key}:${drive.operations[key as OperationScope].length}:${drive.operations[key as OperationScope].at(-1)?.hash}`,
        )
        .join(':');
}

export function drivesToHash(drives: DocumentDriveDocument[]): string {
    return drives.map(documentToHash).join('&');
}

// creates a derived atom that encapsulates the Map of Document Drives
const readWriteDocumentDrivesAtom = (server?: IDocumentDriveServer) => () =>
    atom(
        get => (server ? (get(documentDrivesAtom).get(server) ?? []) : []),
        (_get, set, newDrives: DocumentDriveDocument[]) => {
            set(documentDrivesAtom, map => {
                if (!server) {
                    return new Map();
                }
                const currentDrives = map.get(server) ?? [];
                if (
                    currentDrives.length !== newDrives.length ||
                    drivesToHash(currentDrives) !== drivesToHash(newDrives)
                ) {
                    return new Map(map).set(server, newDrives);
                } else {
                    return map;
                }
            });
        },
    );
// keeps track of document drives that have been initialized
export type IDrivesState = 'INITIAL' | 'LOADING' | 'LOADED' | 'ERROR';
export const documentDrivesInitializedMapAtomFamily = atomFamily(() =>
    atom<IDrivesState>('INITIAL'),
);

// returns an array with the document drives of a
// server and a method to fetch the document drives
export function useDocumentDrives() {
    const reactor = useUnwrappedReactor();
    const [documentDrives, setDocumentDrives] = useAtom(
        useMemo(readWriteDocumentDrivesAtom(reactor), [reactor]),
    );

    const refreshDocumentDrives = useCallback(async () => {
        if (!reactor) {
            return;
        }

        const documentDrives: DocumentDriveDocument[] = [];
        try {
            const driveIds = await reactor.getDrives();
            for (const id of driveIds) {
                try {
                    const drive = await reactor.getDrive(id);
                    documentDrives.push(drive);
                } catch (error) {
                    logger.error(error);
                }
            }
        } catch (error) {
            logger.error(error);
        } finally {
            setDocumentDrives(documentDrives);
        }
    }, [reactor]);

    // if the server has not been initialized then
    // fetches the drives for the first time
    const [status, setStatus] = useAtom(
        documentDrivesInitializedMapAtomFamily(reactor),
    );

    if (status === 'INITIAL') {
        setStatus('LOADING');
        refreshDocumentDrives()
            .then(() => setStatus('LOADED'))
            .catch(() => setStatus('ERROR'));
    }

    const serverSubscribeUpdates = useCallback(
        (clientErrorhandler: ClientErrorHandler) => {
            if (!reactor) {
                return;
            }
            const unsub1 = reactor.on(
                'syncStatus',
                async (_event, _status, error) => {
                    if (error) {
                        logger.error(error);
                    }
                    await refreshDocumentDrives();
                },
            );
            const unsub2 = reactor.on('strandUpdate', () =>
                refreshDocumentDrives(),
            );
            const unsubOnSyncError = reactor.on(
                'clientStrandsError',
                clientErrorhandler.strandsErrorHandler,
            );

            const unsub3 = reactor.on('defaultRemoteDrive', () =>
                refreshDocumentDrives(),
            );

            return () => {
                unsub1();
                unsub2();
                unsubOnSyncError();
                unsub3();
            };
        },
        [reactor, refreshDocumentDrives],
    );

    return useMemo(
        () =>
            [
                documentDrives,
                refreshDocumentDrives,
                serverSubscribeUpdates,
                status,
            ] as const,
        [documentDrives, status],
    );
}<|MERGE_RESOLUTION|>--- conflicted
+++ resolved
@@ -1,13 +1,3 @@
-<<<<<<< HEAD
-import { logger } from '#services/logger';
-import { useUnwrappedReactor } from '#store/reactor';
-import type { IDocumentDriveServer } from 'document-drive';
-import { DocumentDriveDocument } from 'document-drive';
-import { OperationScope, PHDocument } from 'document-model';
-import { atom, useAtom } from 'jotai';
-import { atomFamily } from 'jotai/utils';
-import { useCallback, useMemo } from 'react';
-=======
 import { logger } from 'document-drive/logger';
 import type { IDocumentDriveServer } from 'document-drive/server';
 import { DocumentDriveDocument } from 'document-model-libs/document-drive';
@@ -16,7 +6,6 @@
 import { atomFamily } from 'jotai/utils';
 import { useCallback, useMemo } from 'react';
 import { useUnwrappedReactor } from 'src/store/reactor';
->>>>>>> 6f7d26d3
 import { ClientErrorHandler } from './useClientErrorHandler';
 
 // map of DocumentDriveServer objects and their Document Drives
@@ -24,7 +13,7 @@
     new Map<IDocumentDriveServer, DocumentDriveDocument[]>(),
 );
 
-export function documentToHash(drive: PHDocument): string {
+export function documentToHash(drive: Document): string {
     return Object.keys(drive.operations)
         .map(
             key =>
