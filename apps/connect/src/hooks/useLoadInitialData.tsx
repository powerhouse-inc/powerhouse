--- conflicted
+++ resolved
@@ -36,11 +36,7 @@
     useEffect(() => {
         const unsubscribe = serverSubscribeUpdates(clientErrorHandler);
         return unsubscribe;
-<<<<<<< HEAD
-    }, [serverSubscribeUpdates, documentDrives.length, clientErrorHandler]);
-=======
-    }, [serverSubscribeUpdates, documentDrives]);
->>>>>>> 71d50367
+    }, [serverSubscribeUpdates, documentDrives, clientErrorHandler]);
 
     useEffect(() => {
         driveNodes.forEach(drive => {
