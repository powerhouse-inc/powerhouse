--- conflicted
+++ resolved
@@ -8,13 +8,10 @@
 import { logger } from 'document-drive/logger';
 import { Suspense, useEffect } from 'react';
 import { Outlet, useNavigate, useSearchParams } from 'react-router-dom';
-<<<<<<< HEAD
-=======
 import { useLoadInitialData } from 'src/hooks/useLoadInitialData';
 import { useLogin } from 'src/hooks/useLogin';
 import { useNodeNavigation } from 'src/hooks/useNodeNavigation';
 import { isElectron, isMac } from 'src/hooks/utils';
->>>>>>> 6f7d26d3
 import Sidebar from './sidebar';
 
 export default function Root() {
