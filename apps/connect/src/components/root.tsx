<<<<<<< HEAD
import { Suspense } from "react";
import { Outlet } from "react-router-dom";
import { ModalsContainer } from "./modal/modals-container.js";
import Sidebar from "./sidebar.js";
=======
import { ModalManager, Sidebar } from "@powerhousedao/connect";
import { Suspense } from "react";
import { Outlet } from "react-router-dom";
>>>>>>> 4c7be58f

export function Root() {
  return (
    <>
      <div className="h-screen">
        <div
          className={`flex h-screen items-stretch overflow-auto`}
          role="presentation"
          tabIndex={0}
        >
          <Suspense name="Root">
            <Sidebar />
            <div className="relative flex-1 overflow-auto">
              <Outlet />
            </div>
          </Suspense>
        </div>
      </div>
      <ModalsContainer />
    </>
  );
}<|MERGE_RESOLUTION|>--- conflicted
+++ resolved
@@ -1,13 +1,6 @@
-<<<<<<< HEAD
+import { ModalsContainer, Sidebar } from "@powerhousedao/connect";
 import { Suspense } from "react";
 import { Outlet } from "react-router-dom";
-import { ModalsContainer } from "./modal/modals-container.js";
-import Sidebar from "./sidebar.js";
-=======
-import { ModalManager, Sidebar } from "@powerhousedao/connect";
-import { Suspense } from "react";
-import { Outlet } from "react-router-dom";
->>>>>>> 4c7be58f
 
 export function Root() {
   return (
