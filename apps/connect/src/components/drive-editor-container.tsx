import connectConfig from '#connect-config';
import {
    useDocumentDriveServer,
    useDocumentEditor as useDocumentEditorProps,
    useEditorProps,
    useNodeActions,
    useShowDeleteNodeModal,
} from '#hooks';
import { useDocumentDispatch } from '#utils';
import { GenericDriveExplorer } from '@powerhousedao/common';
import { type IDriveContext } from '@powerhousedao/reactor-browser';
<<<<<<< HEAD
import {
    useDriveEditor,
    useSelectedDocument,
    useSelectedDrive,
} from '@powerhousedao/state';
=======
import { useSelectedDocument, useSelectedDrive } from '@powerhousedao/state';
>>>>>>> 7ccda814
import {
    type DocumentDriveAction,
    driveDocumentModelModule,
} from 'document-drive';
import { type DocumentModelModule, type Operation } from 'document-model';
import { useCallback, useMemo } from 'react';
import { ErrorBoundary, type FallbackProps } from 'react-error-boundary';
import { useModal } from './modal/index.js';

function DriveEditorError({ error }: FallbackProps) {
    return (
        <div className="mx-auto flex max-w-[80%]  flex-1 flex-col items-center justify-center">
            <h1 className="mb-2 text-xl font-semibold">Error</h1>
            <i>{error instanceof Error ? error.message : error}</i>
            <pre>{JSON.stringify(error, null, 2)}</pre>
        </div>
    );
}

export function DriveEditorContainer() {
    const { addDriveOperations, getSyncStatusSync } = useDocumentDriveServer();
    const selectedDrive = useSelectedDrive();
    const selectedDocument = useSelectedDocument();
    const nodeActions = useNodeActions();
    const [, _dispatch, error] = useDocumentDispatch(
        driveDocumentModelModule.reducer,
        selectedDrive,
    );
    const onAddOperation = useCallback(
        async (operation: Operation) => {
            if (!selectedDrive?.header.id) {
                throw new Error('No drive selected');
            }
            await addDriveOperations(selectedDrive.header.id, [operation]);
        },
        [addDriveOperations, selectedDrive?.header.id],
    );

    const editorProps = useEditorProps(
        selectedDrive,
        _dispatch,
        onAddOperation,
    );

    const { isAllowedToCreateDocuments } = editorProps;

    const { showModal } = useModal();
    const showCreateDocumentModal = useCallback(
        (documentModel: DocumentModelModule) => {
            showModal('createDocument', {
                documentModel,
            });
        },
        [showModal],
    );
    const showDeleteNodeModal = useShowDeleteNodeModal();
    const { addFile, addDocument } = useDocumentDriveServer();
    const analyticsDatabaseName = connectConfig.analytics.databaseName;
    const showSearchBar = false;

    const driveContext: IDriveContext = useMemo(
        () => ({
            ...nodeActions,
            showSearchBar,
            isAllowedToCreateDocuments,
            analyticsDatabaseName,
            getSyncStatusSync,
            addFile,
            showCreateDocumentModal,
            showDeleteNodeModal,
            useDocumentEditorProps,
            addDocument,
        }),
        [
            nodeActions,
            isAllowedToCreateDocuments,
            addFile,
            addDocument,
            getSyncStatusSync,
            showDeleteNodeModal,
            showCreateDocumentModal,
        ],
    );

    const driveEditor = useDriveEditor(
        selectedDrive?.header.meta?.preferredEditor,
    );

    const DriveEditorComponent =
        driveEditor?.Component ?? GenericDriveExplorer.Component;

    if (selectedDocument || !selectedDrive) return null;

    return (
        <ErrorBoundary
            fallbackRender={DriveEditorError}
            key={selectedDrive.header.id}
        >
            <DriveEditorComponent
                {...editorProps}
                context={{
                    ...editorProps.context,
                    ...driveContext,
                }}
                onSwitchboardLinkClick={undefined} // TODO
                document={selectedDrive}
                error={error}
            />
        </ErrorBoundary>
    );
}<|MERGE_RESOLUTION|>--- conflicted
+++ resolved
@@ -9,15 +9,11 @@
 import { useDocumentDispatch } from '#utils';
 import { GenericDriveExplorer } from '@powerhousedao/common';
 import { type IDriveContext } from '@powerhousedao/reactor-browser';
-<<<<<<< HEAD
 import {
     useDriveEditor,
     useSelectedDocument,
     useSelectedDrive,
 } from '@powerhousedao/state';
-=======
-import { useSelectedDocument, useSelectedDrive } from '@powerhousedao/state';
->>>>>>> 7ccda814
 import {
     type DocumentDriveAction,
     driveDocumentModelModule,
