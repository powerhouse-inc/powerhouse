--- conflicted
+++ resolved
@@ -8,37 +8,17 @@
 } from '#hooks';
 import { useDocumentDispatch } from '#utils';
 import { GenericDriveExplorer } from '@powerhousedao/common';
-<<<<<<< HEAD
+import { type IDriveContext } from '@powerhousedao/reactor-browser';
 import {
-    type DriveEditorProps,
-    type IDriveContext,
-} from '@powerhousedao/reactor-browser';
-import {
-    setSelectedNode,
     useDefaultDriveEditorModule,
-    useDocumentModelModules,
     useDriveEditorModuleById,
-    useEditorModules,
     useSelectedDrive,
 } from '@powerhousedao/state';
 import { driveDocumentModelModule } from 'document-drive';
-import {
-    type DocumentModelModule,
-    type EditorModule,
-    type Operation,
-    type PHDocument,
-} from 'document-model';
-=======
-import { type IDriveContext } from '@powerhousedao/reactor-browser';
-import { useSelectedDocument, useSelectedDrive } from '@powerhousedao/state';
-import { driveDocumentModelModule } from 'document-drive';
 import { type DocumentModelModule, type Operation } from 'document-model';
->>>>>>> 077214a0
 import { useCallback, useMemo } from 'react';
 import { ErrorBoundary, type FallbackProps } from 'react-error-boundary';
 import { useModal } from './modal/index.js';
-// Dynamic import for vetra to avoid build issues when vetra is not available
-let VetraDriveExplorer: any;
 
 function DriveEditorError({ error }: FallbackProps) {
     return (
@@ -89,27 +69,10 @@
     const { addFile, addDocument } = useDocumentDriveServer();
     const analyticsDatabaseName = connectConfig.analytics.databaseName;
     const showSearchBar = false;
-<<<<<<< HEAD
-    const documentModelModules = useDocumentModelModules();
-    const editorModules = useEditorModules();
-    function getDocumentModelModule(documentType: string | undefined) {
-        return documentModelModules?.find(
-            module => module.documentModel.id === documentType,
-        ) as DocumentModelModule<PHDocument> | undefined;
-    }
-    function getEditor(documentType: string | undefined) {
-        return editorModules?.find(module =>
-            module.documentTypes.includes(documentType ?? ''),
-        ) as EditorModule | undefined;
-    }
-=======
->>>>>>> 077214a0
 
     const driveContext: IDriveContext = useMemo(
         () => ({
             ...nodeActions,
-            getDocumentModelModule,
-            getEditor,
             showSearchBar,
             isAllowedToCreateDocuments,
             analyticsDatabaseName,
@@ -123,8 +86,6 @@
         [
             nodeActions,
             isAllowedToCreateDocuments,
-            getDocumentModelModule,
-            getEditor,
             addFile,
             addDocument,
             getSyncStatusSync,
@@ -138,41 +99,12 @@
     );
     const defaultDriveEditor = useDefaultDriveEditorModule();
 
-<<<<<<< HEAD
-    let DriveEditorComponent =
+    const DriveEditorComponent =
         driveEditor?.Component ??
         defaultDriveEditor?.Component ??
         GenericDriveExplorer.Component;
 
-    // TODO: remove this after vetra command refactor
-    if (selectedDrive?.header.meta?.preferredEditor === 'vetra-drive-app') {
-        // Fallback to generic drive explorer if vetra is not available
-        try {
-            if (!VetraDriveExplorer) {
-                // This will be resolved at runtime if vetra is available
-                DriveEditorComponent = GenericDriveExplorer.Component;
-            } else {
-                DriveEditorComponent = (
-                    VetraDriveExplorer as {
-                        Component: React.FC<
-                            DriveEditorProps<PHDocument> &
-                                Record<string, unknown>
-                        >;
-                    }
-                ).Component;
-            }
-        } catch {
-            DriveEditorComponent = GenericDriveExplorer.Component;
-        }
-    }
-
     if (!selectedDrive) return null;
-=======
-    const DriveEditorComponent =
-        driveEditor?.Component ?? GenericDriveExplorer.Component;
-
-    if (selectedDocument || !selectedDrive) return null;
->>>>>>> 077214a0
 
     return (
         <ErrorBoundary
