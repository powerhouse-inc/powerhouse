import connectConfig from '#connect-config';
import {
    useDocumentDriveServer,
    useDocumentEditor as useDocumentEditorProps,
    useEditorProps,
    useNodeActions,
    useShowDeleteNodeModal,
} from '#hooks';
import {
    useDriveEditor,
    useFilteredDocumentModels,
    useGetDocumentModelModule,
    useGetEditor,
} from '#store';
import { useDocumentDispatch } from '#utils';
import { GenericDriveExplorer } from '@powerhousedao/common';
import { type IDriveContext } from '@powerhousedao/reactor-browser';
import {
    useUnwrappedSelectedDocument,
    useUnwrappedSelectedDrive,
} from '@powerhousedao/state';
import {
    type DocumentDriveAction,
    driveDocumentModelModule,
} from 'document-drive';
import { type DocumentModelModule, type Operation } from 'document-model';
import { useCallback, useMemo } from 'react';
import { ErrorBoundary, type FallbackProps } from 'react-error-boundary';
import { useModal } from './modal/index.js';

function DriveEditorError({ error }: FallbackProps) {
    return (
        <div className="mx-auto flex max-w-[80%]  flex-1 flex-col items-center justify-center">
            <h1 className="mb-2 text-xl font-semibold">Error</h1>
            <i>{error instanceof Error ? error.message : error}</i>
            <pre>{JSON.stringify(error, null, 2)}</pre>
        </div>
    );
}

export function DriveEditorContainer() {
<<<<<<< HEAD
    const {
        selectedDriveNode,
        setSelectedNode,
        selectedNode,
        selectedParentNode,
        getNodeById,
    } = useUiNodesContext();
    const { addOperationToSelectedDrive } = useFileNodeDocument();
    const documentDrive = useSelectedDocumentDrive();
    const [document, _dispatch, error] = useDocumentDispatch(
=======
    const { addDriveOperations, getSyncStatusSync } = useDocumentDriveServer();
    const selectedDrive = useUnwrappedSelectedDrive();
    const selectedDocument = useUnwrappedSelectedDocument();
    const nodeActions = useNodeActions();
    const [, _dispatch, error] = useDocumentDispatch(
>>>>>>> 79afab38
        driveDocumentModelModule.reducer,
        selectedDrive,
    );
    const onAddOperation = useCallback(
        async (operation: Operation) => {
            if (!selectedDrive?.header.id) {
                throw new Error('No drive selected');
            }
            await addDriveOperations(selectedDrive.header.id, [
                operation as Operation<DocumentDriveAction>,
            ]);
        },
        [addDriveOperations, selectedDrive?.header.id],
    );

    const editorProps = useEditorProps(
        selectedDrive,
        _dispatch,
        onAddOperation,
    );

    const { isAllowedToCreateDocuments } = editorProps;

    const { showModal } = useModal();
    const showCreateDocumentModal = useCallback(
        (documentModel: DocumentModelModule) => {
            showModal('createDocument', {
                documentModel,
            });
<<<<<<< HEAD
            return Promise.resolve();
=======
>>>>>>> 79afab38
        },
        [showModal],
    );
<<<<<<< HEAD

    const { addFile, addDocument, copyNode } = useDocumentDriveServer();
    const documentModels = useFilteredDocumentModels();
    const useDriveDocumentState = makeDriveDocumentStateHook(reactor);
    const getDocument = useGetDocument();
    const getDocumentModelModule = useGetDocumentModelModule();
    const getEditor = useGetEditor();

    const onGetDocumentRevision: DriveEditorContext['getDocumentRevision'] =
        useCallback(
            (documentId: string, options?: GetDocumentOptions) => {
                return getDocument(documentId, options);
            },
            [getDocument],
        );
=======
    const showDeleteNodeModal = useShowDeleteNodeModal();
    const { addFile, addDocument } = useDocumentDriveServer();
    const documentModels = useFilteredDocumentModels() ?? [];
    const getDocumentModelModule = useGetDocumentModelModule();
    const getEditor = useGetEditor();
    const analyticsDatabaseName = connectConfig.analytics.databaseName;
    const showSearchBar = false;
>>>>>>> 79afab38

    const handleCopyNode = useCallback(
        (sourceId: string, targetFolderId: string | undefined) => {
            const sourceNode = getNodeById(sourceId);
            if (!sourceNode) {
                throw new Error(`Source node with id "${sourceId}" not found`);
            }
            const targetNode = targetFolderId
                ? getNodeById(targetFolderId)
                : null;
            return copyNode(sourceNode, targetNode);
        },
        [getNodeById, copyNode],
    );

    const driveContext: IDriveContext = useMemo(
        () => ({
            ...nodeActions,
            showSearchBar,
            isAllowedToCreateDocuments,
            documentModels,
            analyticsDatabaseName,
            getSyncStatusSync,
            getDocumentModelModule,
            getEditor,
            addFile,
            showCreateDocumentModal,
            showDeleteNodeModal,
            useDocumentEditorProps,
            addDocument,
<<<<<<< HEAD
            copyNode: handleCopyNode,
            reactor,
=======
>>>>>>> 79afab38
        }),
        [
            nodeActions,
            isAllowedToCreateDocuments,
            documentModels,
            addFile,
            addDocument,
<<<<<<< HEAD
            copyNode,
=======
            getSyncStatusSync,
            getDocumentModelModule,
            getEditor,
            showDeleteNodeModal,
>>>>>>> 79afab38
            showCreateDocumentModal,
        ],
    );

    const driveEditor = useDriveEditor(
        selectedDrive?.header.meta?.preferredEditor,
    );

    const DriveEditorComponent =
        driveEditor?.Component ?? GenericDriveExplorer.Component;

    if (selectedDocument || !selectedDrive) return null;

    return (
        <ErrorBoundary
            fallbackRender={DriveEditorError}
            key={selectedDrive.header.id}
        >
            <DriveEditorComponent
                {...editorProps}
                context={{
                    ...editorProps.context,
                    ...driveContext,
                }}
                onSwitchboardLinkClick={undefined} // TODO
                document={selectedDrive}
                error={error}
            />
        </ErrorBoundary>
    );
}<|MERGE_RESOLUTION|>--- conflicted
+++ resolved
@@ -39,24 +39,11 @@
 }
 
 export function DriveEditorContainer() {
-<<<<<<< HEAD
-    const {
-        selectedDriveNode,
-        setSelectedNode,
-        selectedNode,
-        selectedParentNode,
-        getNodeById,
-    } = useUiNodesContext();
-    const { addOperationToSelectedDrive } = useFileNodeDocument();
-    const documentDrive = useSelectedDocumentDrive();
-    const [document, _dispatch, error] = useDocumentDispatch(
-=======
     const { addDriveOperations, getSyncStatusSync } = useDocumentDriveServer();
     const selectedDrive = useUnwrappedSelectedDrive();
     const selectedDocument = useUnwrappedSelectedDocument();
     const nodeActions = useNodeActions();
     const [, _dispatch, error] = useDocumentDispatch(
->>>>>>> 79afab38
         driveDocumentModelModule.reducer,
         selectedDrive,
     );
@@ -86,30 +73,9 @@
             showModal('createDocument', {
                 documentModel,
             });
-<<<<<<< HEAD
-            return Promise.resolve();
-=======
->>>>>>> 79afab38
         },
         [showModal],
     );
-<<<<<<< HEAD
-
-    const { addFile, addDocument, copyNode } = useDocumentDriveServer();
-    const documentModels = useFilteredDocumentModels();
-    const useDriveDocumentState = makeDriveDocumentStateHook(reactor);
-    const getDocument = useGetDocument();
-    const getDocumentModelModule = useGetDocumentModelModule();
-    const getEditor = useGetEditor();
-
-    const onGetDocumentRevision: DriveEditorContext['getDocumentRevision'] =
-        useCallback(
-            (documentId: string, options?: GetDocumentOptions) => {
-                return getDocument(documentId, options);
-            },
-            [getDocument],
-        );
-=======
     const showDeleteNodeModal = useShowDeleteNodeModal();
     const { addFile, addDocument } = useDocumentDriveServer();
     const documentModels = useFilteredDocumentModels() ?? [];
@@ -117,21 +83,6 @@
     const getEditor = useGetEditor();
     const analyticsDatabaseName = connectConfig.analytics.databaseName;
     const showSearchBar = false;
->>>>>>> 79afab38
-
-    const handleCopyNode = useCallback(
-        (sourceId: string, targetFolderId: string | undefined) => {
-            const sourceNode = getNodeById(sourceId);
-            if (!sourceNode) {
-                throw new Error(`Source node with id "${sourceId}" not found`);
-            }
-            const targetNode = targetFolderId
-                ? getNodeById(targetFolderId)
-                : null;
-            return copyNode(sourceNode, targetNode);
-        },
-        [getNodeById, copyNode],
-    );
 
     const driveContext: IDriveContext = useMemo(
         () => ({
@@ -148,11 +99,6 @@
             showDeleteNodeModal,
             useDocumentEditorProps,
             addDocument,
-<<<<<<< HEAD
-            copyNode: handleCopyNode,
-            reactor,
-=======
->>>>>>> 79afab38
         }),
         [
             nodeActions,
@@ -160,14 +106,10 @@
             documentModels,
             addFile,
             addDocument,
-<<<<<<< HEAD
-            copyNode,
-=======
             getSyncStatusSync,
             getDocumentModelModule,
             getEditor,
             showDeleteNodeModal,
->>>>>>> 79afab38
             showCreateDocumentModal,
         ],
     );
