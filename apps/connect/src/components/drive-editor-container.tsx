<<<<<<< HEAD
import {
    useDocumentDriveById,
    useDocumentDriveServer,
    useDocumentEditor,
    useEditorProps,
    useSyncStatus,
    useUiNodes,
} from '#hooks';
import {
    useAsyncReactor,
    useDriveEditor,
    useFilteredDocumentModels,
} from '#store';
import { useDocumentDispatch } from '#utils';
=======
import { useDocumentDriveById } from '#hooks/useDocumentDriveById';
import { useDocumentDriveServer } from '#hooks/useDocumentDriveServer';
import { useDocumentEditor } from '#hooks/useDocumentEditor';
import { useEditorProps } from '#hooks/useEditorProps';
import { useGetDriveDocuments } from '#hooks/useGetDriveDocuments';
import { useSyncStatus } from '#hooks/useSyncStatus';
import { useUiNodes } from '#hooks/useUiNodes';
import { useFilteredDocumentModels } from '#store/document-model';
import { useDriveEditor } from '#store/external-packages';
import { useAsyncReactor } from '#store/reactor';
import { useDocumentDispatch } from '#utils/document-model';
>>>>>>> 18f9e17c
import { GenericDriveExplorer } from '@powerhousedao/common';
import { makeDriveDocumentStateHook } from '@powerhousedao/reactor-browser/hooks/document-state';
import {
    DriveContextProvider,
    type IDriveContext,
} from '@powerhousedao/reactor-browser/hooks/useDriveContext';
import { useUiNodesContext } from '@powerhousedao/reactor-browser/hooks/useUiNodesContext';
import { driveDocumentModelModule } from 'document-drive';
import { type DocumentModelModule, type Operation } from 'document-model';
import { useCallback, useMemo } from 'react';
import { ErrorBoundary, type FallbackProps } from 'react-error-boundary';
import { useModal } from './modal/index.js';

function DriveEditorError({ error }: FallbackProps) {
    return (
        <div className="mx-auto flex max-w-[80%]  flex-1 flex-col items-center justify-center">
            <h1 className="mb-2 text-xl font-semibold">Error</h1>
            <i>{error instanceof Error ? error.message : error}</i>
            <pre>{JSON.stringify(error, null, 2)}</pre>
        </div>
    );
}

function useSelectedDocumentDrive() {
    const { selectedDriveNode } = useUiNodesContext();

    if (!selectedDriveNode) {
        throw new Error('No drive node selected');
    }

    const documentDrive = useDocumentDriveById(selectedDriveNode.id);

    if (!documentDrive.drive) {
        throw new Error(`Drive with id "${selectedDriveNode.id}" not found`);
    }

    return documentDrive.drive;
}

export function DriveEditorContainer() {
    const {
        selectedDriveNode,
        setSelectedNode,
        selectedNode,
        selectedParentNode,
    } = useUiNodesContext();

    const { addOperationToSelectedDrive } = useUiNodes();
    const documentDrive = useSelectedDocumentDrive();
    const [document, _dispatch, error] = useDocumentDispatch(
        driveDocumentModelModule.reducer,
        documentDrive,
    );
    const reactor = useAsyncReactor();

    const handleAddOperationToSelectedDrive = useCallback(
        async (operation: Operation) => {
            await addOperationToSelectedDrive(operation);
        },
        [addOperationToSelectedDrive],
    );

    const editorProps = useEditorProps(
        document,
        selectedDriveNode,
        _dispatch,
        handleAddOperationToSelectedDrive,
    );

    const { showModal } = useModal();
    const showCreateDocumentModal = useCallback(
        (documentModel: DocumentModelModule) => {
            if (!selectedDriveNode) {
                throw new Error('No drive node selected');
            }

            showModal('createDocument', {
                documentModel,
                selectedParentNode,
                setSelectedNode,
            });
            return Promise.resolve({ name: 'New Document' }); // TODO fix this
        },
        [selectedDriveNode, selectedParentNode, setSelectedNode, showModal],
    );

    const { addFile } = useDocumentDriveServer();
    const documentModels = useFilteredDocumentModels();
    const useDriveDocumentState = makeDriveDocumentStateHook(reactor);

    const driveContext: IDriveContext = useMemo(
        () => ({
            showSearchBar: false,
            isAllowedToCreateDocuments: editorProps.isAllowedToCreateDocuments,
            documentModels: documentModels ?? [],
            selectedDriveNode,
            selectedNode,
            selectNode: setSelectedNode,
            addFile,
            showCreateDocumentModal,
            useSyncStatus,
            useDocumentEditorProps: useDocumentEditor,
            useDriveDocumentStates: useGetDriveDocuments,
            useDriveDocumentState,
        }),
        [
            reactor,
            editorProps.isAllowedToCreateDocuments,
            documentModels,
            selectedNode,
            setSelectedNode,
            addFile,
            showCreateDocumentModal,
        ],
    );

    const driveEditor = useDriveEditor(document?.meta?.preferredEditor);

    if (!document) {
        return null;
    }

    const DriveEditorComponent =
        driveEditor?.Component ?? GenericDriveExplorer.Component;

    return (
        <DriveContextProvider value={driveContext} key={selectedDriveNode?.id}>
            <ErrorBoundary
                fallbackRender={DriveEditorError}
                key={selectedDriveNode?.id}
            >
                <DriveEditorComponent
                    key={selectedDriveNode?.id}
                    {...editorProps}
                    onSwitchboardLinkClick={undefined} // TODO
                    document={document}
                    error={error}
                />
            </ErrorBoundary>
        </DriveContextProvider>
    );
}<|MERGE_RESOLUTION|>--- conflicted
+++ resolved
@@ -1,4 +1,3 @@
-<<<<<<< HEAD
 import {
     useDocumentDriveById,
     useDocumentDriveServer,
@@ -13,19 +12,6 @@
     useFilteredDocumentModels,
 } from '#store';
 import { useDocumentDispatch } from '#utils';
-=======
-import { useDocumentDriveById } from '#hooks/useDocumentDriveById';
-import { useDocumentDriveServer } from '#hooks/useDocumentDriveServer';
-import { useDocumentEditor } from '#hooks/useDocumentEditor';
-import { useEditorProps } from '#hooks/useEditorProps';
-import { useGetDriveDocuments } from '#hooks/useGetDriveDocuments';
-import { useSyncStatus } from '#hooks/useSyncStatus';
-import { useUiNodes } from '#hooks/useUiNodes';
-import { useFilteredDocumentModels } from '#store/document-model';
-import { useDriveEditor } from '#store/external-packages';
-import { useAsyncReactor } from '#store/reactor';
-import { useDocumentDispatch } from '#utils/document-model';
->>>>>>> 18f9e17c
 import { GenericDriveExplorer } from '@powerhousedao/common';
 import { makeDriveDocumentStateHook } from '@powerhousedao/reactor-browser/hooks/document-state';
 import {
