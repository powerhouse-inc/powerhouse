import { openUrl, useCookieBanner } from "@powerhousedao/connect";
import {
  Footer as DesignSystemFooter,
  FooterLink,
  Icon,
} from "@powerhousedao/design-system";
import { showPHModal } from "@powerhousedao/reactor-browser";
import { Trans } from "react-i18next";
<<<<<<< HEAD
=======
import { useModal } from "@powerhousedao/connect";
>>>>>>> 4c7be58f

export const Footer = () => {
  const [, setShowCookieBanner] = useCookieBanner();

  return (
    <DesignSystemFooter>
      <FooterLink
        onClick={() => {
          setShowCookieBanner(true);
        }}
      >
        <Trans i18nKey="footer.cookiePolicy" />
      </FooterLink>
      <FooterLink onClick={() => showPHModal({ type: "disclaimer" })}>
        <Trans i18nKey="footer.disclaimer" />
      </FooterLink>
      <FooterLink
        id="ph-logo-link"
        onClick={() => openUrl("https://www.powerhouse.inc/")}
      >
        <Trans
          i18nKey="footer.builtWith"
          components={{
            icon: (
              <Icon name="PowerhouseLogoSmall" size={16} className="mx-1" />
            ),
          }}
        />
      </FooterLink>
    </DesignSystemFooter>
  );
};<|MERGE_RESOLUTION|>--- conflicted
+++ resolved
@@ -6,10 +6,6 @@
 } from "@powerhousedao/design-system";
 import { showPHModal } from "@powerhousedao/reactor-browser";
 import { Trans } from "react-i18next";
-<<<<<<< HEAD
-=======
-import { useModal } from "@powerhousedao/connect";
->>>>>>> 4c7be58f
 
 export const Footer = () => {
   const [, setShowCookieBanner] = useCookieBanner();
