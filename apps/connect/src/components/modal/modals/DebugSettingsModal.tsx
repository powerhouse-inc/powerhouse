--- conflicted
+++ resolved
@@ -17,15 +17,6 @@
 } from "@powerhousedao/reactor-browser";
 import { generateUUIDBrowser } from "document-model/core";
 import { useEffect, useState } from "react";
-<<<<<<< HEAD
-import { v4 as uuid } from "uuid";
-=======
-
-export interface DebugSettingsModalProps {
-  open: boolean;
-  onClose: () => void;
-}
->>>>>>> 4c7be58f
 
 type ComboboxOption = {
   label: string;
