/* eslint-disable @typescript-eslint/no-unsafe-call */
import { useConnectConfig, useDocumentDriveServer } from '#hooks';
import { serviceWorkerManager } from '#utils';
import {
    Button,
    Combobox,
    FormInput,
    Icon,
    Modal,
} from '@powerhousedao/design-system';
import { useEffect, useState } from 'react';
import { v4 as uuid } from 'uuid';
export interface DebugSettingsModalProps {
    open: boolean;
    onClose: () => void;
}

type ComboboxOption = {
    label: string;
    value: string;
};

export const DebugSettingsModal: React.FC<DebugSettingsModalProps> = props => {
    const [connectConfig] = useConnectConfig();
    const { open, onClose } = props;
    const autoRegisterPullResponder =
        localStorage.getItem('AUTO_REGISTER_PULL_RESPONDER') !== 'false';

    console.log('autoRegisterPullResponder', autoRegisterPullResponder);

    const [appVersion, setAppVersion] = useState(connectConfig.appVersion);
    const [serviceWorkerDebugMode, setServiceWorkerDebugMode] = useState({
        label: serviceWorkerManager.debug ? 'Enabled' : 'Disabled',
        value: serviceWorkerManager.debug,
    });
    const [selectedDrive, setSelectedDrive] = useState<string>();
    const [selectedDriveTrigger, setSelectedDriveTrigger] =
        useState<ComboboxOption | null>(null);
    const [driveUrl, setDriveUrl] = useState('');
    const [autoRegister, setAutoRegister] = useState<ComboboxOption>({
        label: autoRegisterPullResponder ? 'Enabled' : 'Disabled',
        value: autoRegisterPullResponder ? 'true' : 'false',
    });
    const {
        documentDrives,
        removeTrigger,
        addTrigger,
        registerNewPullResponderTrigger,
    } = useDocumentDriveServer();

    useEffect(() => {
        serviceWorkerManager.setDebug(serviceWorkerDebugMode.value);
    }, [serviceWorkerDebugMode]);

    console.log('documentDrives', documentDrives);
    console.log('selectedDrive', selectedDrive);

    const driveTriggers =
<<<<<<< HEAD
        documentDrives.find(drive => drive.header.id === selectedDrive)?.state
            .local.triggers || [];
=======
        documentDrives.find(drive => drive.id === selectedDrive)?.state.local
            .triggers || [];
>>>>>>> 28f64663

    const isEmptyURL = driveUrl === '';
    const disableUrlButtons = !selectedDrive || isEmptyURL;

    const removeTriggerHandler = async () => {
        if (!selectedDriveTrigger || !selectedDrive) return;

        await removeTrigger(selectedDrive, selectedDriveTrigger.value);
        setSelectedDriveTrigger(null);
    };

    const addTriggerHandler = async (invalid = false) => {
        if (!driveUrl || driveUrl === '' || !selectedDrive) return;

        if (!invalid) {
            const pullResponderTrigger = await registerNewPullResponderTrigger(
                selectedDrive,
                driveUrl,
                { pullInterval: 3000 },
            );
            await addTrigger(selectedDrive, pullResponderTrigger);
            setDriveUrl('');

            return;
        }

        await addTrigger(selectedDrive, {
            id: `invalid-trigger-${uuid()}`,
            type: 'PullResponder',
            data: {
                interval: '3000',
                listenerId: `ivalid-listener-${uuid()}`,
                url: driveUrl,
            },
        });
        setDriveUrl('');
    };

    const handleDisableAutoResiterPullResponder = (
        selectedOption: ComboboxOption,
    ) => {
        setAutoRegister(selectedOption);
        localStorage.setItem(
            'AUTO_REGISTER_PULL_RESPONDER',
            selectedOption.value,
        );
    };

    return (
        <Modal
            open={open}
            onOpenChange={status => {
                if (!status) return onClose();
            }}
            contentProps={{
                className: 'rounded-2xl',
            }}
        >
            <div className="w-[700px] rounded-2xl p-6">
                <div className="mb-6 flex justify-between">
                    <div className="text-xl font-bold">Debug Tools</div>
                    <button id="close-modal" onClick={() => onClose()}>
                        <Icon name="Xmark" size={28} />
                    </button>
                </div>

                <div className="flex text-sm font-bold">
                    <Icon name="Ring" size={22} />
                    <span className="ml-2">
                        App Version: {connectConfig.appVersion}
                    </span>
                </div>

                <div className="mt-4 flex text-sm font-bold">
                    <Icon name="Hdd" size={22} />
                    <span className="ml-2">Drive Tools:</span>
                </div>

                <div>
                    <label htmlFor="selectedDrive" className="text-xs">
                        Selected Drive:
                    </label>
                    <Combobox
                        id="selectedDrive"
                        onChange={value => {
                            if (
                                !value ||
                                !(typeof value === 'object') ||
                                !('value' in value)
                            ) {
                                setSelectedDrive(undefined);
                                setSelectedDriveTrigger(null);
                                return;
                            }

                            setSelectedDrive(value.value as string);
                            setSelectedDriveTrigger(null);
                        }}
                        options={documentDrives.map(drive => ({
                            label: drive.state.global.name,
                            value: drive.header.id,
                        }))}
                    />
                </div>

                <div className="mt-2 flex items-end justify-between pl-4">
                    <div className="w-[400px]">
                        <label
                            htmlFor="autoRegisterPullResponder"
                            className="text-xs"
                        >
                            Auto register pull responder:
                        </label>
                        <Combobox
                            id="autoRegisterPullResponder"
                            onChange={value => {
                                handleDisableAutoResiterPullResponder(
                                    value as ComboboxOption,
                                );
                            }}
                            value={autoRegister}
                            options={[
                                { label: 'Enabled', value: 'true' },
                                { label: 'Disabled', value: 'false' },
                            ]}
                        />
                    </div>
                </div>

                <div className="mt-2 flex items-end justify-between pl-4">
                    <div className="w-[400px]">
                        <label htmlFor="driveTrigger" className="text-xs">
                            Drive trigger:
                        </label>
                        <Combobox
                            id="driveTrigger"
                            onChange={value => {
                                setSelectedDriveTrigger(
                                    value as ComboboxOption,
                                );
                            }}
                            value={selectedDriveTrigger}
                            options={driveTriggers.map(trigger => ({
                                label: `${trigger.id} - ${trigger.type}`,
                                value: trigger.id,
                            }))}
                        />
                    </div>
                    <div>
                        <Button
                            onClick={removeTriggerHandler}
                            color={!selectedDriveTrigger ? 'light' : 'red'}
                            disabled={!selectedDriveTrigger}
                            size="small"
                        >
                            Remove Trigger
                        </Button>
                    </div>
                </div>

                <div className="mt-2 flex items-end justify-between pl-4">
                    <div className="w-[400px]">
                        <label htmlFor="driveUrl" className="text-xs">
                            Add drive trigger:
                        </label>
                        <FormInput
                            containerClassName="p-1 bg-white border border-gray-200 rounded-md text-sm"
                            inputClassName="text-xs font-normal"
                            id="driveUrl"
                            icon={
                                <div className="flex h-full items-center text-xs">
                                    URL:
                                </div>
                            }
                            value={driveUrl}
                            onChange={element =>
                                setDriveUrl(element.target.value)
                            }
                        />
                    </div>
                    <div className="mb-1 flex items-center justify-center">
                        <Button
                            className="mr-2"
                            color={disableUrlButtons ? 'light' : 'blue'}
                            size="small"
                            disabled={disableUrlButtons}
                            onClick={() => addTriggerHandler()}
                        >
                            Add Trigger
                        </Button>
                        <Button
                            color={disableUrlButtons ? 'light' : 'red'}
                            size="small"
                            disabled={disableUrlButtons}
                            onClick={() => addTriggerHandler(true)}
                        >
                            Add Invalid Trigger
                        </Button>
                    </div>
                </div>

                <div className="mt-4 flex text-sm font-bold">
                    <Icon name="Gear" size={22} />
                    <span className="ml-2">Service Worker Tools:</span>
                </div>

                <div className="mt-2 flex items-end justify-between pl-4">
                    <div className="w-[400px]">
                        <label
                            htmlFor="serviceWorkerDebugMode"
                            className="text-xs"
                        >
                            Service Worker Debug Mode:
                        </label>
                        <Combobox
                            id="serviceWorkerDebugMode"
                            onChange={value => {
                                setServiceWorkerDebugMode(
                                    value as typeof serviceWorkerDebugMode,
                                );
                            }}
                            value={serviceWorkerDebugMode}
                            options={[
                                { label: 'Enabled', value: true },
                                { label: 'Disabled', value: false },
                            ]}
                        />
                    </div>
                </div>

                <div className="mt-2 flex items-end justify-between pl-4">
                    <div className="w-[400px]">
                        <label htmlFor="appVersion" className="text-xs">
                            Set invalid app version:
                        </label>
                        <FormInput
                            containerClassName="p-1 bg-white border border-gray-200 rounded-md text-sm"
                            inputClassName="text-xs font-normal"
                            id="appVersion"
                            icon={
                                <div className="flex h-full items-center text-xs">
                                    Version:
                                </div>
                            }
                            value={appVersion}
                            onChange={element =>
                                setAppVersion(element.target.value)
                            }
                        />
                    </div>
                    <div className="mb-1 flex items-center justify-center">
                        <Button
                            color={appVersion === '' ? 'light' : 'red'}
                            size="small"
                            disabled={appVersion === ''}
                            onClick={() => {
                                // @ts-expect-error todo add send message method to service worker manager class
                                serviceWorkerManager.sendMessage({
                                    type: 'SET_APP_VERSION',
                                    version: appVersion,
                                });
                                setAppVersion('');
                            }}
                        >
                            Add Invalid App Version
                        </Button>
                    </div>
                </div>
            </div>
        </Modal>
    );
};<|MERGE_RESOLUTION|>--- conflicted
+++ resolved
@@ -56,13 +56,9 @@
     console.log('selectedDrive', selectedDrive);
 
     const driveTriggers =
-<<<<<<< HEAD
         documentDrives.find(drive => drive.header.id === selectedDrive)?.state
-            .local.triggers || [];
-=======
-        documentDrives.find(drive => drive.id === selectedDrive)?.state.local
+            .local
             .triggers || [];
->>>>>>> 28f64663
 
     const isEmptyURL = driveUrl === '';
     const disableUrlButtons = !selectedDrive || isEmptyURL;
