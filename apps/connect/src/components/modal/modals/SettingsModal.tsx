import {
  About,
  DangerZone,
  DefaultEditor,
  PackageManager,
} from "@powerhousedao/connect";
import {
  Icon,
  SettingsModal as SettingsModalV2,
} from "@powerhousedao/design-system";
import { closePHModal, usePHModal } from "@powerhousedao/reactor-browser";
import { t } from "i18next";
<<<<<<< HEAD
import type React from "react";
import { useMemo } from "react";
import { About } from "./settings/about.js";
import { DangerZone } from "./settings/danger-zone.js";
import { DefaultEditor } from "./settings/default-editor.js";
import { PackageManager } from "./settings/package-manager.js";
=======
import React, { useCallback, useMemo } from "react";
>>>>>>> 4c7be58f

export const SettingsModal: React.FC = () => {
  const phModal = usePHModal();
  const open = phModal?.type === "settings";
  function onRefresh() {
    window.location.reload();
  }

  const tabs = useMemo(
    () => [
      {
        id: "package-manager",
        icon: <Icon name="PackageManager" size={12} />,
        label: "Package Manager",
        content: PackageManager,
      },
      {
        id: "default-editors",
        icon: <Icon name="Edit" size={12} />,
        label: "Default Editors",
        content: DefaultEditor,
      },
      {
        id: "danger-zone",
        icon: <Icon name="Danger" size={12} className="text-red-900" />,
        label: <span className="text-red-900">Danger Zone</span>,
        content: () => <DangerZone onRefresh={onRefresh} />,
      },
      {
        id: "about",
        icon: <Icon name="QuestionSquare" size={12} />,
        label: "About",
        content: About,
      },
    ],
    [onRefresh],
  );

  return (
    <SettingsModalV2
      open={open}
      title={t("modals.connectSettings.title")}
      onOpenChange={(status: boolean) => {
        if (!status) return closePHModal();
      }}
      tabs={tabs}
    />
  );
};<|MERGE_RESOLUTION|>--- conflicted
+++ resolved
@@ -10,16 +10,7 @@
 } from "@powerhousedao/design-system";
 import { closePHModal, usePHModal } from "@powerhousedao/reactor-browser";
 import { t } from "i18next";
-<<<<<<< HEAD
-import type React from "react";
-import { useMemo } from "react";
-import { About } from "./settings/about.js";
-import { DangerZone } from "./settings/danger-zone.js";
-import { DefaultEditor } from "./settings/default-editor.js";
-import { PackageManager } from "./settings/package-manager.js";
-=======
-import React, { useCallback, useMemo } from "react";
->>>>>>> 4c7be58f
+import React, { useMemo } from "react";
 
 export const SettingsModal: React.FC = () => {
   const phModal = usePHModal();
@@ -46,7 +37,7 @@
         id: "danger-zone",
         icon: <Icon name="Danger" size={12} className="text-red-900" />,
         label: <span className="text-red-900">Danger Zone</span>,
-        content: () => <DangerZone onRefresh={onRefresh} />,
+        content: () => <DangerZone />,
       },
       {
         id: "about",
