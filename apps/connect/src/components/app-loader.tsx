<<<<<<< HEAD
import { DocumentEditorDebugTools, serviceWorkerManager } from '#utils';
import { lazy } from 'react';
=======
import { lazy, StrictMode, Suspense } from 'react';
>>>>>>> 9b5113e7
import '../i18n';

import { AppSkeleton } from './app-skeleton.js';
const App = lazy(() => import('./app.js'));
const CookieBanner = lazy(() =>
    import('./cookie-banner.js').then(m => ({ default: m.CookieBanner })),
);

<<<<<<< HEAD
const AppLoader = <App />;
=======
const ModalManager = lazy(() =>
    import('./modal/modal.js').then(m => ({ default: m.ModalManager })),
);
>>>>>>> 9b5113e7

export const AppLoader = (
    <StrictMode>
        <Suspense fallback={<AppSkeleton />} name="AppLoader">
            <App />
        </Suspense>
        <Suspense name="CookieBanner">
            <ModalManager>
                <CookieBanner />
            </ModalManager>
        </Suspense>
    </StrictMode>
);<|MERGE_RESOLUTION|>--- conflicted
+++ resolved
@@ -1,9 +1,4 @@
-<<<<<<< HEAD
-import { DocumentEditorDebugTools, serviceWorkerManager } from '#utils';
-import { lazy } from 'react';
-=======
 import { lazy, StrictMode, Suspense } from 'react';
->>>>>>> 9b5113e7
 import '../i18n';
 
 import { AppSkeleton } from './app-skeleton.js';
@@ -12,13 +7,9 @@
     import('./cookie-banner.js').then(m => ({ default: m.CookieBanner })),
 );
 
-<<<<<<< HEAD
-const AppLoader = <App />;
-=======
 const ModalManager = lazy(() =>
     import('./modal/modal.js').then(m => ({ default: m.ModalManager })),
 );
->>>>>>> 9b5113e7
 
 export const AppLoader = (
     <StrictMode>
