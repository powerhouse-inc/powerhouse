import { Breadcrumbs, useBreadcrumbs } from '@powerhousedao/design-system';
import { DocumentModel } from 'document-model/document';
import { useCallback } from 'react';
import { useConnectConfig } from 'src/hooks/useConnectConfig';
import { useUiNodes } from 'src/hooks/useUiNodes';
import Button from './button';
import FolderView from './folder-view';
import { useModal } from './modal';
import { SearchBar } from './search-bar';

const getDocumentModelName = (name: string) => {
    if (name === 'RealWorldAssets') {
        return 'RWA Portfolio';
    }
    return name;
};

export function DriveView() {
    const [connectConfig] = useConnectConfig();
    const { showModal } = useModal();
    const uiNodes = useUiNodes();
    const {
        documentModels,
        isAllowedToCreateDocuments,
        selectedDriveNode,
        selectedParentNode,
        setSelectedNode,
        selectedNodePath,
        getNodeById,
        addFolder,
    } = uiNodes;

    const createFolder = useCallback(
        (name: string, parentFolder: string | undefined) => {
            if (!selectedDriveNode) {
                return;
            }
            addFolder(selectedDriveNode.id, name, parentFolder).catch(
                console.error,
            );
        },
        [selectedDriveNode, addFolder],
    );

    const { breadcrumbs, onBreadcrumbSelected } = useBreadcrumbs({
        selectedNodePath,
        getNodeById,
        setSelectedNode,
    });

    const createDocument = useCallback(
        (documentModel: DocumentModel) => {
            if (!selectedDriveNode) return;

            showModal('createDocument', {
                documentModel,
                selectedParentNode,
                setSelectedNode,
            });
        },
        [selectedDriveNode, selectedParentNode, setSelectedNode, showModal],
    );

    return (
<<<<<<< HEAD
        <div className="grow overflow-auto rounded-2xl p-2">
            <Breadcrumbs {...uiNodes} />
=======
        <div className="grow overflow-auto rounded-2xl bg-gray-50 p-2">
            <Breadcrumbs
                breadcrumbs={breadcrumbs}
                onBreadcrumbSelected={onBreadcrumbSelected}
                createEnabled={isAllowedToCreateDocuments}
                onCreate={createFolder}
            />
>>>>>>> cc1c4a64
            {connectConfig.content.showSearchBar && <SearchBar />}
            <div className="px-4">
                <div className="mb-5">
                    <FolderView {...uiNodes} />
                </div>
                {isAllowedToCreateDocuments && (
                    <>
                        <h3 className="mb-3 mt-4 text-xl font-bold text-gray-600">
                            New document
                        </h3>
                        <div className="flex w-full flex-wrap gap-4">
                            {documentModels?.map(doc => (
                                <Button
                                    key={doc.documentModel.id}
                                    aria-details={doc.documentModel.description}
                                    className="bg-gray-200 text-slate-800"
                                    onClick={() => createDocument(doc)}
                                >
                                    <span className="text-sm">
                                        {getDocumentModelName(
                                            doc.documentModel.name,
                                        )}
                                    </span>
                                </Button>
                            ))}
                        </div>
                    </>
                )}
            </div>
        </div>
    );
}<|MERGE_RESOLUTION|>--- conflicted
+++ resolved
@@ -62,18 +62,13 @@
     );
 
     return (
-<<<<<<< HEAD
         <div className="grow overflow-auto rounded-2xl p-2">
-            <Breadcrumbs {...uiNodes} />
-=======
-        <div className="grow overflow-auto rounded-2xl bg-gray-50 p-2">
             <Breadcrumbs
                 breadcrumbs={breadcrumbs}
                 onBreadcrumbSelected={onBreadcrumbSelected}
                 createEnabled={isAllowedToCreateDocuments}
                 onCreate={createFolder}
             />
->>>>>>> cc1c4a64
             {connectConfig.content.showSearchBar && <SearchBar />}
             <div className="px-4">
                 <div className="mb-5">
