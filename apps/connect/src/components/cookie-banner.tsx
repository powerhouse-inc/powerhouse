import {
  i18n,
  useAcceptedCookies,
  useCookieBanner,
  useModal,
} from "@powerhousedao/connect";
import type { CookieInput } from "@powerhousedao/design-system";
import { CookieBanner as PHCookieBanner } from "@powerhousedao/design-system";
import { showPHModal } from "@powerhousedao/reactor-browser";
import { Trans, useTranslation } from "react-i18next";
<<<<<<< HEAD
import { useAcceptedCookies } from "../hooks/useAcceptedCookies.js";
import { useCookieBanner } from "../hooks/useCookiebanner.js";
import i18n from "../i18n";
=======
>>>>>>> 4c7be58f

const isCookieAccepted = (cookies: CookieInput[], id: string) => {
  return cookies.some((cookie) => cookie.id === id && cookie.value);
};

export const CookieBanner = () => {
  const { t } = useTranslation(undefined, {
    useSuspense: true,
    i18n,
  });
  const [showBanner, setShowBanner] = useCookieBanner();
  const [, setAcceptedCookies] = useAcceptedCookies();

  const cookiesInput: CookieInput[] = [
    {
      id: "analytics-cookie",
      label: t("cookieBanner.cookies.analytics"),
      value: true,
    },
  ];

  const handleAccept = (cookies: CookieInput[]) => {
    setShowBanner(false);

    if (isCookieAccepted(cookies, "analytics-cookie")) {
      setAcceptedCookies((acceptedCookies) => ({
        ...acceptedCookies,
        analytics: true,
      }));
    }
  };

  const handleReject = () => {
    setShowBanner(false);
    setAcceptedCookies(() => ({
      analytics: false,
      functional: false,
      marketing: false,
    }));
  };

  if (!showBanner) {
    return null;
  }

  return (
    <div className="absolute inset-0 z-[10000] backdrop-blur-sm">
      <div className="absolute inset-0 bg-black opacity-15" />
      <div className="absolute inset-x-0 bottom-0 flex justify-center bg-white px-10 pb-16 pt-10 shadow-lg">
        <PHCookieBanner
          className="max-w-[1024px]"
          cookies={cookiesInput}
          onSubmit={handleAccept}
          onReject={handleReject}
          submitLabel={t("cookieBanner.accept")}
          rejectLabel={t("cookieBanner.reject")}
        >
          <p className="font-semibold text-gray-500">
            <Trans
              key={"cookieBanner.message"}
              i18nKey="cookieBanner.message"
              components={{
                a: (
                  <a
                    onClick={() => showPHModal({ type: "cookiesPolicy" })}
                    key={"cookieBanner.message-link"}
                    className="cursor-pointer text-gray-900 hover:underline"
                  />
                ),
              }}
            />
          </p>
        </PHCookieBanner>
      </div>
    </div>
  );
};<|MERGE_RESOLUTION|>--- conflicted
+++ resolved
@@ -2,18 +2,11 @@
   i18n,
   useAcceptedCookies,
   useCookieBanner,
-  useModal,
 } from "@powerhousedao/connect";
 import type { CookieInput } from "@powerhousedao/design-system";
 import { CookieBanner as PHCookieBanner } from "@powerhousedao/design-system";
 import { showPHModal } from "@powerhousedao/reactor-browser";
 import { Trans, useTranslation } from "react-i18next";
-<<<<<<< HEAD
-import { useAcceptedCookies } from "../hooks/useAcceptedCookies.js";
-import { useCookieBanner } from "../hooks/useCookiebanner.js";
-import i18n from "../i18n";
-=======
->>>>>>> 4c7be58f
 
 const isCookieAccepted = (cookies: CookieInput[], id: string) => {
   return cookies.some((cookie) => cookie.id === id && cookie.value);
