import { getRevisionFromDate, useTimelineItems } from "@powerhousedao/common";
import {
  EditorLoader,
  useModal,
  useUndoRedoShortcuts,
} from "@powerhousedao/connect";
import type { TimelineItem } from "@powerhousedao/design-system";
import {
  DocumentToolbar,
  PowerhouseButton,
  RevisionHistory,
} from "@powerhousedao/design-system";
import {
  showPHModal,
  useDocumentById,
  useDocumentModelModuleById,
  useEditorModuleById,
  useFallbackEditorModule,
} from "@powerhousedao/reactor-browser";
import type { PHDocument } from "document-model";
import { redo, undo } from "document-model/core";
import { Suspense, useEffect, useState } from "react";
import type { FallbackProps } from "react-error-boundary";
import { ErrorBoundary } from "react-error-boundary";
<<<<<<< HEAD
import { toast } from "../services/toast.js";
import { EditorLoader } from "./editor-loader.js";
=======
import { useNavigate } from "react-router-dom";
>>>>>>> 4c7be58f

type Props<TDocument extends PHDocument = PHDocument> = {
  document: TDocument;
  onClose: () => void;
  onExport: () => void;
  onOpenSwitchboardLink?: () => Promise<void>;
};

function EditorError({ message }: { message: React.ReactNode }) {
  return (
    <div className="flex size-full items-center justify-center">
      <h3 className="text-lg font-semibold">{message}</h3>
    </div>
  );
}

function FallbackEditorError(props: FallbackProps) {
  const message =
    props.error instanceof Error
      ? props.error.message
      : (props.error as string);
  return <EditorError message={message} />;
}

export const DocumentEditor: React.FC<Props> = (props) => {
  const {
    document: initialDocument,
    onClose,
    onExport,
    onOpenSwitchboardLink,
  } = props;
  const [selectedTimelineItem, setSelectedTimelineItem] =
    useState<TimelineItem | null>(null);
  const [revisionHistoryVisible, setRevisionHistoryVisible] = useState(false);
  const [document, dispatch] = useDocumentById(initialDocument.header.id);
  const documentId = document?.header.id ?? undefined;
  const documentName = document?.header.name ?? undefined;
  const documentType = document?.header.documentType ?? undefined;
  const preferredEditor = document?.header.meta?.preferredEditor ?? undefined;
  const createdAt = document?.header.createdAtUtcIso ?? undefined;
  const globalOperations = document?.operations.global ?? [];
  const localOperations = document?.operations.local ?? [];
  const globalRevisionNumber = document?.header.revision.global ?? 0;
  const localRevisionNumber = document?.header.revision.local ?? 0;
  const documentModelModule = useDocumentModelModuleById(documentType);
  const preferredEditorModule = useEditorModuleById(preferredEditor);
  const fallbackEditorModule = useFallbackEditorModule(documentType);
  const editorModule = preferredEditorModule ?? fallbackEditorModule;
  const timelineItems = useTimelineItems(documentId, createdAt);

  const isLoadingDocument = !document;
  const isLoadingEditor =
    editorModule === undefined ||
    (editorModule &&
      documentType &&
      !editorModule.documentTypes.includes(documentType) &&
      !editorModule.documentTypes.includes("*"));

  const canUndo = globalRevisionNumber > 0 || localRevisionNumber > 0;
  const canRedo = !!document?.clipboard.length;
  const addUndoAction = () => dispatch(undo());
  const addRedoAction = () => dispatch(redo());
  useUndoRedoShortcuts({
    undo: addUndoAction,
    redo: addRedoAction,
    canUndo,
    canRedo,
  });

  useEffect(() => {
    return () => {
      window.documentEditorDebugTools?.clear();
    };
  }, []);

  const [editorError, setEditorError] = useState<
    | {
        error: any;
        info: React.ErrorInfo;
        documentId?: string;
        //   clear: () => void;
      }
    | undefined
  >(undefined);

  useEffect(() => {
    if (editorError && editorError.documentId !== documentId) {
      setEditorError(undefined);
    }
  }, [editorError, documentId]);

  const handleEditorError = (error: Error, info: React.ErrorInfo) => {
    setEditorError({
      error,
      documentId,
      info,
    });
  };

  if (isLoadingEditor) {
    return <EditorLoader message="Loading editor" />;
  }

  if (isLoadingDocument) {
    return <EditorLoader message="Loading document" />;
  }

  if (!documentModelModule) {
    return (
      <EditorError
        message={
          <div className="text-center leading-10">
            <p>
              Unable to open the document because the document model "
              {documentType}" is not supported.
            </p>
            <p>
              Go to the{" "}
              <button
                type="button"
                className="cursor-pointer underline"
                onClick={() => {
                  showPHModal({ type: "settings" });
                }}
              >
                package manager
              </button>{" "}
              to install this document model
            </p>
          </div>
        }
      />
    );
  }

  if (!editorModule) {
    return (
      <EditorError
        message={
          <div className="text-center leading-10">
            <p>Unable to open the document because no editor has been found</p>
            <p>
              Go to the{" "}
              <button
                type="button"
                className="cursor-pointer underline"
                onClick={() => {
                  showPHModal({ type: "settings" });
                }}
              >
                package manager
              </button>{" "}
              an editor for the "${documentType}" document type
            </p>
          </div>
        }
      />
    );
  }

  const EditorComponent = editorModule.Component;
  const {
    disableExternalControls,
    documentToolbarEnabled,
    showSwitchboardLink,
    timelineEnabled,
  } = editorModule.config;

  const handleSwitchboardLinkClick =
    showSwitchboardLink !== false ? onOpenSwitchboardLink : undefined;
  return (
    <div className="relative h-full" id="document-editor-context">
      {documentToolbarEnabled &&
        disableExternalControls &&
        !revisionHistoryVisible && (
          <DocumentToolbar
            onClose={onClose}
            onExport={onExport}
            onShowRevisionHistory={() => setRevisionHistoryVisible(true)}
            title={documentName}
            onSwitchboardLinkClick={handleSwitchboardLinkClick}
            timelineButtonVisible={timelineEnabled}
            timelineItems={timelineItems.data}
            onTimelineItemClick={setSelectedTimelineItem}
          />
        )}
      {!disableExternalControls && (
        <div className="mb-4 flex justify-end gap-10">
          <PowerhouseButton onClick={onExport}>Export</PowerhouseButton>
          <div className="flex gap-4">
            <PowerhouseButton onClick={addUndoAction} disabled={!canUndo}>
              Undo
            </PowerhouseButton>
            <PowerhouseButton onClick={addRedoAction} disabled={!canRedo}>
              Redo
            </PowerhouseButton>
          </div>
          <div className="flex gap-4">
            <PowerhouseButton onClick={onClose}>Close</PowerhouseButton>
          </div>
        </div>
      )}
      {revisionHistoryVisible ? (
        <RevisionHistory
          key={documentId}
          documentTitle={documentName ?? ""}
          documentId={documentId ?? ""}
          globalOperations={globalOperations}
          localOperations={localOperations}
          onClose={() => setRevisionHistoryVisible(false)}
          documentState={document.state}
          onCopyState={() => {
            toast("Copied document state to clipboard", { type: "success" });
          }}
        />
      ) : (
        <Suspense fallback={<EditorLoader />} name="EditorLoader">
          <ErrorBoundary
            fallbackRender={FallbackEditorError}
            key={documentId}
            onError={handleEditorError}
          >
            {!editorError?.error && (
              <EditorComponent
                key={documentId}
                context={{
                  readMode: !!selectedTimelineItem,
                  selectedTimelineRevision: getRevisionFromDate(
                    selectedTimelineItem?.startDate,
                    selectedTimelineItem?.endDate,
                    globalOperations,
                  ),
                }}
                documentId={document.header.id}
              />
            )}
          </ErrorBoundary>
        </Suspense>
      )}
    </div>
  );
};<|MERGE_RESOLUTION|>--- conflicted
+++ resolved
@@ -1,8 +1,8 @@
 import { getRevisionFromDate, useTimelineItems } from "@powerhousedao/common";
 import {
   EditorLoader,
-  useModal,
   useUndoRedoShortcuts,
+  toast,
 } from "@powerhousedao/connect";
 import type { TimelineItem } from "@powerhousedao/design-system";
 import {
@@ -22,12 +22,6 @@
 import { Suspense, useEffect, useState } from "react";
 import type { FallbackProps } from "react-error-boundary";
 import { ErrorBoundary } from "react-error-boundary";
-<<<<<<< HEAD
-import { toast } from "../services/toast.js";
-import { EditorLoader } from "./editor-loader.js";
-=======
-import { useNavigate } from "react-router-dom";
->>>>>>> 4c7be58f
 
 type Props<TDocument extends PHDocument = PHDocument> = {
   document: TDocument;
