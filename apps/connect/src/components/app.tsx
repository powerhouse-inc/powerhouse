<<<<<<< HEAD
import { CookieBanner } from '#components';
import { RootProvider } from '#context';
import { useLoadData } from '#hooks';
import { AtomStoreProvider } from '@powerhousedao/common';
import { ToastContainer, WagmiContext } from '@powerhousedao/design-system';
import 'jotai-devtools/styles.css';
import React, { lazy, Suspense } from 'react';
=======
import { ReadModeContextProvider, SentryProvider } from '#context';
import { atomStore } from '#store';
import { DocumentEditorDebugTools, serviceWorkerManager } from '#utils';
import { ToastContainer, WagmiContext } from '@powerhousedao/design-system';
import { UiNodesContextProvider } from '@powerhousedao/reactor-browser/hooks/useUiNodesContext';
import { Provider } from 'jotai';
import { Suspense } from 'react';
import ReactorAnalyticsProvider from '../context/reactor-analytics.js';
import { useRenown } from '../hooks/useRenown.js';
import { useProcessorManager } from '../store/processors.js';
>>>>>>> 9b5113e7
import Analytics from './analytics.js';
import { Router } from './router.js';

if (import.meta.env.MODE === 'development') {
    window.documentEditorDebugTools = new DocumentEditorDebugTools();
} else {
    serviceWorkerManager.registerServiceWorker(false);
}

<<<<<<< HEAD
function Preloader() {
    useLoadData();
=======
const PreloadRenown = () => {
    useRenown();
>>>>>>> 9b5113e7
    return null;
}

const PreloadProcessorManager = () => {
    useProcessorManager();
    return null;
};

const App = () => (
<<<<<<< HEAD
    <React.StrictMode>
        <AtomStoreProvider>
            <Preloader />
            <Suspense>
                <WagmiContext>
                    <RootProvider>
                        <ReactorAnalyticsProvider>
                            <ToastContainer
                                position="bottom-right"
                                containerId="connect"
                            />
                            <Router />
                            <CookieBanner />
                            <Analytics />
                        </ReactorAnalyticsProvider>
                    </RootProvider>
                </WagmiContext>
            </Suspense>
        </AtomStoreProvider>
    </React.StrictMode>
=======
    <Provider store={atomStore}>
        <SentryProvider>
            <WagmiContext>
                <ReadModeContextProvider>
                    <ReactorAnalyticsProvider>
                        <ToastContainer
                            position="bottom-right"
                            containerId="connect"
                        />
                        <UiNodesContextProvider>
                            <Router />
                            <Analytics />
                        </UiNodesContextProvider>
                    </ReactorAnalyticsProvider>
                </ReadModeContextProvider>
            </WagmiContext>
        </SentryProvider>
        <Suspense>
            <PreloadProcessorManager />
            <PreloadRenown />
        </Suspense>
    </Provider>
>>>>>>> 9b5113e7
);

export default App;<|MERGE_RESOLUTION|>--- conflicted
+++ resolved
@@ -1,4 +1,6 @@
-<<<<<<< HEAD
+import { ReadModeContextProvider, SentryProvider } from '#context';
+import { atomStore } from '#store';
+import { DocumentEditorDebugTools, serviceWorkerManager } from '#utils';
 import { CookieBanner } from '#components';
 import { RootProvider } from '#context';
 import { useLoadData } from '#hooks';
@@ -6,18 +8,12 @@
 import { ToastContainer, WagmiContext } from '@powerhousedao/design-system';
 import 'jotai-devtools/styles.css';
 import React, { lazy, Suspense } from 'react';
-=======
-import { ReadModeContextProvider, SentryProvider } from '#context';
-import { atomStore } from '#store';
-import { DocumentEditorDebugTools, serviceWorkerManager } from '#utils';
-import { ToastContainer, WagmiContext } from '@powerhousedao/design-system';
 import { UiNodesContextProvider } from '@powerhousedao/reactor-browser/hooks/useUiNodesContext';
 import { Provider } from 'jotai';
 import { Suspense } from 'react';
 import ReactorAnalyticsProvider from '../context/reactor-analytics.js';
 import { useRenown } from '../hooks/useRenown.js';
 import { useProcessorManager } from '../store/processors.js';
->>>>>>> 9b5113e7
 import Analytics from './analytics.js';
 import { Router } from './router.js';
 
@@ -27,45 +23,23 @@
     serviceWorkerManager.registerServiceWorker(false);
 }
 
-<<<<<<< HEAD
-function Preloader() {
-    useLoadData();
-=======
 const PreloadRenown = () => {
     useRenown();
->>>>>>> 9b5113e7
     return null;
-}
+};
 
 const PreloadProcessorManager = () => {
     useProcessorManager();
     return null;
 };
+}
+
+const ReactorAnalyticsProvider = lazy(
+    () => import('../context/reactor-analytics.js'),
+);
 
 const App = () => (
-<<<<<<< HEAD
-    <React.StrictMode>
-        <AtomStoreProvider>
-            <Preloader />
-            <Suspense>
-                <WagmiContext>
-                    <RootProvider>
-                        <ReactorAnalyticsProvider>
-                            <ToastContainer
-                                position="bottom-right"
-                                containerId="connect"
-                            />
-                            <Router />
-                            <CookieBanner />
-                            <Analytics />
-                        </ReactorAnalyticsProvider>
-                    </RootProvider>
-                </WagmiContext>
-            </Suspense>
-        </AtomStoreProvider>
-    </React.StrictMode>
-=======
-    <Provider store={atomStore}>
+    <AtomStoreProvider>
         <SentryProvider>
             <WagmiContext>
                 <ReadModeContextProvider>
@@ -86,8 +60,7 @@
             <PreloadProcessorManager />
             <PreloadRenown />
         </Suspense>
-    </Provider>
->>>>>>> 9b5113e7
+    </AtomStoreProvider>
 );
 
 export default App;