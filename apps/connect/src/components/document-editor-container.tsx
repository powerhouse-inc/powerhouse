--- conflicted
+++ resolved
@@ -3,16 +3,13 @@
   buildDocumentSubgraphUrl,
   exportFile,
   setSelectedNode,
-<<<<<<< HEAD
-  useDocumentModelModuleById,
-=======
   useConnectCrypto,
->>>>>>> 9688d3af
   useDriveIsRemote,
   useDriveRemoteUrl,
   useParentFolder,
   useSelectedDocument,
   useSelectedDrive,
+  useUser,
 } from "@powerhousedao/reactor-browser";
 import type { PHDocument } from "document-model";
 import { useMemo } from "react";
@@ -29,12 +26,8 @@
   const parentFolder = useParentFolder(selectedDocument?.header.id);
   const isRemoteDrive = useDriveIsRemote(selectedDrive?.header.id);
   const remoteUrl = useDriveRemoteUrl(selectedDrive?.header.id);
-<<<<<<< HEAD
-  const documentModelModule = useDocumentModelModuleById(documentType);
-=======
   const connectCrypto = useConnectCrypto();
   const user = useUser();
->>>>>>> 9688d3af
 
   const exportDocument = (document: PHDocument) => {
     const validationErrors = validateDocument(document);
@@ -87,12 +80,6 @@
             return;
           }
 
-<<<<<<< HEAD
-          if (!documentModelModule) {
-            console.error("No document model found");
-            return;
-          }
-=======
           // @todo: add environment variable for token expiration
           const token = user?.address
             ? await connectCrypto?.getBearerToken(
@@ -102,16 +89,11 @@
                 { expiresIn: 600 },
               )
             : undefined;
->>>>>>> 9688d3af
 
           const url = buildDocumentSubgraphUrl(
             remoteUrl,
             selectedDocument.header.id,
-<<<<<<< HEAD
-            documentModelModule.documentModel,
-=======
             token,
->>>>>>> 9688d3af
           );
           try {
             openUrl(url);
