--- conflicted
+++ resolved
@@ -1,6 +1,5 @@
 import { useDocumentDriveServer, useOpenSwitchboardLink } from '#hooks';
 import {
-<<<<<<< HEAD
     useDriveIsRemote,
     useGetDocumentModelModule,
     useModal,
@@ -10,15 +9,6 @@
     useUnwrappedSelectedDocument,
     useUnwrappedSelectedDrive,
 } from '@powerhousedao/common';
-=======
-    useDocumentDriveById,
-    useDocumentDriveServer,
-    useGetDocument,
-} from '#hooks';
-import { useFileNodeDocument, useGetDocumentModelModule } from '#store';
-import { useUiNodesContext } from '@powerhousedao/reactor-browser/hooks/useUiNodesContext';
-import { buildDocumentSubgraphUrl } from '@powerhousedao/reactor-browser/utils/switchboard';
->>>>>>> 9b5113e7
 import { type GetDocumentOptions } from 'document-drive';
 import {
     type EditorContext,
@@ -26,19 +16,12 @@
     type PHDocument,
 } from 'document-model';
 import { useCallback, useMemo } from 'react';
-<<<<<<< HEAD
 import { useAddOperationToSelectedDocument } from '../store/documents.js';
-import { exportFile } from '../utils/index.js';
-=======
-import { useTranslation } from 'react-i18next';
-import { useModal } from '../components/modal/index.js';
 import { exportFile, openUrl } from '../utils/index.js';
->>>>>>> 9b5113e7
 import { validateDocument } from '../utils/validate-document.js';
 import { DocumentEditor } from './editors.js';
 
 export function DocumentEditorContainer() {
-<<<<<<< HEAD
     const { show: showExportWithErrorsModal } = useModal('exportWithErrors');
     const addOperationToSelectedDocument = useAddOperationToSelectedDocument();
     const { renameNode, openFile } = useDocumentDriveServer();
@@ -51,25 +34,6 @@
     const openSwitchboardLink = useOpenSwitchboardLink(
         selectedDrive?.id ?? null,
         selectedDocument?.id ?? null,
-=======
-    const { t } = useTranslation();
-    const { showModal } = useModal();
-    const {
-        selectedDocument,
-        fileNodeDocument,
-        setSelectedDocument,
-        addOperationToSelectedDocument,
-    } = useFileNodeDocument();
-    const { renameNode } = useDocumentDriveServer();
-    const {
-        selectedNode,
-        selectedDriveNode,
-        selectedParentNode,
-        setSelectedNode,
-    } = useUiNodesContext();
-    const { isRemoteDrive, remoteUrl } = useDocumentDriveById(
-        selectedDriveNode?.id,
->>>>>>> 9b5113e7
     );
     const getDocumentModelModule = useGetDocumentModelModule();
 
@@ -142,13 +106,6 @@
     }, [exportDocument, selectedDocument]);
 
     const onOpenSwitchboardLink = useMemo(() => {
-<<<<<<< HEAD
-        if (isRemoteDrive.state !== 'hasData') {
-            return undefined;
-        }
-        return isRemoteDrive.data ? () => openSwitchboardLink() : undefined;
-    }, [isRemoteDrive, openSwitchboardLink]);
-=======
         return isRemoteDrive
             ? async () => {
                   if (!selectedDocument) {
@@ -185,7 +142,6 @@
     }, [isRemoteDrive, remoteUrl, selectedDocument, getDocumentModelModule]);
 
     if (!fileNodeDocument) return null;
->>>>>>> 9b5113e7
 
     return (
         <div className="flex h-full flex-col overflow-auto" id="content-view">
