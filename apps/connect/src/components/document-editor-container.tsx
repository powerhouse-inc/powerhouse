--- conflicted
+++ resolved
@@ -5,7 +5,6 @@
     useDriveIsRemote,
     useDriveRemoteUrl,
     useParentFolderId,
-    useRefreshDocuments,
     useSetSelectedNode,
     useUnwrappedSelectedDocument,
     useUnwrappedSelectedDrive,
@@ -36,19 +35,14 @@
 
     const onAddOperation = useCallback(
         async (operation: Operation) => {
-            if (
-                !unwrappedSelectedDrive?.header.id ||
-                !selectedDocument?.header.id
-            ) {
+            if (!selectedDocument?.header.id) {
                 return;
             }
-            await addDocumentOperations(
-                unwrappedSelectedDrive.header.id,
-                selectedDocument.header.id,
-                [operation],
-            );
+            await addDocumentOperations(selectedDocument.header.id, [
+                operation,
+            ]);
         },
-        [addDocumentOperations, selectedDocument, unwrappedSelectedDrive],
+        [addDocumentOperations, selectedDocument],
     );
 
     const onClose = useCallback(() => {
@@ -89,21 +83,6 @@
         [getDocumentModelModule, showModal, t],
     );
 
-<<<<<<< HEAD
-    const onGetDocumentRevision: EditorContext['getDocumentRevision'] =
-        useCallback(
-            (options?: GetDocumentOptions) => {
-                if (!selectedNode) {
-                    console.error('No selected node');
-                    return Promise.reject(new Error('No selected node'));
-                }
-                return getDocument(selectedNode.id, options);
-            },
-            [getDocument, selectedNode],
-        );
-
-=======
->>>>>>> 79afab38
     const onExport = useCallback(() => {
         if (selectedDocument) {
             return exportDocument(selectedDocument);
