<<<<<<< HEAD
import { useAcceptedCookies, useConfig } from '@powerhousedao/common';
=======
>>>>>>> 9b5113e7
import { useEffect } from 'react';
import { useAcceptedCookies } from '../hooks/useAcceptedCookies';
import { useConnectConfig } from '../hooks/useConnectConfig';

declare global {
    interface Window {
        gtag?: (...args: any[]) => void;
        dataLayer?: any[];
    }
}

function gtag(...args: (string | Date)[]) {
    window.dataLayer?.push(...args);
}

const Analytics = () => {
    const { gaTrackingId } = useConfig();
    const { analytics } = useAcceptedCookies();
    const useAnalytics = gaTrackingId && analytics;

    useEffect(() => {
        if (useAnalytics) {
            // Create the GA script tag
            const script = document.createElement('script');
            script.src = `https://www.googletagmanager.com/gtag/js?id=${gaTrackingId}`;
            script.async = true;
            document.head.appendChild(script);

            // Initialize GA
            window.dataLayer = window.dataLayer || [];

            gtag('js', new Date());
            gtag('config', gaTrackingId);

            // Clean up the script if no longer enabled
            return () => {
                document.head.removeChild(script);
            };
        }
    }, [useAnalytics, gaTrackingId]);

    return null;
};

export default Analytics;<|MERGE_RESOLUTION|>--- conflicted
+++ resolved
@@ -1,7 +1,4 @@
-<<<<<<< HEAD
 import { useAcceptedCookies, useConfig } from '@powerhousedao/common';
-=======
->>>>>>> 9b5113e7
 import { useEffect } from 'react';
 import { useAcceptedCookies } from '../hooks/useAcceptedCookies';
 import { useConnectConfig } from '../hooks/useConnectConfig';
