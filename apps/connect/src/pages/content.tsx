import { DocumentEditorContainer } from '#components/document-editor-container';
import { DriveView } from '#components/drive-view';
import { Footer } from '#components/footer';
import { useNodeNavigation } from '#hooks/useNodeNavigation';
import { useUiNodes } from '#hooks/useUiNodes';
import { FILE } from '@powerhousedao/design-system';
import { useEffect } from 'react';
<<<<<<< HEAD
=======
import { DocumentEditorContainer } from 'src/components/document-editor-container';
import { DriveView } from 'src/components/drive-view';
import { Footer } from 'src/components/footer';
import { useUiNodes } from 'src/hooks/useUiNodes';
>>>>>>> cc1c4a64

export default function Content() {
    const uiNodes = useUiNodes();
    const { fileNodeDocument, selectedDriveNode, selectedNode, addFile } =
        uiNodes;

    useEffect(() => {
        return window.electronAPI?.handleFileOpen(async file => {
            if (!selectedDriveNode || selectedNode?.kind !== FILE) {
                return;
            }

            await addFile(
                file.content,
                selectedDriveNode.id,
                file.name,
                selectedNode.parentFolder,
            );
        });
    }, [selectedDriveNode, selectedNode, addFile]);

    return (
        <div
            className="flex h-full flex-col overflow-auto bg-gray-100 p-6 pb-3"
            id="content-view"
        >
            {fileNodeDocument ? (
                <DocumentEditorContainer key={fileNodeDocument.documentId} />
            ) : (
                <DriveView />
            )}
            <div className="flex w-full flex-row justify-end pr-3 pt-3">
                <Footer />
            </div>
        </div>
    );
}<|MERGE_RESOLUTION|>--- conflicted
+++ resolved
@@ -5,13 +5,10 @@
 import { useUiNodes } from '#hooks/useUiNodes';
 import { FILE } from '@powerhousedao/design-system';
 import { useEffect } from 'react';
-<<<<<<< HEAD
-=======
 import { DocumentEditorContainer } from 'src/components/document-editor-container';
 import { DriveView } from 'src/components/drive-view';
 import { Footer } from 'src/components/footer';
 import { useUiNodes } from 'src/hooks/useUiNodes';
->>>>>>> cc1c4a64
 
 export default function Content() {
     const uiNodes = useUiNodes();
