--- conflicted
+++ resolved
@@ -1,14 +1,5 @@
-<<<<<<< HEAD
-import connectConfig from "#connect-config";
-=======
-import {
-  DocumentEditorContainer,
-  DriveEditorContainer,
-  DriveIcon,
-  useShowAddDriveModal,
-} from "@powerhousedao/connect";
+import { DriveEditorContainer, DriveIcon } from "@powerhousedao/connect";
 import { connectConfig } from "@powerhousedao/connect/config";
->>>>>>> 4c7be58f
 import {
   HomeScreen,
   HomeScreenAddDriveItem,
@@ -23,11 +14,6 @@
   useSelectedFolder,
 } from "@powerhousedao/reactor-browser";
 import type { DocumentDriveDocument } from "document-drive";
-<<<<<<< HEAD
-import { DriveEditorContainer } from "../components/drive-editor-container.js";
-import { DriveIcon } from "../components/drive-icon.js";
-=======
->>>>>>> 4c7be58f
 
 export function Content() {
   const [selectedDrive] = useSelectedDrive();
