<<<<<<< HEAD
import { logger } from '#services/logger';
import type { User as RenownUser } from '#services/renown/types';
=======
import { logger } from 'document-drive/logger';
>>>>>>> 6f7d26d3
import {
    Action,
    ActionSigner,
    buildSignedOperation,
    Operation,
    OperationSignatureContext,
    PHDocument,
    Reducer,
    User,
<<<<<<< HEAD
} from 'document-model';
=======
    utils,
} from 'document-model/document';
import type { User as RenownUser } from 'src/services/renown/types';
>>>>>>> 6f7d26d3

export async function signOperation<
    TGlobalState = unknown,
    TLocalState = unknown,
    TAction extends Action = Action,
>(
    operation: Operation<TAction>,
    sign: (data: Uint8Array) => Promise<Uint8Array>,
    documentId: string,
    document: PHDocument<TGlobalState, TLocalState>,
    reducer?: Reducer<TGlobalState, TLocalState, TAction>,
    user?: User,
) {
    if (!user) return operation;
    if (!operation.context) return operation;
    if (!operation.context.signer) return operation;
    if (!reducer) {
        logger.error(
            `Document model '${document.documentType}' does not have a reducer`,
        );
        return operation;
    }

    const context: Omit<
        OperationSignatureContext,
        'operation' | 'previousStateHash'
    > = {
        documentId,
        signer: operation.context.signer,
    };

    const signedOperation = await buildSignedOperation(
        operation,
        reducer,
        document,
        context,
        sign,
    );

    return signedOperation;
}

export function addActionContext<A extends Action = Action>(
    action: A,
    connectDid?: string,
    user?: RenownUser,
) {
    if (!user) return action;

    const signer: ActionSigner = {
        app: {
            name: 'Connect',
            key: connectDid || '',
        },
        user: {
            address: user.address,
            networkId: user.networkId,
            chainId: user.chainId,
        },
        signatures: [],
    };

    return {
        context: { signer },
        ...action,
    };
}<|MERGE_RESOLUTION|>--- conflicted
+++ resolved
@@ -1,36 +1,26 @@
-<<<<<<< HEAD
-import { logger } from '#services/logger';
-import type { User as RenownUser } from '#services/renown/types';
-=======
 import { logger } from 'document-drive/logger';
->>>>>>> 6f7d26d3
 import {
     Action,
     ActionSigner,
-    buildSignedOperation,
+    Document,
     Operation,
     OperationSignatureContext,
-    PHDocument,
     Reducer,
     User,
-<<<<<<< HEAD
-} from 'document-model';
-=======
     utils,
 } from 'document-model/document';
 import type { User as RenownUser } from 'src/services/renown/types';
->>>>>>> 6f7d26d3
 
 export async function signOperation<
-    TGlobalState = unknown,
-    TLocalState = unknown,
-    TAction extends Action = Action,
+    State = unknown,
+    A extends Action = Action,
+    LocalState = unknown,
 >(
-    operation: Operation<TAction>,
+    operation: Operation<A>,
     sign: (data: Uint8Array) => Promise<Uint8Array>,
     documentId: string,
-    document: PHDocument<TGlobalState, TLocalState>,
-    reducer?: Reducer<TGlobalState, TLocalState, TAction>,
+    document: Document<State, A, LocalState>,
+    reducer?: Reducer<State, A, LocalState>,
     user?: User,
 ) {
     if (!user) return operation;
@@ -51,13 +41,11 @@
         signer: operation.context.signer,
     };
 
-    const signedOperation = await buildSignedOperation(
-        operation,
-        reducer,
-        document,
-        context,
-        sign,
-    );
+    const signedOperation = await utils.buildSignedOperation<
+        State,
+        A,
+        LocalState
+    >(operation, reducer, document, context, sign);
 
     return signedOperation;
 }
