import {
  BaseQueueManager,
  type DefaultRemoteDriveInput,
  type DocumentDriveServerOptions,
  type IDocumentDriveServer,
  InMemoryCache,
  ReactorBuilder,
} from "document-drive";
import { BrowserStorage } from "document-drive/storage/browser";
import {
<<<<<<< HEAD
  type IDocumentAdminStorage,
  type IDocumentOperationStorage,
  type IDocumentStorage,
  type IDriveOperationStorage,
} from "document-drive/storage/types";
import { type DocumentModelModule } from "document-model";
=======
    type IDocumentAdminStorage,
    type IDocumentOperationStorage,
    type IDocumentStorage,
    type IDriveOperationStorage,
} from 'document-drive/storage/types';
import { type DocumentModelModule } from 'document-model';
import { createRemoveOldRemoteDrivesConfig } from './drive-preservation.js';
>>>>>>> 89e569e2

const DEFAULT_DRIVES_URL =
  (import.meta.env.PH_CONNECT_DEFAULT_DRIVES_URL as string | undefined) ||
  undefined;
const defaultDrivesUrl = DEFAULT_DRIVES_URL
  ? DEFAULT_DRIVES_URL.split(",")
  : [];

export const getReactorDefaultDrivesConfig = (): Pick<
  DocumentDriveServerOptions,
  "defaultDrives"
> => {
  const remoteDrives: DefaultRemoteDriveInput[] = defaultDrivesUrl.map(
    (driveUrl) => ({
      url: driveUrl,
      options: {
        sharingType: "PUBLIC",
        availableOffline: true,
        listeners: [
          {
            block: true,
            callInfo: {
              data: driveUrl,
              name: "switchboard-push",
              transmitterType: "SwitchboardPush",
            },
            filter: {
              branch: ["main"],
              documentId: ["*"],
              documentType: ["*"],
              scope: ["global"],
            },
            label: "Switchboard Sync",
            listenerId: "1",
            system: true,
          },
        ],
        triggers: [],
      },
    }),
  );

<<<<<<< HEAD
  return {
    defaultDrives: {
      remoteDrives,
      removeOldRemoteDrives:
        defaultDrivesUrl.length > 0
          ? {
              strategy: "preserve-by-url-and-detach",
              urls: defaultDrivesUrl,
            }
          : { strategy: "preserve-all" },
    },
  };
=======
    return {
        defaultDrives: {
            remoteDrives,
            removeOldRemoteDrives:
                createRemoveOldRemoteDrivesConfig(defaultDrivesUrl),
        },
    };
>>>>>>> 89e569e2
};

export function createBrowserStorage(
  routerBasename: string,
): IDriveOperationStorage &
  IDocumentOperationStorage &
  IDocumentStorage &
  IDocumentAdminStorage {
  return new BrowserStorage(routerBasename);
}

export function createBrowserDocumentDriveServer(
  documentModels: DocumentModelModule[],
  storage: IDriveOperationStorage,
): IDocumentDriveServer {
  return new ReactorBuilder(documentModels)
    .withStorage(storage)
    .withCache(new InMemoryCache())
    .withQueueManager(new BaseQueueManager())
    .withOptions({ ...getReactorDefaultDrivesConfig() })
    .build();
}<|MERGE_RESOLUTION|>--- conflicted
+++ resolved
@@ -8,14 +8,6 @@
 } from "document-drive";
 import { BrowserStorage } from "document-drive/storage/browser";
 import {
-<<<<<<< HEAD
-  type IDocumentAdminStorage,
-  type IDocumentOperationStorage,
-  type IDocumentStorage,
-  type IDriveOperationStorage,
-} from "document-drive/storage/types";
-import { type DocumentModelModule } from "document-model";
-=======
     type IDocumentAdminStorage,
     type IDocumentOperationStorage,
     type IDocumentStorage,
@@ -23,7 +15,6 @@
 } from 'document-drive/storage/types';
 import { type DocumentModelModule } from 'document-model';
 import { createRemoveOldRemoteDrivesConfig } from './drive-preservation.js';
->>>>>>> 89e569e2
 
 const DEFAULT_DRIVES_URL =
   (import.meta.env.PH_CONNECT_DEFAULT_DRIVES_URL as string | undefined) ||
@@ -66,20 +57,6 @@
     }),
   );
 
-<<<<<<< HEAD
-  return {
-    defaultDrives: {
-      remoteDrives,
-      removeOldRemoteDrives:
-        defaultDrivesUrl.length > 0
-          ? {
-              strategy: "preserve-by-url-and-detach",
-              urls: defaultDrivesUrl,
-            }
-          : { strategy: "preserve-all" },
-    },
-  };
-=======
     return {
         defaultDrives: {
             remoteDrives,
@@ -87,7 +64,6 @@
                 createRemoveOldRemoteDrivesConfig(defaultDrivesUrl),
         },
     };
->>>>>>> 89e569e2
 };
 
 export function createBrowserStorage(
