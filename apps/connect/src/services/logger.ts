--- conflicted
+++ resolved
@@ -1,9 +1,5 @@
 import { captureException } from '@sentry/react';
-<<<<<<< HEAD
-import { ILogger, setLogger } from 'document-drive';
-=======
 import { setErrorHandler } from 'document-drive/logger';
->>>>>>> 6f7d26d3
 
 function captureSentryException(...data: any[]) {
     let error: unknown;
