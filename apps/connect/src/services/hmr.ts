import {
  convertLegacyLibToVetraPackage,
  setVetraPackages,
} from "@powerhousedao/reactor-browser";
import { logger } from "document-drive";
import { type DocumentModelLib } from "document-model";
import { useEffect, useRef } from "react";
import type { ViteHotContext } from "vite/types/hot.js";

export type PackagesUpdate = {
  url: string;
  timestamp: string;
};

export async function getHMRModule(): Promise<ViteHotContext | undefined> {
  // if running connect in dev mode then use its hmr
  if (import.meta.hot) {
    return import.meta.hot as ViteHotContext;
  }

  try {
    const module = await import("../hmr.js");
    const hmr = module.hmr;
    return hmr;
  } catch (e) {
    return undefined;
  }
}

export async function addExternalPackage(name: string) {
  const hmr = await getHMRModule();
  if (!hmr) {
    throw new Error("HMR not available.");
  }

  return new Promise<void>((resolve) => {
    function handle(addedPackage: { name: string }) {
      if (name === addedPackage.name) {
        resolve();
        hmr?.off("studio:external-package-added", handle);
      }
    }
    hmr.on("studio:external-package-added", handle);
    hmr.send("studio:add-external-package", { name });
  });
}

export async function removeExternalPackage(name: string) {
  const hmr = await getHMRModule();
  if (!hmr) {
    throw new Error("HMR not available.");
  }

  return new Promise<void>((resolve) => {
    function handle(removedPackage: { name: string }) {
      if (name === removedPackage.name) {
        resolve();
        hmr?.off("studio:external-package-removed", handle);
      }
    }
    hmr.on("studio:external-package-removed", handle);
    hmr.send("studio:remove-external-package", { name });
  });
}
export async function handlePackageEvents(
  handler: (data: { name: string }) => void,
) {
  const hmr = await getHMRModule();
  if (!hmr) {
    return;
  }
  hmr.on("studio:external-package-added", handler);

  return hmr.off("studio:external-package-added", handler);
}

export function useSubscribeToVetraPackages() {
  const hmrRef = useRef<ViteHotContext>();

<<<<<<< HEAD
  useEffect(() => {
    const handler = async (data: PackagesUpdate) => {
      const modulesImport = import(
        /* @vite-ignore */ `${data.url}?t=${data.timestamp}`
      ) as Promise<{
        default: DocumentModelLib[];
      }>;
      const modules = await modulesImport;
      const legacyLibs = modules.default;
      const vetraPackages = legacyLibs.map(convertLegacyLibToVetraPackage);
      setVetraPackages(vetraPackages);
    };
    async function subscribe() {
      const hmr = await getHMRModule();
      hmrRef.current = hmr;
      hmr?.on("studio:external-packages-updated", handler);
    }
    subscribe().catch(logger.error);
=======
    useEffect(() => {
        const handler = async (data: PackagesUpdate) => {
            // Get current packages to preserve built-in ones
            const currentPackages = window.vetraPackages || [];

            const modulesImport = import(
                /* @vite-ignore */ `${data.url}?t=${data.timestamp}`
            ) as Promise<{
                default: DocumentModelLib[];
            }>;
            const modules = await modulesImport;
            const legacyLibs = modules.default;

            const newVetraPackages = legacyLibs.map(
                convertLegacyLibToVetraPackage,
            );

            // Only preserve the built-in common package, replace all external packages
            const preservedPackages = currentPackages.filter(
                pkg => pkg.id === 'powerhouse/common',
            );

            const mergedPackages = [...preservedPackages, ...newVetraPackages];
            setVetraPackages(mergedPackages);
        };
        async function subscribe() {
            const hmr = await getHMRModule();
            hmrRef.current = hmr;
            hmr?.on('studio:external-packages-updated', handler);
        }
        subscribe().catch(logger.error);
>>>>>>> 89e569e2

    return () => {
      hmrRef.current?.off("studio:external-packages-updated", handler);
    };
  }, []);
}<|MERGE_RESOLUTION|>--- conflicted
+++ resolved
@@ -77,26 +77,6 @@
 export function useSubscribeToVetraPackages() {
   const hmrRef = useRef<ViteHotContext>();
 
-<<<<<<< HEAD
-  useEffect(() => {
-    const handler = async (data: PackagesUpdate) => {
-      const modulesImport = import(
-        /* @vite-ignore */ `${data.url}?t=${data.timestamp}`
-      ) as Promise<{
-        default: DocumentModelLib[];
-      }>;
-      const modules = await modulesImport;
-      const legacyLibs = modules.default;
-      const vetraPackages = legacyLibs.map(convertLegacyLibToVetraPackage);
-      setVetraPackages(vetraPackages);
-    };
-    async function subscribe() {
-      const hmr = await getHMRModule();
-      hmrRef.current = hmr;
-      hmr?.on("studio:external-packages-updated", handler);
-    }
-    subscribe().catch(logger.error);
-=======
     useEffect(() => {
         const handler = async (data: PackagesUpdate) => {
             // Get current packages to preserve built-in ones
@@ -128,7 +108,6 @@
             hmr?.on('studio:external-packages-updated', handler);
         }
         subscribe().catch(logger.error);
->>>>>>> 89e569e2
 
     return () => {
       hmrRef.current?.off("studio:external-packages-updated", handler);
