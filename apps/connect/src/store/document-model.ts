import {
<<<<<<< HEAD
    type VetraDocumentModelModule,
    type VetraPackage,
    COMMON_PACKAGE_ID,
} from '@powerhousedao/state';
import {
    loadDocumentModelEditor,
    loadGenericDriveExplorerEditorModule,
} from './editor';

async function loadDocumentModelDocumentModelModule(): Promise<VetraDocumentModelModule> {
    const { documentModelDocumentModelModule } = await import('document-model');
    const documentModel = documentModelDocumentModelModule.documentModel;
    const name = documentModel.name;
    const documentType = documentModel.id;
    const unsafeIdFromDocumentType = documentType;
    const extension = documentModel.extension;
    const specifications = documentModel.specifications;
    const reducer = documentModelDocumentModelModule.reducer;
    const actions = documentModelDocumentModelModule.actions;
    const utils = documentModelDocumentModelModule.utils;
    const vetraDocumentModelModule: VetraDocumentModelModule = {
        id: unsafeIdFromDocumentType,
        name,
        documentType,
        extension,
        specifications,
        reducer,
        actions,
        utils,
        documentModel,
    };
    return vetraDocumentModelModule;
=======
    documentModelDocumentModelModule,
    type DocumentModelLib,
    type DocumentModelModule,
    type PHDocument,
} from 'document-model';
// Dynamic imports for vetra to avoid build issues when vetra is not available
let VetraPackageDocumentModel: any;
let DocumentEditorDocumentModel: any;
import { atom, useAtomValue } from 'jotai';
import { unwrap } from 'jotai/utils';
import { externalPackagesAtom } from './external-packages.js';

// Base document models - vetra modules will be loaded dynamically if available
const staticBaseDocumentModels = [
    driveDocumentModelModule,
    documentModelDocumentModelModule,
] as DocumentModelModule[];

export const baseDocumentModels = staticBaseDocumentModels;

// removes document models with the same id, keeping the one that appears later
function getUniqueDocumentModels(
    ...documentModels: DocumentModelModule[]
): DocumentModelModule[] {
    const uniqueModels = new Map<string, DocumentModelModule>();

    for (const model of documentModels) {
        uniqueModels.set(model.documentModel.id, model);
    }

    return Array.from(uniqueModels.values());
}

function getDocumentModelsFromModules(modules: DocumentModelLib[]) {
    return modules
        .map(module => module.documentModels)
        .reduce((acc, val) => acc.concat(val), []);
}

export const documentModelsAtom = atom(async get => {
    const externalModules = (await get(
        externalPackagesAtom,
    )) as DocumentModelLib[];
    const externalDocumentModels =
        getDocumentModelsFromModules(externalModules);

    // Try to load vetra document models dynamically
    const vetraDocumentModels: DocumentModelModule[] = [];
    try {
        const vetraPath = '@powerhousedao/vetra/document-models';
        const vetraModules = (await import(vetraPath)) as {
            VetraPackage: DocumentModelModule;
            DocumentEditor: DocumentModelModule;
        };
        vetraDocumentModels.push(
            vetraModules.VetraPackage,
            vetraModules.DocumentEditor,
        );
    } catch (error) {
        console.warn('Vetra document models not available:', error);
    }

    const result = getUniqueDocumentModels(
        ...baseDocumentModels,
        ...vetraDocumentModels,
        ...externalDocumentModels,
    );
    return result;
});
documentModelsAtom.debugLabel = 'documentModelsAtomInConnect';

// blocks rendering until document models are loaded.
export const useDocumentModels = () => useAtomValue(documentModelsAtom);

const unwrappedDocumentModelsAtom = unwrap(documentModelsAtom);
unwrappedDocumentModelsAtom.debugLabel = 'unwrappedDocumentModelsAtomInConnect';

// will return undefined until document models are initialized. Does not block rendering.
export const useUnwrappedDocumentModelModules = () =>
    useAtomValue(unwrappedDocumentModelsAtom);

function getDocumentModelModule<TDocument extends PHDocument>(
    documentType: string | undefined,
    documentModels: DocumentModelModule[] | undefined,
) {
    return documentModels?.find(d => d.documentModel.id === documentType) as
        | DocumentModelModule<TDocument>
        | undefined;
>>>>>>> 8bd119a9
}

async function loadDriveDocumentModelModule(): Promise<VetraDocumentModelModule> {
    const { driveDocumentModelModule } = await import('document-drive');
    const documentModel = driveDocumentModelModule.documentModel;
    const name = documentModel.name;
    const documentType = documentModel.id;
    const unsafeIdFromDocumentType = documentType;
    const extension = documentModel.extension;
    const specifications = documentModel.specifications;
    const reducer = driveDocumentModelModule.reducer;
    const actions = driveDocumentModelModule.actions;
    const utils = driveDocumentModelModule.utils;
    const vetraDocumentModelModule: VetraDocumentModelModule = {
        id: unsafeIdFromDocumentType,
        name,
        documentType,
        extension,
        specifications,
        reducer,
        actions,
        utils,
        documentModel,
    };
    return vetraDocumentModelModule;
}

export async function loadCommonPackage(): Promise<VetraPackage> {
    const documentModelDocumentModelModule =
        await loadDocumentModelDocumentModelModule();
    const driveDocumentModelModule = await loadDriveDocumentModelModule();
    const documentModelEditorModule = await loadDocumentModelEditor();
    const genericDriveExplorerEditorModule =
        await loadGenericDriveExplorerEditorModule();
    const vetraPackage: VetraPackage = {
        id: COMMON_PACKAGE_ID,
        name: 'Common',
        description: 'Common',
        category: 'Common',
        author: {
            name: 'Powerhouse',
            website: 'https://powerhousedao.com',
        },
        modules: {
            documentModelModules: [
                documentModelDocumentModelModule,
                driveDocumentModelModule,
            ],
            editorModules: [
                documentModelEditorModule,
                genericDriveExplorerEditorModule,
            ],
        },
    };
    return vetraPackage;
}<|MERGE_RESOLUTION|>--- conflicted
+++ resolved
@@ -1,38 +1,9 @@
 import {
-<<<<<<< HEAD
     type VetraDocumentModelModule,
     type VetraPackage,
     COMMON_PACKAGE_ID,
 } from '@powerhousedao/state';
 import {
-    loadDocumentModelEditor,
-    loadGenericDriveExplorerEditorModule,
-} from './editor';
-
-async function loadDocumentModelDocumentModelModule(): Promise<VetraDocumentModelModule> {
-    const { documentModelDocumentModelModule } = await import('document-model');
-    const documentModel = documentModelDocumentModelModule.documentModel;
-    const name = documentModel.name;
-    const documentType = documentModel.id;
-    const unsafeIdFromDocumentType = documentType;
-    const extension = documentModel.extension;
-    const specifications = documentModel.specifications;
-    const reducer = documentModelDocumentModelModule.reducer;
-    const actions = documentModelDocumentModelModule.actions;
-    const utils = documentModelDocumentModelModule.utils;
-    const vetraDocumentModelModule: VetraDocumentModelModule = {
-        id: unsafeIdFromDocumentType,
-        name,
-        documentType,
-        extension,
-        specifications,
-        reducer,
-        actions,
-        utils,
-        documentModel,
-    };
-    return vetraDocumentModelModule;
-=======
     documentModelDocumentModelModule,
     type DocumentModelLib,
     type DocumentModelModule,
@@ -121,7 +92,40 @@
     return documentModels?.find(d => d.documentModel.id === documentType) as
         | DocumentModelModule<TDocument>
         | undefined;
->>>>>>> 8bd119a9
+}
+
+export function useDocumentModelModule<TDocument extends PHDocument>(
+    documentType: string,
+) {
+    const documentModelModules = useUnwrappedDocumentModelModules();
+    return getDocumentModelModule<TDocument>(
+    loadDocumentModelEditor,
+    loadGenericDriveExplorerEditorModule,
+} from './editor';
+
+async function loadDocumentModelDocumentModelModule(): Promise<VetraDocumentModelModule> {
+    const { documentModelDocumentModelModule } = await import('document-model');
+    const documentModel = documentModelDocumentModelModule.documentModel;
+    const name = documentModel.name;
+    const documentType = documentModel.id;
+    const unsafeIdFromDocumentType = documentType;
+    const extension = documentModel.extension;
+    const specifications = documentModel.specifications;
+    const reducer = documentModelDocumentModelModule.reducer;
+    const actions = documentModelDocumentModelModule.actions;
+    const utils = documentModelDocumentModelModule.utils;
+    const vetraDocumentModelModule: VetraDocumentModelModule = {
+        id: unsafeIdFromDocumentType,
+        name,
+        documentType,
+        extension,
+        specifications,
+        reducer,
+        actions,
+        utils,
+        documentModel,
+    };
+    return vetraDocumentModelModule;
 }
 
 async function loadDriveDocumentModelModule(): Promise<VetraDocumentModelModule> {
