--- conflicted
+++ resolved
@@ -7,21 +7,6 @@
 import { connectConfig } from "@powerhousedao/connect/config";
 import {
   addPHEventHandlers,
-<<<<<<< HEAD
-=======
-  dispatchSetAppConfigEvent,
-  dispatchSetBasePathEvent,
-  dispatchSetConnectCryptoEvent,
-  dispatchSetDidEvent,
-  dispatchSetDocumentsEvent,
-  dispatchSetDrivesEvent,
-  dispatchSetProcessorManagerEvent,
-  dispatchSetReactorEvent,
-  dispatchSetRenownEvent,
-  dispatchSetSelectedDriveIdEvent,
-  dispatchSetSelectedNodeIdEvent,
-  dispatchSetVetraPackagesEvent,
->>>>>>> 36bea710
   extractDriveSlugFromPath,
   extractNodeSlugFromPath,
   getDocuments,
