--- conflicted
+++ resolved
@@ -28,19 +28,10 @@
   refreshReactorData,
 } from "@powerhousedao/reactor-browser";
 import { initRenown } from "@renown/sdk";
-<<<<<<< HEAD
-import { logger } from "document-drive";
-import { ProcessorManager } from "document-drive/processors/processor-manager";
-import type { IDocumentAdminStorage } from "document-drive/storage/types";
-import { generateId } from "document-model";
-import { loadCommonPackage } from "./document-model.js";
-import { loadExternalPackages } from "./external-packages.js";
-=======
 import type { IDocumentAdminStorage } from "document-drive";
 import { ProcessorManager, logger } from "document-drive";
 import type { DocumentModelModule } from "document-model";
 import { generateId } from "document-model/core";
->>>>>>> 4c7be58f
 
 let reactorStorage: IDocumentAdminStorage | undefined;
 
