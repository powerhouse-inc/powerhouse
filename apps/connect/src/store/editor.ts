--- conflicted
+++ resolved
@@ -1,4 +1,15 @@
-<<<<<<< HEAD
+import { useDefaultDocumentModelEditor } from '#hooks';
+import { type DocumentModelLib, type EditorModule } from 'document-model';
+// Dynamic imports for vetra to avoid build issues when vetra is not available
+let VetraPackageEditor: any;
+let DocumentEditorEditor: any;
+import { atom, useAtomValue } from 'jotai';
+import { atomWithLazy, loadable, unwrap } from 'jotai/utils';
+import { useCallback, useEffect, useRef } from 'react';
+import { externalPackagesAtom } from './external-packages.js';
+
+async function loadBaseEditors() {
+    const documentModelEditor = await import(
 import {
     DEFAULT_DRIVE_EDITOR_ID,
     type VetraEditorModule,
@@ -22,24 +33,12 @@
     };
     return vetraEditorModule;
 }
-=======
-import { useDefaultDocumentModelEditor } from '#hooks';
-import { type DocumentModelLib, type EditorModule } from 'document-model';
-// Dynamic imports for vetra to avoid build issues when vetra is not available
-let VetraPackageEditor: any;
-let DocumentEditorEditor: any;
-import { atom, useAtomValue } from 'jotai';
-import { atomWithLazy, loadable, unwrap } from 'jotai/utils';
-import { useCallback, useEffect, useRef } from 'react';
-import { externalPackagesAtom } from './external-packages.js';
->>>>>>> 8bd119a9
 
 export async function loadDocumentModelEditor(): Promise<VetraEditorModule> {
     const { documentModelEditorModule } = await import(
         '@powerhousedao/builder-tools/document-model-editor'
     );
     await import('@powerhousedao/builder-tools/style.css');
-<<<<<<< HEAD
     const config = documentModelEditorModule.config;
     const unsafeIdFromConfig = config.id;
     const name = 'Document Model Editor';
@@ -53,150 +52,4 @@
         config,
     };
     return vetraEditorModule;
-}
-=======
-
-    const baseEditors = [
-        documentModelEditor.documentModelEditorModule,
-    ] as EditorModule[];
-
-    // Try to load vetra editors dynamically
-    try {
-        const vetraPath = '@powerhousedao/vetra/editors';
-        const vetraEditors = (await import(vetraPath)) as {
-            VetraPackage: EditorModule;
-            DocumentEditor: EditorModule;
-        };
-        baseEditors.push(
-            vetraEditors.VetraPackage,
-            vetraEditors.DocumentEditor,
-        );
-    } catch (error) {
-        console.warn('Vetra editors not available:', error);
-    }
-
-    return baseEditors;
-}
-
-function getEditorsFromModules(modules: DocumentModelLib[]) {
-    return modules
-        .map(module => module.editors)
-        .reduce((acc, val) => acc.concat(val), []);
-}
-
-const baseEditorsAtom = atomWithLazy(loadBaseEditors);
-baseEditorsAtom.debugLabel = 'baseEditorsAtomInConnect';
-export const editorsAtom = atom(async get => {
-    const baseEditors = await get(baseEditorsAtom);
-    const externalModules = await get(externalPackagesAtom);
-    const externalEditors = getEditorsFromModules(externalModules);
-
-    return externalEditors.concat(baseEditors);
-});
-editorsAtom.debugLabel = 'editorsAtomInConnect';
-
-const unwrappedEditorsAtom = unwrap(editorsAtom);
-unwrappedEditorsAtom.debugLabel = 'unwrappedEditorsAtomInConnect';
-const loadableEditorsAtom = loadable(editorsAtom);
-loadableEditorsAtom.debugLabel = 'loadableEditorsAtomInConnect';
-
-// suspends the UI while editors are loading
-export const useEditors = () => {
-    return useAtomValue(editorsAtom);
-};
-
-// will return undefined until editors are initialized. Does not block rendering.
-export const useUnwrappedEditors = () => {
-    return useAtomValue(unwrappedEditorsAtom);
-};
-
-// returns state, data and error, which will cause a rerender when the editors are loaded. Does not suspend the UI
-export const useLoadableEditors = () => {
-    return useAtomValue(loadableEditorsAtom);
-};
-
-export const useEditorsAsync = () => {
-    const editorsPromise = useRef(
-        (() => {
-            let resolveFn!: (value: EditorModule[]) => void;
-            let rejectFn!: (reason?: any) => void;
-
-            const promise = new Promise<EditorModule[]>((resolve, reject) => {
-                resolveFn = resolve;
-                rejectFn = reject;
-            });
-
-            return { promise, resolve: resolveFn, reject: rejectFn };
-        })(),
-    );
-
-    const editors = useLoadableEditors();
-
-    useEffect(() => {
-        if (editors.state === 'hasError') {
-            editorsPromise.current.reject(editors.error);
-        } else if (editors.state === 'hasData') {
-            editorsPromise.current.resolve(editors.data);
-        }
-    }, [editors]);
-    return editorsPromise.current.promise;
-};
-
-const getEditor = (
-    documentType: string | undefined,
-    editors: EditorModule[],
-    preferredEditorId?: string,
-) => {
-    if (!documentType) return null;
-    const preferredEditor = editors.find(
-        e =>
-            e.config.id === preferredEditorId &&
-            e.documentTypes.includes(documentType),
-    );
-
-    if (preferredEditor) return preferredEditor;
-
-    const editor =
-        editors.find(e => e.documentTypes.includes(documentType)) ||
-        editors.find(e => e.documentTypes.includes('*'));
-
-    return editor || null;
-};
-
-export const useEditor = (documentType: string) => {
-    const editors = useUnwrappedEditors();
-    if (!editors) {
-        return undefined;
-    }
-    return getEditor(documentType, editors);
-};
-
-export const useGetEditor = () => {
-    const editors = useUnwrappedEditors();
-    const [defaultDocumentModelEditor] = useDefaultDocumentModelEditor();
-
-    return (documentType: string | undefined) =>
-        editors
-            ? getEditor(documentType, editors, defaultDocumentModelEditor.value)
-            : undefined;
-};
-
-export const usePreloadEditor = () => {
-    const editorsPromise = useEditorsAsync();
-    return useCallback(
-        async (documentType: string) => {
-            const editors = await editorsPromise;
-            const editor = getEditor(documentType, editors);
-            if (editor && 'preload' in editor.Component) {
-                console.log(
-                    `Preloading editor for document '${documentType}': ${editor.config.id}`,
-                );
-                await (
-                    editor.Component as { preload: () => Promise<void> }
-                ).preload();
-            }
-        },
-        [editorsPromise],
-    );
-};
->>>>>>> 8bd119a9
+}