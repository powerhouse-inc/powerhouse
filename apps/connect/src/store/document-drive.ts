import { IReadModeContext } from '#context/read-mode';
import { documentToHash } from '#hooks/useDocumentDrives';
import { TDocumentDriveServer } from '#hooks/useDocumentDriveServer';
import { logger } from '#services/logger';
import { FILE, TUiNodesContext } from '@powerhousedao/design-system';
<<<<<<< HEAD
import {
    hashDocumentStateForScope,
    Operation,
    PHDocument,
} from 'document-model';
import { atom, useAtom, useSetAtom } from 'jotai';
import { useCallback, useEffect, useMemo } from 'react';
=======
import { logger } from 'document-drive/logger';
import { Document, Operation } from 'document-model/document';
import { hashDocument } from 'document-model/utils';
import { atom, useAtom, useSetAtom } from 'jotai';
import { useCallback, useEffect, useMemo } from 'react';
import { IReadModeContext } from 'src/context/read-mode';
import { documentToHash } from 'src/hooks/useDocumentDrives';
import { TDocumentDriveServer } from 'src/hooks/useDocumentDriveServer';
>>>>>>> 6f7d26d3

function debounceOperations(
    callback: (operations: Operation[]) => Promise<PHDocument | undefined>,
    timeout = 50,
) {
    let timer: number;
    const operations: Operation[] = [];
    return (operation: Operation) => {
        if (timer) {
            clearTimeout(timer);
        }
        const index = operations.findIndex(
            op => op.scope === operation.scope && op.index === operation.index,
        );
        if (index > -1) {
            const oldOperation = operations[index];
            if (
                !(
                    oldOperation.type === operation.type &&
                    JSON.stringify(operation.input) ===
                        JSON.stringify(oldOperation.input)
                )
            ) {
                console.warn(
                    'Two conflicting operations were dispatched:',
                    oldOperation,
                    operation,
                );
            }
            operations[index] = operation;
        } else {
            operations.push(operation);
        }
        return new Promise<PHDocument | undefined>((resolve, reject) => {
            timer = setTimeout(() => {
                callback(operations).then(resolve).catch(reject);
            }, timeout) as unknown as number;
        });
    };
}

export type FileNodeDocument =
    | {
          driveId: string;
          documentId: string;
          documentType: string;
          name: string;
          document: PHDocument | undefined;
          status: 'LOADING' | 'ERROR';
      }
    | {
          driveId: string;
          documentId: string;
          documentType: string;
          name: string;
          document: PHDocument;
          status: 'LOADED';
      }
    | undefined;

const documentCacheAtom = atom(new Map<string, PHDocument>());

const singletonFileNodeDocumentAtom = atom<FileNodeDocument>(undefined);

export function isSameDocument(
    prev: PHDocument | undefined,
    next: PHDocument | undefined,
) {
    if (prev === next) {
        return true;
    }
    if (!prev || !next) {
        return false;
    }
    if (hashDocumentStateForScope(prev) === hashDocumentStateForScope(next)) {
        return true;
    } else {
        return false;
    }
}

const fileNodeDocumentAtom = atom(
    get => get(singletonFileNodeDocumentAtom),
    (get, set, newValue: FileNodeDocument) => {
        const currentValue = get(singletonFileNodeDocumentAtom);

        // if document will be loaded then sets
        // the cached version while it loads
        const documentCache = get(documentCacheAtom);
        if (!newValue?.document && newValue?.status === 'LOADING') {
            newValue.document = documentCache.get(
                `${newValue.driveId}:${newValue.documentId}`,
            );
        }

        // only change if the provided file node is different
        if (
            currentValue?.driveId !== newValue?.driveId ||
            currentValue?.documentId !== newValue?.documentId ||
            currentValue?.documentType !== newValue?.documentType ||
            currentValue?.status !== newValue?.status ||
            !!currentValue?.document !== !!newValue?.document ||
            (currentValue?.document &&
                newValue?.document &&
                documentToHash(currentValue.document) !==
                    documentToHash(newValue.document))
        ) {
            // if document has been fetched then updates the cache
            if (newValue?.status === 'LOADED') {
                documentCache.set(
                    `${newValue.driveId}:${newValue.documentId}`,
                    newValue.document,
                );
            }

            set(singletonFileNodeDocumentAtom, newValue);
            return true;
        }

        return false;
    },
);

const selectedDocumentAtom = atom(
    null,
    (get, set, document: PHDocument | undefined) => {
        const fileNodeDocument = get(fileNodeDocumentAtom);
        if (!fileNodeDocument) {
            throw new Error('fileNodeDocument is undefined');
        } else if (!document) {
            set(fileNodeDocumentAtom, undefined);
        } else if (!isSameDocument(document, fileNodeDocument.document)) {
            set(fileNodeDocumentAtom, { ...fileNodeDocument, document });
        }
    },
);
const useSetSelectedDocument = () => useSetAtom(selectedDocumentAtom);

export function useFileNodeDocument(
    props: TUiNodesContext & TDocumentDriveServer & IReadModeContext,
) {
    const {
        selectedNode,
        selectedDriveNode,
        openFile,
        addOperations,
        onStrandUpdate,
        fetchDocument: fetchReadDocument,
    } = props;
    const [fileNodeDocument, setFileNodeDocument] =
        useAtom(fileNodeDocumentAtom);
    const isReadMode =
        selectedDriveNode?.sharingType !== 'LOCAL' &&
        selectedDriveNode?.syncStatus === undefined;
    const driveId = selectedNode?.driveId;
    const documentId = selectedNode?.id;
    const name = selectedNode?.name;
    const kind = selectedNode?.kind;
    const documentType =
        kind === 'FILE' ? selectedNode?.documentType : undefined;

    const setSelectedDocument = useSetSelectedDocument();
    const fetchDocument = useCallback(
        async (driveId: string, id: string, documentType: string) => {
            const document = await (isReadMode
                ? fetchReadDocument(driveId, id, documentType)
                : openFile(driveId, id));
            if (document instanceof Error) {
                throw document;
            }
            return document;
        },
        [fetchReadDocument, isReadMode, openFile],
    );

    useEffect(() => {
        // if selected node is undefine then clears fileNodeDocument
        if (!driveId || !documentId || !documentType) {
            if (fileNodeDocument) {
                setFileNodeDocument(undefined);
            }
            return;
        }

        // if selectedNode changes then fetches fileNodeDocument
        if (
            driveId !== fileNodeDocument?.driveId ||
            documentId !== fileNodeDocument.documentId ||
            documentType !== fileNodeDocument.documentType ||
            name !== fileNodeDocument.name
        ) {
            const changed = setFileNodeDocument({
                driveId,
                documentId,
                documentType,
                name: name || '',
                document: undefined,
                status: 'LOADING',
            });

            // if the selected file node changed then fetches the new document
            if (changed) {
                fetchDocument(driveId, documentId, documentType)
                    .then(document =>
                        setFileNodeDocument(
                            document
                                ? {
                                      driveId,
                                      documentId,
                                      documentType,
                                      document,
                                      name: name || '',
                                      status: 'LOADED',
                                  }
                                : {
                                      driveId,
                                      documentId,
                                      documentType,
                                      document,
                                      name: name || '',
                                      status: 'ERROR',
                                  },
                        ),
                    )
                    .catch(error => {
                        logger.error(error);
                        setFileNodeDocument({
                            driveId,
                            documentId,
                            documentType,
                            name: name || '',
                            document: undefined,
                            status: 'ERROR',
                        });
                    });
            }
        }
    }, [
        selectedNode,
        documentId,
        documentType,
        name,
        driveId,
        fetchDocument,
        fileNodeDocument,
        setFileNodeDocument,
    ]);

    useEffect(() => {
        if (
            !fileNodeDocument?.driveId ||
            !fileNodeDocument.documentId ||
            !fileNodeDocument.documentType
        ) {
            return;
        }

        // watches for strand updates to update the document
        const removeListener = onStrandUpdate(strand => {
            if (
                strand.driveId === fileNodeDocument.driveId &&
                strand.documentId === fileNodeDocument.documentId
            ) {
                fetchDocument(
                    fileNodeDocument.driveId,
                    fileNodeDocument.documentId,
                    fileNodeDocument.documentType,
                )
                    .then(setSelectedDocument)
                    .catch(logger.error);
            }
        });

        return removeListener;
    }, [
        fileNodeDocument?.driveId,
        fileNodeDocument?.documentId,
        fileNodeDocument?.documentType,
        onStrandUpdate,
        fetchDocument,
        setSelectedDocument,
    ]);

    const addOperationToSelectedDocument = useMemo(() => {
        if (driveId && documentId && kind === FILE) {
            return debounceOperations(operations =>
                addOperations(driveId, documentId, operations),
            );
        }
    }, [addOperations, driveId, documentId, kind]);

    const addOperationToSelectedDrive = useCallback(
        (operation: Operation) => {
            if (!selectedDriveNode?.id) {
                throw new Error('No drive node selected');
            }
            return debounceOperations(operations =>
                addOperations(selectedDriveNode.id, undefined, operations),
            )(operation);
        },
        [addOperations, selectedDriveNode?.id],
    );

    const isSelectedDocument =
        kind === FILE &&
        fileNodeDocument?.driveId === driveId &&
        fileNodeDocument?.documentId === documentId;
    const selectedDocument = isSelectedDocument
        ? fileNodeDocument?.document
        : undefined;

    return useMemo(
        () => ({
            fileNodeDocument,
            selectedDocument,
            setSelectedDocument,
            addOperationToSelectedDocument,
            addOperationToSelectedDrive,
        }),
        [
            fileNodeDocument,
            isSelectedDocument,
            selectedDocument,
            setSelectedDocument,
            addOperationToSelectedDocument,
            addOperationToSelectedDrive,
        ],
    );
}<|MERGE_RESOLUTION|>--- conflicted
+++ resolved
@@ -1,17 +1,4 @@
-import { IReadModeContext } from '#context/read-mode';
-import { documentToHash } from '#hooks/useDocumentDrives';
-import { TDocumentDriveServer } from '#hooks/useDocumentDriveServer';
-import { logger } from '#services/logger';
 import { FILE, TUiNodesContext } from '@powerhousedao/design-system';
-<<<<<<< HEAD
-import {
-    hashDocumentStateForScope,
-    Operation,
-    PHDocument,
-} from 'document-model';
-import { atom, useAtom, useSetAtom } from 'jotai';
-import { useCallback, useEffect, useMemo } from 'react';
-=======
 import { logger } from 'document-drive/logger';
 import { Document, Operation } from 'document-model/document';
 import { hashDocument } from 'document-model/utils';
@@ -20,10 +7,9 @@
 import { IReadModeContext } from 'src/context/read-mode';
 import { documentToHash } from 'src/hooks/useDocumentDrives';
 import { TDocumentDriveServer } from 'src/hooks/useDocumentDriveServer';
->>>>>>> 6f7d26d3
 
 function debounceOperations(
-    callback: (operations: Operation[]) => Promise<PHDocument | undefined>,
+    callback: (operations: Operation[]) => Promise<Document | undefined>,
     timeout = 50,
 ) {
     let timer: number;
@@ -54,7 +40,7 @@
         } else {
             operations.push(operation);
         }
-        return new Promise<PHDocument | undefined>((resolve, reject) => {
+        return new Promise<Document | undefined>((resolve, reject) => {
             timer = setTimeout(() => {
                 callback(operations).then(resolve).catch(reject);
             }, timeout) as unknown as number;
@@ -68,7 +54,7 @@
           documentId: string;
           documentType: string;
           name: string;
-          document: PHDocument | undefined;
+          document: Document | undefined;
           status: 'LOADING' | 'ERROR';
       }
     | {
@@ -76,18 +62,18 @@
           documentId: string;
           documentType: string;
           name: string;
-          document: PHDocument;
+          document: Document;
           status: 'LOADED';
       }
     | undefined;
 
-const documentCacheAtom = atom(new Map<string, PHDocument>());
+const documentCacheAtom = atom(new Map<string, Document>());
 
 const singletonFileNodeDocumentAtom = atom<FileNodeDocument>(undefined);
 
 export function isSameDocument(
-    prev: PHDocument | undefined,
-    next: PHDocument | undefined,
+    prev: Document | undefined,
+    next: Document | undefined,
 ) {
     if (prev === next) {
         return true;
@@ -95,7 +81,7 @@
     if (!prev || !next) {
         return false;
     }
-    if (hashDocumentStateForScope(prev) === hashDocumentStateForScope(next)) {
+    if (hashDocument(prev) === hashDocument(next)) {
         return true;
     } else {
         return false;
@@ -146,7 +132,7 @@
 
 const selectedDocumentAtom = atom(
     null,
-    (get, set, document: PHDocument | undefined) => {
+    (get, set, document: Document | undefined) => {
         const fileNodeDocument = get(fileNodeDocumentAtom);
         if (!fileNodeDocument) {
             throw new Error('fileNodeDocument is undefined');
