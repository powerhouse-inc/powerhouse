<<<<<<< HEAD
import { getHMRModule, subscribeExternalPackages } from '#services/hmr';
import { DocumentModelLib } from 'document-model';
import { atom, useAtomValue } from 'jotai';
import { atomWithLazy } from 'jotai/utils';
=======
import { App, DocumentModelLib } from 'document-model/document';
import { atom, useAtomValue } from 'jotai';
import { atomWithLazy } from 'jotai/utils';
import { useMemo } from 'react';
import { getHMRModule, subscribeExternalPackages } from 'src/services/hmr';
>>>>>>> 6f7d26d3

const LOAD_EXTERNAL_PACKAGES = import.meta.env.LOAD_EXTERNAL_PACKAGES;
const shouldLoadExternalPackages = LOAD_EXTERNAL_PACKAGES === 'true';

export type ExternalPackage = DocumentModelLib & { id: string };

function loadExternalPackages() {
    if (!shouldLoadExternalPackages) {
        return Promise.resolve([]);
    } else {
        return import('PH:EXTERNAL_PACKAGES').then(
            module => module.default as ExternalPackage[],
        );
    }
}

const hmrAvailableAtom = atom(async () => {
    const module = await getHMRModule();
    return typeof module !== 'undefined';
});

export const useMutableExternalPackages = () => useAtomValue(hmrAvailableAtom);

// fetches the initial external packages only when needed
export const externalPackagesAtom = atomWithLazy(loadExternalPackages);

// subscribes to changes to the external packages from HMR
let externalPackagesSubscripion: Promise<() => void> | undefined;
externalPackagesAtom.onMount = setAtom => {
    if (externalPackagesSubscripion) return;

    externalPackagesSubscripion = subscribeExternalPackages(
        externalPackages => {
            setAtom(externalPackages);
        },
    );
};

export const useExternalPackages = () => useAtomValue(externalPackagesAtom);

const CommonPackage: App = {
    id: 'powerhouse/common',
    name: 'Generic Drive Explorer',
    driveEditor: 'GenericDriveExplorer',
};

const appsAtom = atom<Promise<App[]>>(async get => {
    const externalPackages = await get(externalPackagesAtom);
    return [
        CommonPackage,
        ...externalPackages
            .map(pkg => pkg.manifest.apps)
            .filter(Boolean)
            .flat(),
    ];
});

export const useApps = () => useAtomValue(appsAtom);

export const useAppEditor = (appId: string) => {
    const externalPackages = useExternalPackages();
    const apps = useApps();
    return useMemo(() => {
        const app = apps.find(app => app.id === appId);
        if (!app) return undefined;
        return app.driveEditor;
    }, [externalPackages, apps, appId]);
};

/*
const appsAtom = atom<Promise<App[]>>(async get => {
    const externalPackages = await get(externalPackagesAtom);
    return externalPackages
        .map(
            pkg =>
                pkg.manifest.apps?.map(app => ({
                    ...app,
                    driveEditor: pkg.editors.find(
                        editor => editor.config.id === app.driveEditor,
                    ) as Editor<
                        DocumentDriveDocument,
                        DocumentDriveAction,
                        DocumentDriveLocalState
                    >,
                })) ?? [],
        )
        .flat();
});
*/<|MERGE_RESOLUTION|>--- conflicted
+++ resolved
@@ -1,15 +1,8 @@
-<<<<<<< HEAD
-import { getHMRModule, subscribeExternalPackages } from '#services/hmr';
-import { DocumentModelLib } from 'document-model';
-import { atom, useAtomValue } from 'jotai';
-import { atomWithLazy } from 'jotai/utils';
-=======
 import { App, DocumentModelLib } from 'document-model/document';
 import { atom, useAtomValue } from 'jotai';
 import { atomWithLazy } from 'jotai/utils';
 import { useMemo } from 'react';
 import { getHMRModule, subscribeExternalPackages } from 'src/services/hmr';
->>>>>>> 6f7d26d3
 
 const LOAD_EXTERNAL_PACKAGES = import.meta.env.LOAD_EXTERNAL_PACKAGES;
 const shouldLoadExternalPackages = LOAD_EXTERNAL_PACKAGES === 'true';
