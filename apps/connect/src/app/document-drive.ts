import {
<<<<<<< HEAD
    BaseQueueManager,
    DocumentDriveAction,
    DocumentDriveServer,
    DriveInput,
    FilesystemStorage,
    IDocumentDriveServer,
    InMemoryCache,
=======
    DriveInput,
    ReactorBuilder,
>>>>>>> e21f1edd
    RemoteDriveOptions,
} from 'document-drive';
import { Action, DocumentModelModule, Operation } from 'document-model';
import { IpcMain, webContents } from 'electron';
import { join } from 'path';
import { logger } from '../services/logger';
import { getReactorDefaultDrivesConfig } from '../utils/reactor';

export default (
    documentModels: DocumentModelModule[],
    path: string,
    ipcMain: IpcMain,
) => {
    const documentDrive = new ReactorBuilder(documentModels)
        .withStorage(new FilesystemStorage(join(path, 'Document Drives')))
        .withCache(new InMemoryCache())
        .withQueueManager(new BaseQueueManager(1, 10))
        .withOptions({ ...getReactorDefaultDrivesConfig() })
        .build();

    const promise = documentDrive
        .initialize()
        .then(() => bindEvents(documentDrive))
        .catch(logger.error);

    ipcMain.handle('documentDrive:getDrives', () => documentDrive.getDrives());
    ipcMain.handle('documentDrive:getDrive', (_e, id: string) =>
        documentDrive.getDrive(id),
    );
    ipcMain.handle('documentDrive:addDrive', (_e, input: DriveInput) =>
        documentDrive.addDrive(input),
    );
    ipcMain.handle(
        'documentDrive:addRemoteDrive',
        (_e, url: string, options: RemoteDriveOptions) =>
            documentDrive.addRemoteDrive(url, options),
    );
    ipcMain.handle('documentDrive:deleteDrive', (_e, id: string) =>
        documentDrive.deleteDrive(id),
    );

    ipcMain.handle('documentDrive:getDocuments', (_e, drive: string) =>
        documentDrive.getDocuments(drive),
    );
    ipcMain.handle(
        'documentDrive:getDocument',
        (_e, drive: string, id: string) => documentDrive.getDocument(drive, id),
    );
    ipcMain.handle(
        'documentDrive:addOperation',
        (
            _e,
            drive: string,
            id: string,
            operation: Operation,
            forceSync?: boolean,
        ) => documentDrive.addOperation(drive, id, operation, { forceSync }),
    );

    ipcMain.handle(
        'documentDrive:addOperations',
        (
            _e,
            drive: string,
            id: string,
            operations: Operation[],
            forceSync?: boolean,
        ) => documentDrive.addOperations(drive, id, operations, { forceSync }),
    );

    ipcMain.handle(
        'documentDrive:queueOperation',
        (
            _e,
            drive: string,
            id: string,
            operation: Operation,
            forceSync?: boolean,
        ) => documentDrive.queueOperation(drive, id, operation, { forceSync }),
    );

    ipcMain.handle(
        'documentDrive:queueOperations',
        (
            _e,
            drive: string,
            id: string,
            operations: Operation[],
            forceSync?: boolean,
        ) =>
            documentDrive.queueOperations(drive, id, operations, { forceSync }),
    );

    ipcMain.handle(
        'documentDrive:addDriveOperation',
        (
            _e,
            drive: string,
            operation: Operation<DocumentDriveAction>,
            forceSync?: boolean,
        ) => documentDrive.addDriveOperation(drive, operation, { forceSync }),
    );

    ipcMain.handle(
        'documentDrive:addDriveOperations',
        (
            _e,
            drive: string,
            operations: Operation<DocumentDriveAction | Action>[],
            forceSync?: boolean,
        ) => documentDrive.addDriveOperations(drive, operations, { forceSync }),
    );

    ipcMain.handle(
        'documentDrive:queueDriveOperation',
        (
            _e,
            drive: string,
            operation: Operation<DocumentDriveAction | Action>,
            forceSync?: boolean,
        ) =>
            documentDrive.queueDriveOperations(drive, [operation], {
                forceSync,
            }),
    );

    ipcMain.handle(
        'documentDrive:queueDriveOperations',
        (
            _e,
            drive: string,
            operations: Operation<DocumentDriveAction | Action>[],
            forceSync?: boolean,
        ) =>
            documentDrive.queueDriveOperations(drive, operations, {
                forceSync,
            }),
    );

    ipcMain.handle('documentDrive:clearStorage', () =>
        documentDrive.clearStorage(),
    );

    ipcMain.handle('documentDrive:getSyncStatus', (_e, drive: string) =>
        documentDrive.getSyncStatus(drive),
    );

    ipcMain.handle(
        'documentDrive:registerPullResponderTrigger',
        (
            _e,
            drive: string,
            url: string,
            options: Pick<RemoteDriveOptions, 'pullFilter' | 'pullInterval'>,
        ) => documentDrive.registerPullResponderTrigger(drive, url, options),
    );

    function bindEvents(drive: IDocumentDriveServer) {
        drive.on('strandUpdate', update => {
            webContents
                .getAllWebContents()
                .forEach(wc =>
                    wc.send('documentDrive:event:strandUpdate', update),
                );
        });

        drive.on('syncStatus', (driveId, status, error) => {
            webContents.getAllWebContents().forEach(wc => {
                wc.send(
                    'documentDrive:event:syncStatus',
                    driveId,
                    status,
                    error,
                );
            });
        });
    }

    return promise;
};<|MERGE_RESOLUTION|>--- conflicted
+++ resolved
@@ -1,16 +1,11 @@
 import {
-<<<<<<< HEAD
     BaseQueueManager,
     DocumentDriveAction,
-    DocumentDriveServer,
     DriveInput,
+    ReactorBuilder,
     FilesystemStorage,
     IDocumentDriveServer,
     InMemoryCache,
-=======
-    DriveInput,
-    ReactorBuilder,
->>>>>>> e21f1edd
     RemoteDriveOptions,
 } from 'document-drive';
 import { Action, DocumentModelModule, Operation } from 'document-model';
