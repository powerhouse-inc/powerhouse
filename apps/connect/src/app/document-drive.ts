<<<<<<< HEAD
=======
/* eslint-disable @typescript-eslint/no-unsafe-member-access */
/* eslint-disable @typescript-eslint/no-unsafe-call */
import InMemoryCache from 'document-drive/cache/memory';
import { logger } from 'document-drive/logger';
import { BaseQueueManager } from 'document-drive/queue/base';
>>>>>>> 6f7d26d3
import {
    BaseQueueManager,
    DocumentDriveAction,
    DriveInput,
    ReactorBuilder,
    FilesystemStorage,
    IDocumentDriveServer,
    InMemoryCache,
    RemoteDriveOptions,
} from 'document-drive';
import { FilesystemStorage } from 'document-drive/storage/filesystem';
import { Action, DocumentModelModule, Operation } from 'document-model';
import { IpcMain, webContents } from 'electron';
import { join } from 'path';
<<<<<<< HEAD
import { logger } from '../services/logger';
import { getReactorDefaultDrivesConfig } from '../utils/reactor';
=======
import { getReactorDefaultDrivesConfig } from 'src/utils/reactor';
>>>>>>> 6f7d26d3

export default (
    documentModels: DocumentModelModule[],
    path: string,
    ipcMain: IpcMain,
) => {
    const documentDrive = new ReactorBuilder(documentModels)
        .withStorage(new FilesystemStorage(join(path, 'Document Drives')))
        .withCache(new InMemoryCache())
        .withQueueManager(new BaseQueueManager(1, 10))
        .withOptions({ ...getReactorDefaultDrivesConfig() })
        .build();

    const promise = documentDrive
        .initialize()
        .then(() => bindEvents(documentDrive))
        .catch(logger.error);

    ipcMain.handle('documentDrive:getDrives', () => documentDrive.getDrives());
    ipcMain.handle('documentDrive:getDrive', (_e, id: string) =>
        documentDrive.getDrive(id),
    );
    ipcMain.handle('documentDrive:addDrive', (_e, input: DriveInput) =>
        documentDrive.addDrive(input),
    );
    ipcMain.handle(
        'documentDrive:addRemoteDrive',
        (_e, url: string, options: RemoteDriveOptions) =>
            documentDrive.addRemoteDrive(url, options),
    );
    ipcMain.handle('documentDrive:deleteDrive', (_e, id: string) =>
        documentDrive.deleteDrive(id),
    );

    ipcMain.handle('documentDrive:getDocuments', (_e, drive: string) =>
        documentDrive.getDocuments(drive),
    );
    ipcMain.handle(
        'documentDrive:getDocument',
        (_e, drive: string, id: string) => documentDrive.getDocument(drive, id),
    );
    ipcMain.handle(
        'documentDrive:addOperation',
        (
            _e,
            drive: string,
            id: string,
            operation: Operation,
            forceSync?: boolean,
        ) => documentDrive.addOperation(drive, id, operation, { forceSync }),
    );

    ipcMain.handle(
        'documentDrive:addOperations',
        (
            _e,
            drive: string,
            id: string,
            operations: Operation[],
            forceSync?: boolean,
        ) => documentDrive.addOperations(drive, id, operations, { forceSync }),
    );

    ipcMain.handle(
        'documentDrive:queueOperation',
        (
            _e,
            drive: string,
            id: string,
            operation: Operation,
            forceSync?: boolean,
        ) => documentDrive.queueOperation(drive, id, operation, { forceSync }),
    );

    ipcMain.handle(
        'documentDrive:queueOperations',
        (
            _e,
            drive: string,
            id: string,
            operations: Operation[],
            forceSync?: boolean,
        ) =>
            documentDrive.queueOperations(drive, id, operations, { forceSync }),
    );

    ipcMain.handle(
        'documentDrive:addDriveOperation',
        (
            _e,
            drive: string,
            operation: Operation<DocumentDriveAction>,
            forceSync?: boolean,
        ) => documentDrive.addDriveOperation(drive, operation, { forceSync }),
    );

    ipcMain.handle(
        'documentDrive:addDriveOperations',
        (
            _e,
            drive: string,
            operations: Operation<DocumentDriveAction | Action>[],
            forceSync?: boolean,
        ) => documentDrive.addDriveOperations(drive, operations, { forceSync }),
    );

    ipcMain.handle(
        'documentDrive:queueDriveOperation',
        (
            _e,
            drive: string,
            operation: Operation<DocumentDriveAction | Action>,
            forceSync?: boolean,
        ) =>
            documentDrive.queueDriveOperations(drive, [operation], {
                forceSync,
            }),
    );

    ipcMain.handle(
        'documentDrive:queueDriveOperations',
        (
            _e,
            drive: string,
            operations: Operation<DocumentDriveAction | Action>[],
            forceSync?: boolean,
        ) =>
            documentDrive.queueDriveOperations(drive, operations, {
                forceSync,
            }),
    );

    ipcMain.handle('documentDrive:clearStorage', () =>
        documentDrive.clearStorage(),
    );

    ipcMain.handle('documentDrive:getSyncStatus', (_e, drive: string) =>
        documentDrive.getSyncStatus(drive),
    );

    ipcMain.handle(
        'documentDrive:registerPullResponderTrigger',
        (
            _e,
            drive: string,
            url: string,
            options: Pick<RemoteDriveOptions, 'pullFilter' | 'pullInterval'>,
        ) => documentDrive.registerPullResponderTrigger(drive, url, options),
    );

    function bindEvents(drive: IDocumentDriveServer) {
        drive.on('strandUpdate', update => {
            webContents
                .getAllWebContents()
                .forEach(wc =>
                    wc.send('documentDrive:event:strandUpdate', update),
                );
        });

        drive.on('syncStatus', (driveId, status, error) => {
            webContents.getAllWebContents().forEach(wc => {
                wc.send(
                    'documentDrive:event:syncStatus',
                    driveId,
                    status,
                    error,
                );
            });
        });
    }

    return promise;
};<|MERGE_RESOLUTION|>--- conflicted
+++ resolved
@@ -1,11 +1,8 @@
-<<<<<<< HEAD
-=======
 /* eslint-disable @typescript-eslint/no-unsafe-member-access */
 /* eslint-disable @typescript-eslint/no-unsafe-call */
 import InMemoryCache from 'document-drive/cache/memory';
 import { logger } from 'document-drive/logger';
 import { BaseQueueManager } from 'document-drive/queue/base';
->>>>>>> 6f7d26d3
 import {
     BaseQueueManager,
     DocumentDriveAction,
@@ -20,12 +17,8 @@
 import { Action, DocumentModelModule, Operation } from 'document-model';
 import { IpcMain, webContents } from 'electron';
 import { join } from 'path';
-<<<<<<< HEAD
-import { logger } from '../services/logger';
-import { getReactorDefaultDrivesConfig } from '../utils/reactor';
-=======
+import { logger } from 'src/services/logger';
 import { getReactorDefaultDrivesConfig } from 'src/utils/reactor';
->>>>>>> 6f7d26d3
 
 export default (
     documentModels: DocumentModelModule[],
