--- conflicted
+++ resolved
@@ -1,10 +1,5 @@
 import { createClient, type RedisClientType } from "redis";
 
-<<<<<<< HEAD
-export let redisClient: RedisClientType;
-export const initRedis = async (url: string) => {
-  if (!redisClient) {
-=======
 export let redisClient: RedisClientType | undefined;
 export const initRedis = async (
   url: string,
@@ -14,7 +9,6 @@
   }
 
   return new Promise((resolve, reject) => {
->>>>>>> 13ff95ee
     const socket = url.includes("rediss")
       ? {
           tls: true,
