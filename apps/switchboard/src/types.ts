--- conflicted
+++ resolved
@@ -29,13 +29,10 @@
   };
   mcp?: boolean;
   processorConfig?: Map<string, unknown>;
-<<<<<<< HEAD
   disableLocalPackages?: boolean;
-=======
   subgraphs?: {
     isReactorv2Enabled?: boolean;
   };
->>>>>>> 4c7be58f
 };
 
 export type SwitchboardReactor = {
