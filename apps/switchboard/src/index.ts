#!/usr/bin/env node
<<<<<<< HEAD
import { startAPI } from "@powerhousedao/reactor-api";
import * as Sentry from "@sentry/node";
import {
  InMemoryCache,
  ReactorBuilder,
  driveDocumentModelModule,
} from "document-drive";
import RedisCache from "document-drive/cache/redis";
import { FilesystemStorage } from "document-drive/storage/filesystem";
import { PrismaStorageFactory } from "document-drive/storage/prisma";
import {
  type DocumentModelModule,
  documentModelDocumentModelModule,
} from "document-model";
import dotenv from "dotenv";
import express from "express";
import path from "path";
import { type RedisClientType } from "redis";
import { initRedis } from "./clients/redis.js";
import { initProfilerFromEnv } from "./profiler.js";

dotenv.config();

// Create a monolith express app for all subgraphs
const app = express();

if (process.env.SENTRY_DSN) {
  console.log("Initialized Sentry with env:", process.env.SENTRY_ENV);
  Sentry.init({
    dsn: process.env.SENTRY_DSN,
    environment: process.env.SENTRY_ENV,
  });

  Sentry.setupExpressErrorHandler(app);
}

const serverPort = process.env.PORT ? Number(process.env.PORT) : 4001;

const main = async () => {
  if (process.env.PYROSCOPE_SERVER_ADDRESS) {
    try {
      await initProfilerFromEnv(process.env);
    } catch (e) {
      Sentry.captureException(e);
      console.error("Error starting profiler", e);
    }
  }

  try {
    const redisUrl = process.env.REDIS_TLS_URL ?? process.env.REDIS_URL;
    let redis: RedisClientType | undefined;
    if (redisUrl) {
      redis = await initRedis(redisUrl);
    }
    const connectionString = process.env.DATABASE_URL ?? "./.ph/drive-storage";
    const dbUrl =
      connectionString.includes("amazonaws") &&
      !connectionString.includes("sslmode=no-verify")
        ? connectionString + "?sslmode=no-verify"
        : connectionString;

    const cache = redis ? new RedisCache(redis) : new InMemoryCache();
    const storageFactory = dbUrl.startsWith("postgresql")
      ? new PrismaStorageFactory(dbUrl, cache)
      : undefined;
    const storage = storageFactory
      ? storageFactory.build()
      : new FilesystemStorage(path.join(process.cwd(), dbUrl));

    const reactor = new ReactorBuilder([
      documentModelDocumentModelModule,
      driveDocumentModelModule,
    ] as DocumentModelModule[])
      .withStorage(storage)
      .withCache(cache)
      .build();

    // init drive server
    await reactor.initialize();

    // Start the API with the reactor and options
    await startAPI(reactor, {
      express: app,
      port: serverPort,
      dbPath: dbUrl.startsWith("postgresql") ? dbUrl : "./.ph/read-storage",
      configFile: path.join(process.cwd(), "powerhouse.config.json"),
    });
  } catch (e) {
    Sentry.captureException(e);
    console.error("App crashed", e);
    throw e;
  }
};

main().catch(console.error);
=======
import { config } from "./config.js";
import { startSwitchboard } from "./server.js";

startSwitchboard(config).catch(console.error);
>>>>>>> 13ff95ee
<|MERGE_RESOLUTION|>--- conflicted
+++ resolved
@@ -1,103 +1,5 @@
 #!/usr/bin/env node
-<<<<<<< HEAD
-import { startAPI } from "@powerhousedao/reactor-api";
-import * as Sentry from "@sentry/node";
-import {
-  InMemoryCache,
-  ReactorBuilder,
-  driveDocumentModelModule,
-} from "document-drive";
-import RedisCache from "document-drive/cache/redis";
-import { FilesystemStorage } from "document-drive/storage/filesystem";
-import { PrismaStorageFactory } from "document-drive/storage/prisma";
-import {
-  type DocumentModelModule,
-  documentModelDocumentModelModule,
-} from "document-model";
-import dotenv from "dotenv";
-import express from "express";
-import path from "path";
-import { type RedisClientType } from "redis";
-import { initRedis } from "./clients/redis.js";
-import { initProfilerFromEnv } from "./profiler.js";
-
-dotenv.config();
-
-// Create a monolith express app for all subgraphs
-const app = express();
-
-if (process.env.SENTRY_DSN) {
-  console.log("Initialized Sentry with env:", process.env.SENTRY_ENV);
-  Sentry.init({
-    dsn: process.env.SENTRY_DSN,
-    environment: process.env.SENTRY_ENV,
-  });
-
-  Sentry.setupExpressErrorHandler(app);
-}
-
-const serverPort = process.env.PORT ? Number(process.env.PORT) : 4001;
-
-const main = async () => {
-  if (process.env.PYROSCOPE_SERVER_ADDRESS) {
-    try {
-      await initProfilerFromEnv(process.env);
-    } catch (e) {
-      Sentry.captureException(e);
-      console.error("Error starting profiler", e);
-    }
-  }
-
-  try {
-    const redisUrl = process.env.REDIS_TLS_URL ?? process.env.REDIS_URL;
-    let redis: RedisClientType | undefined;
-    if (redisUrl) {
-      redis = await initRedis(redisUrl);
-    }
-    const connectionString = process.env.DATABASE_URL ?? "./.ph/drive-storage";
-    const dbUrl =
-      connectionString.includes("amazonaws") &&
-      !connectionString.includes("sslmode=no-verify")
-        ? connectionString + "?sslmode=no-verify"
-        : connectionString;
-
-    const cache = redis ? new RedisCache(redis) : new InMemoryCache();
-    const storageFactory = dbUrl.startsWith("postgresql")
-      ? new PrismaStorageFactory(dbUrl, cache)
-      : undefined;
-    const storage = storageFactory
-      ? storageFactory.build()
-      : new FilesystemStorage(path.join(process.cwd(), dbUrl));
-
-    const reactor = new ReactorBuilder([
-      documentModelDocumentModelModule,
-      driveDocumentModelModule,
-    ] as DocumentModelModule[])
-      .withStorage(storage)
-      .withCache(cache)
-      .build();
-
-    // init drive server
-    await reactor.initialize();
-
-    // Start the API with the reactor and options
-    await startAPI(reactor, {
-      express: app,
-      port: serverPort,
-      dbPath: dbUrl.startsWith("postgresql") ? dbUrl : "./.ph/read-storage",
-      configFile: path.join(process.cwd(), "powerhouse.config.json"),
-    });
-  } catch (e) {
-    Sentry.captureException(e);
-    console.error("App crashed", e);
-    throw e;
-  }
-};
-
-main().catch(console.error);
-=======
 import { config } from "./config.js";
 import { startSwitchboard } from "./server.js";
 
-startSwitchboard(config).catch(console.error);
->>>>>>> 13ff95ee
+startSwitchboard(config).catch(console.error);