--- conflicted
+++ resolved
@@ -21,11 +21,7 @@
 // start document drive server with all available document models
 
 // Create a monolith express app for all subgraphs
-<<<<<<< HEAD
-const app = express({});
-=======
 const app = express();
->>>>>>> 3dccacea
 const serverPort = process.env.PORT ? Number(process.env.PORT) : 4001;
 const httpServer = http.createServer(app);
 const main = async () => {
