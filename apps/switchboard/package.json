{
  "name": "@powerhousedao/switchboard",
  "type": "module",
<<<<<<< HEAD
  "version": "5.0.0-staging.12",
=======
  "version": "4.1.0-dev.56",
>>>>>>> 5b9f54b4
  "main": "dist/src/index.js",
  "exports": {
    ".": "./dist/src/index.js",
    "./server": "./dist/src/server.js"
  },
  "bin": {
    "switchboard": "dist/src/index.js"
  },
  "repository": {
    "type": "git",
    "url": "https://github.com/powerhouse-inc/powerhouse"
  },
  "scripts": {
    "build:tsc": "tsc --build",
    "build": "pnpm run build:tsc",
    "prebuild": "npm run clean",
    "start": "node dist/src/index.js",
    "dev": "concurrently -P 'pnpm -w run build:tsc --watch' 'nodemon --trace-warnings --watch \"../..\" -e ts,tsx,js,json dist/src/index.js -- {@}' --",
    "lint": "eslint .",
    "lint:nx": "eslint . --fix --quiet",
    "install-packages": "node dist/src/install-packages.js",
    "postbuild": "pnpm run install-packages",
    "prepublishOnly": "npm run build",
    "clean": "rimraf dist",
    "clean:node_modules": "rimraf node_modules"
  },
  "author": "",
  "license": "ISC",
  "description": "",
  "dependencies": {
    "@powerhousedao/analytics-engine-core": "^0.5.0",
    "@powerhousedao/analytics-engine-knex": "^0.6.0",
    "@powerhousedao/config": "workspace:*",
    "@powerhousedao/reactor-api": "workspace:*",
    "@powerhousedao/reactor": "workspace:*",
    "@pyroscope/nodejs": "^0.4.5",
    "@sentry/node": "^9.6.1",
    "body-parser": "^1.20.3",
    "cors": "^2.8.5",
    "document-drive": "workspace:*",
    "document-model": "workspace:*",
    "dotenv": "^16.4.7",
    "exponential-backoff": "^3.1.1",
    "express": "^4.21.2",
    "graphql": "^16.11.0",
    "redis": "^4.7.0"
  },
  "devDependencies": {
    "@types/express": "^5.0.0",
    "@types/node": "^22.15.17",
    "concurrently": "^9.1.2",
    "nodemon": "^3.1.9",
    "typescript": "^5.7.3"
  }
}<|MERGE_RESOLUTION|>--- conflicted
+++ resolved
@@ -1,11 +1,7 @@
 {
   "name": "@powerhousedao/switchboard",
   "type": "module",
-<<<<<<< HEAD
   "version": "5.0.0-staging.12",
-=======
-  "version": "4.1.0-dev.56",
->>>>>>> 5b9f54b4
   "main": "dist/src/index.js",
   "exports": {
     ".": "./dist/src/index.js",
