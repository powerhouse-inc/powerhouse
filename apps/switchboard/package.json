{
  "name": "@powerhousedao/switchboard",
  "type": "module",
<<<<<<< HEAD
  "version": "4.1.0-dev.34",
=======
  "version": "4.1.0-dev.52",
  "main": "dist/src/index.js",
>>>>>>> 9688d3af
  "exports": {
    ".": {
      "import": "./dist/src/index.js",
      "types": "./dist/src/index.d.ts"
    },
    "./server": {
      "import": "./dist/src/server.js",
      "types": "./dist/src/server.d.ts"
    }
  },
  "bin": {
    "switchboard": "dist/src/index.js"
  },
  "repository": {
    "type": "git",
    "url": "https://github.com/powerhouse-inc/powerhouse"
  },
  "scripts": {
    "tsc": "tsc",
    "lint": "eslint",
    "build": "pnpm run install-packages",
    "start": "node dist/src/index.js",
    "dev": "concurrently -P 'pnpm -w run tsc --watch' 'nodemon --trace-warnings --watch \"../..\" -e ts,tsx,js,json dist/src/index.js -- {@}' --",
    "install-packages": "node dist/src/install-packages.js"
  },
  "author": "",
  "license": "ISC",
  "description": "",
  "dependencies": {
    "@powerhousedao/analytics-engine-core": "^0.5.0",
    "@powerhousedao/analytics-engine-knex": "^0.6.0",
    "@powerhousedao/config": "workspace:*",
    "@powerhousedao/reactor-api": "workspace:*",
    "@pyroscope/nodejs": "^0.4.5",
    "@sentry/node": "^9.6.1",
    "body-parser": "^1.20.3",
    "cors": "^2.8.5",
    "document-drive": "workspace:*",
    "document-model": "workspace:*",
    "dotenv": "^16.4.7",
    "exponential-backoff": "^3.1.1",
    "express": "^4.21.2",
    "graphql": "^16.11.0",
    "redis": "^4.7.0"
  },
  "devDependencies": {
    "@types/express": "^5.0.3",
    "@types/node": "^24.3.0",
    "concurrently": "^9.1.2",
    "nodemon": "^3.1.9"
  }
}<|MERGE_RESOLUTION|>--- conflicted
+++ resolved
@@ -1,12 +1,8 @@
 {
   "name": "@powerhousedao/switchboard",
   "type": "module",
-<<<<<<< HEAD
-  "version": "4.1.0-dev.34",
-=======
   "version": "4.1.0-dev.52",
   "main": "dist/src/index.js",
->>>>>>> 9688d3af
   "exports": {
     ".": {
       "import": "./dist/src/index.js",
