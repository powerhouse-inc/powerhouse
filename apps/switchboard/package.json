{
  "name": "@powerhousedao/switchboard",
  "type": "module",
<<<<<<< HEAD
  "version": "2.5.0-staging.0",
=======
  "version": "2.5.0-dev.13",
>>>>>>> 269aed50
  "main": "dist/src/index.js",
  "exports": {
    ".": "./dist/src/index.js",
    "./server": "./dist/src/server.js"
  },
  "bin": {
    "switchboard": "dist/src/index.js"
  },
  "repository": {
    "type": "git",
    "url": "https://github.com/powerhouse-inc/powerhouse"
  },
  "scripts": {
    "build:tsc": "tsc --build",
    "build": "pnpm run build:tsc",
    "prebuild": "npm run clean",
    "start": "node dist/src/index.js",
    "dev": "concurrently -P 'pnpm -w run build:tsc --watch' 'nodemon --trace-warnings --watch \"../..\" -e ts,tsx,js,json dist/src/index.js -- {@}' --",
    "lint": "eslint .",
    "lint:nx": "eslint . --fix --quiet",
    "install-packages": "node dist/src/install-packages.js",
    "postbuild": "pnpm run install-packages",
    "prepublishOnly": "npm run build",
    "clean": "rimraf dist",
    "clean:node_modules": "rimraf node_modules"
  },
  "author": "",
  "license": "ISC",
  "description": "",
  "dependencies": {
    "@powerhousedao/analytics-engine-core": "^0.5.0",
    "@powerhousedao/analytics-engine-knex": "^0.6.0",
    "@powerhousedao/config": "workspace:*",
    "@powerhousedao/reactor-api": "workspace:*",
    "@pyroscope/nodejs": "^0.4.5",
    "@sentry/node": "^9.6.1",
    "body-parser": "^1.20.3",
    "cors": "^2.8.5",
    "document-drive": "workspace:*",
    "document-model": "workspace:*",
    "dotenv": "^16.4.7",
    "exponential-backoff": "^3.1.1",
    "express": "^4.21.2",
    "graphql": "^16.11.0",
    "redis": "^4.7.0"
  },
  "devDependencies": {
    "@types/express": "^5.0.0",
    "@types/node": "^22.15.17",
    "concurrently": "^9.1.2",
    "nodemon": "^3.1.9",
    "typescript": "^5.7.3"
  }
}<|MERGE_RESOLUTION|>--- conflicted
+++ resolved
@@ -1,11 +1,7 @@
 {
   "name": "@powerhousedao/switchboard",
   "type": "module",
-<<<<<<< HEAD
   "version": "2.5.0-staging.0",
-=======
-  "version": "2.5.0-dev.13",
->>>>>>> 269aed50
   "main": "dist/src/index.js",
   "exports": {
     ".": "./dist/src/index.js",
