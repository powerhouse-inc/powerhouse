--- conflicted
+++ resolved
@@ -1,11 +1,7 @@
 {
   "name": "@powerhousedao/switchboard",
   "type": "module",
-<<<<<<< HEAD
-  "version": "2.2.148",
-=======
   "version": "3.1.0",
->>>>>>> 13ff95ee
   "main": "dist/src/index.js",
   "exports": {
     ".": "./dist/src/index.js",
