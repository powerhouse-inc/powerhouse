<<<<<<< HEAD
## 5.0.1-staging.9 (2025-11-05)

### 🩹 Fixes

- **switchboard:** use POSIX-compliant syntax ([21262f7ce](https://github.com/powerhouse-inc/powerhouse/commit/21262f7ce))

### ❤️ Thank You

- Frank

## 5.0.1-staging.8 (2025-11-04)

This was a version bump only for @powerhousedao/switchboard to align it with other projects, there were no code changes.

## 5.0.1-staging.7 (2025-11-04)

### 🩹 Fixes

- prisma openssl not found ([6ee25731c](https://github.com/powerhouse-inc/powerhouse/commit/6ee25731c))

### ❤️ Thank You

- Frank

## 5.0.1-staging.6 (2025-10-30)
=======
## 4.1.0-dev.109 (2025-11-10)

This was a version bump only for @powerhousedao/switchboard to align it with other projects, there were no code changes.

## 4.1.0-dev.108 (2025-11-10)

This was a version bump only for @powerhousedao/switchboard to align it with other projects, there were no code changes.

## 4.1.0-dev.107 (2025-11-10)
>>>>>>> 443103ef

### 🚀 Features

- **monorepo:** exit with error code if circular import found ([3ca6d3512](https://github.com/powerhouse-inc/powerhouse/commit/3ca6d3512))
- **connect:** do not use redundant dev deps ([2a847e944](https://github.com/powerhouse-inc/powerhouse/commit/2a847e944))
- **connect,builder-tools:** improve chunking ([c089c7678](https://github.com/powerhouse-inc/powerhouse/commit/c089c7678))
- **codegen,design-system:** update path for import connect components ([f8f387023](https://github.com/powerhouse-inc/powerhouse/commit/f8f387023))
- **monorepo:** add circular imports check in ci ([d6e46a869](https://github.com/powerhouse-inc/powerhouse/commit/d6e46a869))
- **design-system:** resolve remaining circular imports ([b82cc2e3c](https://github.com/powerhouse-inc/powerhouse/commit/b82cc2e3c))
- **document-drive:** fix circular imports ([f2db50c23](https://github.com/powerhouse-inc/powerhouse/commit/f2db50c23))
- **monorepo:** add check circular imports scripts ([d633b37c2](https://github.com/powerhouse-inc/powerhouse/commit/d633b37c2))

### 🩹 Fixes

- **switchboard:** use POSIX-compliant syntax ([09f64bf3b](https://github.com/powerhouse-inc/powerhouse/commit/09f64bf3b))
- prisma openssl not found ([1c9370a93](https://github.com/powerhouse-inc/powerhouse/commit/1c9370a93))
- publish docker prod workflow ([d701f8dc0](https://github.com/powerhouse-inc/powerhouse/commit/d701f8dc0))

### ❤️ Thank You

- Frank
- ryanwolhuter @ryanwolhuter

## 4.1.0-dev.106 (2025-11-10)

This was a version bump only for @powerhousedao/switchboard to align it with other projects, there were no code changes.

## 4.1.0-dev.105 (2025-11-08)

This was a version bump only for @powerhousedao/switchboard to align it with other projects, there were no code changes.

## 4.1.0-dev.104 (2025-11-07)

### 🚀 Features

- **ph-cli:** remove reactor-local command ([029e5db7d](https://github.com/powerhouse-inc/powerhouse/commit/029e5db7d))

### ❤️ Thank You

- acaldas @acaldas

## 4.1.0-dev.103 (2025-11-06)

### 🚀 Features

- **connect:** remove circular imports ([a1632d41e](https://github.com/powerhouse-inc/powerhouse/commit/a1632d41e))

### 🩹 Fixes

- **codegen:** move read-pkg to runtime dependency ([939f01045](https://github.com/powerhouse-inc/powerhouse/commit/939f01045))
- **codegen:** run prettier programmatically ([23f948c4d](https://github.com/powerhouse-inc/powerhouse/commit/23f948c4d))

### ❤️ Thank You

- acaldas @acaldas

## 4.1.0-dev.102 (2025-11-06)

### 🚀 Features

- switching to tinybench for benchmarks ([5b915e025](https://github.com/powerhouse-inc/powerhouse/commit/5b915e025))

### 🩹 Fixes

- **switchboard:** removed duplicated document models in client initializer ([30b9dbeb3](https://github.com/powerhouse-inc/powerhouse/commit/30b9dbeb3))
- try again with a pnpm upgrade ([ec081f743](https://github.com/powerhouse-inc/powerhouse/commit/ec081f743))
- trying a completely fresh lockfile ([c9888939a](https://github.com/powerhouse-inc/powerhouse/commit/c9888939a))
- broke the build, fixing with reactorbuilder ([2c4ade4e6](https://github.com/powerhouse-inc/powerhouse/commit/2c4ade4e6))
- update atlas packages ([fa174d00e](https://github.com/powerhouse-inc/powerhouse/commit/fa174d00e))

### ❤️ Thank You

- Benjamin Jordan (@thegoldenmule)
- Guillermo Puente @gpuente

## 4.1.0-dev.101 (2025-11-05)

### 🚀 Features

- **codegen, vetra:** update codegen templates ([#2056](https://github.com/powerhouse-inc/powerhouse/pull/2056))
- pre-load local packages when building driveServer ([#2064](https://github.com/powerhouse-inc/powerhouse/pull/2064))

### 🩹 Fixes

- **switchboard:** use POSIX-compliant syntax ([ee0f56d1b](https://github.com/powerhouse-inc/powerhouse/commit/ee0f56d1b))

### ❤️ Thank You

- Frank
- Guillermo Puente Sandoval @gpuente
- Ryan Wolhuter @ryanwolhuter

## 4.1.0-dev.100 (2025-11-04)

### 🚀 Features

- create default vetra package document when ph vetra is started for a remote drive ([#2066](https://github.com/powerhouse-inc/powerhouse/pull/2066))
- added some broken tests that are in progress ([c92e1f057](https://github.com/powerhouse-inc/powerhouse/commit/c92e1f057))

### 🩹 Fixes

- prisma openssl not found ([535ace02c](https://github.com/powerhouse-inc/powerhouse/commit/535ace02c))
- **monorepo:** fix lockfile and test filter ([#2069](https://github.com/powerhouse-inc/powerhouse/pull/2069))
- publish docker prod workflow ([ab7c4e6cb](https://github.com/powerhouse-inc/powerhouse/commit/ab7c4e6cb))

### ❤️ Thank You

- Benjamin Jordan (@thegoldenmule)
- Frank
- Guillermo Puente Sandoval @gpuente
- Ryan Wolhuter @ryanwolhuter

## 4.1.0-dev.99 (2025-10-31)

This was a version bump only for @powerhousedao/switchboard to align it with other projects, there were no code changes.

## 4.1.0-dev.98 (2025-10-31)

This was a version bump only for @powerhousedao/switchboard to align it with other projects, there were no code changes.

## 4.1.0-dev.97 (2025-10-30)

This was a version bump only for @powerhousedao/switchboard to align it with other projects, there were no code changes.

## 4.1.0-dev.96 (2025-10-30)

This was a version bump only for @powerhousedao/switchboard to align it with other projects, there were no code changes.

## 4.1.0-dev.95 (2025-10-30)

### 🚀 Features

- enabled ph init --remote-drives and ph checkout commands ([#2057](https://github.com/powerhouse-inc/powerhouse/pull/2057))

### 🩹 Fixes

- implement bidirectional sync and local-first architecture for remote drives in vetra ([#2053](https://github.com/powerhouse-inc/powerhouse/pull/2053))

### ❤️ Thank You

- Guillermo Puente Sandoval @gpuente

## 4.1.0-dev.94 (2025-10-29)

This was a version bump only for @powerhousedao/switchboard to align it with other projects, there were no code changes.

## 4.1.0-dev.93 (2025-10-29)

### 🚀 Features

- first swing at a project to import these recorded operations ([41b139237](https://github.com/powerhouse-inc/powerhouse/commit/41b139237))

### 🩹 Fixes

- package link issues ([3415df513](https://github.com/powerhouse-inc/powerhouse/commit/3415df513))

### ❤️ Thank You

- Benjamin Jordan (@thegoldenmule)

## 4.1.0-dev.92 (2025-10-28)

This was a version bump only for @powerhousedao/switchboard to align it with other projects, there were no code changes.

## 4.1.0-dev.91 (2025-10-28)

This was a version bump only for @powerhousedao/switchboard to align it with other projects, there were no code changes.

## 4.1.0-dev.90 (2025-10-27)

### 🚀 Features

- **reactor-api:** updated apollo server to v5 ([66dffda7b](https://github.com/powerhouse-inc/powerhouse/commit/66dffda7b))

### 🩹 Fixes

- **switchboard:** fallback to filesystem storage if postgres db is unavailable ([97e40bbf5](https://github.com/powerhouse-inc/powerhouse/commit/97e40bbf5))

### ❤️ Thank You

- acaldas

## 4.1.0-dev.89 (2025-10-24)

### 🩹 Fixes

- used fixed versions for codemirror dep ([183e487db](https://github.com/powerhouse-inc/powerhouse/commit/183e487db))

### ❤️ Thank You

- Guillermo Puente @gpuente

## 4.1.0-dev.88 (2025-10-24)

This was a version bump only for @powerhousedao/switchboard to align it with other projects, there were no code changes.

## 4.1.0-dev.87 (2025-10-24)

This was a version bump only for @powerhousedao/switchboard to align it with other projects, there were no code changes.

## 4.1.0-dev.86 (2025-10-23)

### 🩹 Fixes

- **vetra:** added codegen debounce test and reduced logging ([bc360b8e0](https://github.com/powerhouse-inc/powerhouse/commit/bc360b8e0))

### ❤️ Thank You

- acaldas @acaldas

## 4.1.0-dev.85 (2025-10-22)

This was a version bump only for @powerhousedao/switchboard to align it with other projects, there were no code changes.

## 4.1.0-dev.84 (2025-10-22)

This was a version bump only for @powerhousedao/switchboard to align it with other projects, there were no code changes.

## 4.1.0-dev.83 (2025-10-22)

### 🚀 Features

- add automated tests for vetra features ([#1962](https://github.com/powerhouse-inc/powerhouse/pull/1962))

### ❤️ Thank You

- Guillermo Puente Sandoval @gpuente

## 4.1.0-dev.82 (2025-10-21)

This was a version bump only for @powerhousedao/switchboard to align it with other projects, there were no code changes.

## 4.1.0-dev.81 (2025-10-21)

### 🚀 Features

- **reactor-browser:** remove catch all wildcard ([f09931a88](https://github.com/powerhouse-inc/powerhouse/commit/f09931a88))
- **reactor-browser,connect:** use new window function factory ([7886c284f](https://github.com/powerhouse-inc/powerhouse/commit/7886c284f))

### ❤️ Thank You

- ryanwolhuter @ryanwolhuter

## 4.1.0-dev.80 (2025-10-21)

This was a version bump only for @powerhousedao/switchboard to align it with other projects, there were no code changes.

## 4.1.0-dev.79 (2025-10-20)

This was a version bump only for @powerhousedao/switchboard to align it with other projects, there were no code changes.

## 4.1.0-dev.78 (2025-10-20)

This was a version bump only for @powerhousedao/switchboard to align it with other projects, there were no code changes.

## 4.1.0-dev.77 (2025-10-20)

### 🩹 Fixes

- add missing @openfeature/core peer dependency ([2c4a904b0](https://github.com/powerhouse-inc/powerhouse/commit/2c4a904b0))

### ❤️ Thank You

- acaldas @acaldas

## 4.1.0-dev.76 (2025-10-18)

This was a version bump only for @powerhousedao/switchboard to align it with other projects, there were no code changes.

## 4.1.0-dev.75 (2025-10-17)

This was a version bump only for @powerhousedao/switchboard to align it with other projects, there were no code changes.

## 4.1.0-dev.74 (2025-10-15)

### 🩹 Fixes

- **codegen:** update graphql dependency in package.json ([257f368ac](https://github.com/powerhouse-inc/powerhouse/commit/257f368ac))
- merge fixes ([e5eda5985](https://github.com/powerhouse-inc/powerhouse/commit/e5eda5985))

### ❤️ Thank You

- Benjamin Jordan (@thegoldenmule)
- Guillermo Puente @gpuente

## 4.1.0-dev.73 (2025-10-15)

### 🚀 Features

- **renown:** added login button ([f109c7305](https://github.com/powerhouse-inc/powerhouse/commit/f109c7305))

### ❤️ Thank You

- Frank

## 4.1.0-dev.72 (2025-10-15)

This was a version bump only for @powerhousedao/switchboard to align it with other projects, there were no code changes.

## 4.1.0-dev.71 (2025-10-15)

### 🩹 Fixes

- **codegen:** update analytics processor imports to use in processor templates ([#1954](https://github.com/powerhouse-inc/powerhouse/pull/1954))

### ❤️ Thank You

- Guillermo Puente Sandoval @gpuente

## 4.1.0-dev.70 (2025-10-14)

This was a version bump only for @powerhousedao/switchboard to align it with other projects, there were no code changes.

## 4.1.0-dev.69 (2025-10-11)

This was a version bump only for @powerhousedao/switchboard to align it with other projects, there were no code changes.

## 4.1.0-dev.68 (2025-10-11)

### 🚀 Features

- **vetra:** added read model to fetch vetra packages ([abb6d3742](https://github.com/powerhouse-inc/powerhouse/commit/abb6d3742))

### ❤️ Thank You

- Frank

## 4.1.0-dev.67 (2025-10-10)

### 🚀 Features

- **vetra:** add open button to Package Information section ([#1930](https://github.com/powerhouse-inc/powerhouse/pull/1930))

### ❤️ Thank You

- Guillermo Puente Sandoval @gpuente

## 4.1.0-dev.66 (2025-10-09)

This was a version bump only for @powerhousedao/switchboard to align it with other projects, there were no code changes.

## 4.1.0-dev.65 (2025-10-09)

This was a version bump only for @powerhousedao/switchboard to align it with other projects, there were no code changes.

## 4.1.0-dev.64 (2025-10-09)

This was a version bump only for @powerhousedao/switchboard to align it with other projects, there were no code changes.

## 4.1.0-dev.63 (2025-10-09)

### 🚀 Features

- update @electric-sql/pglite version ([fa3529328](https://github.com/powerhouse-inc/powerhouse/commit/fa3529328))

### ❤️ Thank You

- acaldas @acaldas

## 4.1.0-dev.62 (2025-10-08)

This was a version bump only for @powerhousedao/switchboard to align it with other projects, there were no code changes.

## 4.1.0-dev.61 (2025-10-08)

This was a version bump only for @powerhousedao/switchboard to align it with other projects, there were no code changes.

## 4.1.0-dev.60 (2025-10-08)

### 🚀 Features

- **vetra:** added read model to fetch vetra packages ([23c55364d](https://github.com/powerhouse-inc/powerhouse/commit/23c55364d))
- **monorepo:** use latest versions of react related deps ([#1905](https://github.com/powerhouse-inc/powerhouse/pull/1905))
- **monorepo:** remove global storybook installs ([#1903](https://github.com/powerhouse-inc/powerhouse/pull/1903))
- **monorepo:** update to react 19 ([#1902](https://github.com/powerhouse-inc/powerhouse/pull/1902))
- **vetra:** enabled HMR in dev mode ([8cf19757e](https://github.com/powerhouse-inc/powerhouse/commit/8cf19757e))
- **vetra:** new connect build setup on vetra ([8dd11a849](https://github.com/powerhouse-inc/powerhouse/commit/8dd11a849))
- **monorepo:** revert package versions ([8a1a02628](https://github.com/powerhouse-inc/powerhouse/commit/8a1a02628))
- **monorepo:** update eslint config ([ac97af97d](https://github.com/powerhouse-inc/powerhouse/commit/ac97af97d))
- adding feature flags to reactor-mcp ([fe4f2f683](https://github.com/powerhouse-inc/powerhouse/commit/fe4f2f683))
- stubbing out feature flag + reactor setup in connect and deleting unused code in reactor-browser ([793bbd7af](https://github.com/powerhouse-inc/powerhouse/commit/793bbd7af))
- syncing feature flag behavior between switchboard and reactor-local ([e45dc2bf7](https://github.com/powerhouse-inc/powerhouse/commit/e45dc2bf7))
- added initial pieces of the kysely operation store implementation ([3fbece162](https://github.com/powerhouse-inc/powerhouse/commit/3fbece162))
- **connect,builder-tools:** build rework ([#1871](https://github.com/powerhouse-inc/powerhouse/pull/1871))
- **codegen:** updated editor boilerplate with document state and example setName dispatch ([3e7c51cc3](https://github.com/powerhouse-inc/powerhouse/commit/3e7c51cc3))
- restructure document model to avoid circular imports ([#1874](https://github.com/powerhouse-inc/powerhouse/pull/1874))
- added watch-packages option to vetra command and disabled dynamic package loading by default ([#1875](https://github.com/powerhouse-inc/powerhouse/pull/1875))

### 🩹 Fixes

- **switchboard, ph-cli, ph-cmd, builder-tools:** ensure minimum node version ([e0fb396e7](https://github.com/powerhouse-inc/powerhouse/commit/e0fb396e7))
- **connect:** added switchboard push listener ([c611ffa9e](https://github.com/powerhouse-inc/powerhouse/commit/c611ffa9e))

### ❤️ Thank You

- acaldas @acaldas
- Benjamin Jordan (@thegoldenmule)
- Frank
- Guillermo Puente @gpuente
- Guillermo Puente Sandoval @gpuente
- Ryan Wolhuter @ryanwolhuter
- ryanwolhuter @ryanwolhuter

## 4.1.0-dev.59 (2025-09-24)

### 🚀 Features

- **reactor:** fix lint error ([53777e154](https://github.com/powerhouse-inc/powerhouse/commit/53777e154))
- **monorepo:** rename tsc to tsc:build ([c1385418b](https://github.com/powerhouse-inc/powerhouse/commit/c1385418b))

### 🩹 Fixes

- **builder-tools:** declare @storybook/preview-api dependency ([705ac8da1](https://github.com/powerhouse-inc/powerhouse/commit/705ac8da1))
- part 2 of build fixes for module changes ([3000a13c3](https://github.com/powerhouse-inc/powerhouse/commit/3000a13c3))
- lots of type fixes for modules ([8f4cf02fe](https://github.com/powerhouse-inc/powerhouse/commit/8f4cf02fe))

### ❤️ Thank You

- acaldas @acaldas
- Benjamin Jordan (@thegoldenmule)
- ryanwolhuter @ryanwolhuter

## 4.1.0-dev.58 (2025-09-18)

### 🚀 Features

- adding feature flag to switchboard for controlling reactorv2 api ([4486c8a8d](https://github.com/powerhouse-inc/powerhouse/commit/4486c8a8d))

### 🩹 Fixes

- test fix for document-drive package ([40f4b6416](https://github.com/powerhouse-inc/powerhouse/commit/40f4b6416))
- fixing the utc times ([15b06d2e2](https://github.com/powerhouse-inc/powerhouse/commit/15b06d2e2))

### ❤️ Thank You

- Benjamin Jordan (@thegoldenmule)

## 4.1.0-dev.57 (2025-09-17)

### 🚀 Features

- **monorepo:** empty commit to satisfy naming ([5aa18f417](https://github.com/powerhouse-inc/powerhouse/commit/5aa18f417))
- **monorepo:** merge main ([79f6472b1](https://github.com/powerhouse-inc/powerhouse/commit/79f6472b1))
- **monorepo:** update release branch workflow ([e9c221ab5](https://github.com/powerhouse-inc/powerhouse/commit/e9c221ab5))
- add processor configuration support to switchboard and Vetra integration ([#1859](https://github.com/powerhouse-inc/powerhouse/pull/1859))

### 🩹 Fixes

- **monorepo:** re-add nx js plugin ([d477a49d7](https://github.com/powerhouse-inc/powerhouse/commit/d477a49d7))
- **monorepo:** regenerate lockfile ([7811171ff](https://github.com/powerhouse-inc/powerhouse/commit/7811171ff))
- **monorepo:** linting and type checking ([#1776](https://github.com/powerhouse-inc/powerhouse/pull/1776))

### ❤️ Thank You

- Guillermo Puente Sandoval @gpuente
- Ryan Wolhuter @ryanwolhuter
- ryanwolhuter @ryanwolhuter

## 4.1.0-dev.56 (2025-09-17)

This was a version bump only for @powerhousedao/switchboard to align it with other projects, there were no code changes.

## 4.1.0-dev.55 (2025-09-16)

### 🚀 Features

- enable supported document types for drag and drop feature ([#1860](https://github.com/powerhouse-inc/powerhouse/pull/1860))
- add processor configuration support to switchboard and Vetra integration ([#1859](https://github.com/powerhouse-inc/powerhouse/pull/1859))

### ❤️ Thank You

- Guillermo Puente Sandoval @gpuente

## 4.1.0-dev.54 (2025-09-16)

### 🚀 Features

- adding reactor client to subgraph args ([d0a8011e6](https://github.com/powerhouse-inc/powerhouse/commit/d0a8011e6))

### ❤️ Thank You

- Benjamin Jordan (@thegoldenmule)

## 4.1.0-dev.53 (2025-09-13)

This was a version bump only for @powerhousedao/switchboard to align it with other projects, there were no code changes.

## 4.1.0-dev.52 (2025-09-12)

### 🩹 Fixes

- **connect-e2e:** fix failing tests ([88c3bea94](https://github.com/powerhouse-inc/powerhouse/commit/88c3bea94))

### ❤️ Thank You

- acaldas @acaldas

## 4.1.0-dev.51 (2025-09-11)

### 🚀 Features

- **reactor-api:** generate sdk ([ec107015c](https://github.com/powerhouse-inc/powerhouse/commit/ec107015c))
- **reactor-api:** initial gql codegen ([3db9e9778](https://github.com/powerhouse-inc/powerhouse/commit/3db9e9778))
- **monorepo:** make format consistent across ignores ([98469560f](https://github.com/powerhouse-inc/powerhouse/commit/98469560f))
- **monorepo:** use consistent separate type imports ([6fd4ac0f4](https://github.com/powerhouse-inc/powerhouse/commit/6fd4ac0f4))

### 🩹 Fixes

- annoyingly, you have to add ignores to the root eslint ([bb6d993bd](https://github.com/powerhouse-inc/powerhouse/commit/bb6d993bd))
- **docs:** improve document hooks documentation ([d05fcb835](https://github.com/powerhouse-inc/powerhouse/commit/d05fcb835))

### ❤️ Thank You

- Benjamin Jordan (@thegoldenmule)
- Callme-T
- ryanwolhuter @ryanwolhuter

## 5.0.0-staging.9 (2025-09-09)

This was a version bump only for @powerhousedao/switchboard to align it with other projects, there were no code changes.

## 5.0.0-staging.8 (2025-09-09)

This was a version bump only for @powerhousedao/switchboard to align it with other projects, there were no code changes.

## 5.0.0-staging.7 (2025-09-09)

This was a version bump only for @powerhousedao/switchboard to align it with other projects, there were no code changes.

## 5.0.0-staging.6 (2025-09-08)

This was a version bump only for @powerhousedao/switchboard to align it with other projects, there were no code changes.

## 5.0.0-staging.5 (2025-09-08)

This was a version bump only for @powerhousedao/switchboard to align it with other projects, there were no code changes.

## 5.0.0-staging.4 (2025-09-08)

This was a version bump only for @powerhousedao/switchboard to align it with other projects, there were no code changes.

## 5.0.0-staging.3 (2025-09-08)

This was a version bump only for @powerhousedao/switchboard to align it with other projects, there were no code changes.

## 5.0.0-staging.2 (2025-09-05)

### 🩹 Fixes

- **docs:** added zip redundancy to release notes ([3acfe1027](https://github.com/powerhouse-inc/powerhouse/commit/3acfe1027))

### ❤️ Thank You

- Callme-T

## 5.0.0-staging.1 (2025-09-04)

This was a version bump only for @powerhousedao/switchboard to align it with other projects, there were no code changes.

## 4.1.0-dev.44 (2025-09-04)

### 🚀 Features

- **switchboard:** updated readme ([9659cf035](https://github.com/powerhouse-inc/powerhouse/commit/9659cf035))

### ❤️ Thank You

- Frank

## 4.1.0-dev.43 (2025-09-02)

This was a version bump only for @powerhousedao/switchboard to align it with other projects, there were no code changes.

## 4.1.0-dev.42 (2025-09-02)

This was a version bump only for @powerhousedao/switchboard to align it with other projects, there were no code changes.

## 4.1.0-dev.41 (2025-09-02)

### 🩹 Fixes

- **document-drive:** install openssl ([89f21529e](https://github.com/powerhouse-inc/powerhouse/commit/89f21529e))
- **document-drive:** prisma build ([7884368a2](https://github.com/powerhouse-inc/powerhouse/commit/7884368a2))
- **switchboard, connect:** fetch proper tag ([79a0bc967](https://github.com/powerhouse-inc/powerhouse/commit/79a0bc967))

### ❤️ Thank You

- Frank

## 4.1.0-dev.40 (2025-09-02)

### 🩹 Fixes

- **switchboard:** added openssl to dockerfile ([a10230c60](https://github.com/powerhouse-inc/powerhouse/commit/a10230c60))

### ❤️ Thank You

- Frank

## 4.1.0-dev.39 (2025-09-02)

### 🩹 Fixes

- **switchboard:** added db push to switchboard entrypoint ([d109e4afb](https://github.com/powerhouse-inc/powerhouse/commit/d109e4afb))

### ❤️ Thank You

- Frank

## 4.1.0-dev.38 (2025-08-30)

### 🚀 Features

- gql-gen spec ([5bf2c7226](https://github.com/powerhouse-inc/powerhouse/commit/5bf2c7226))
- **reactor:** we have a reactor facade ([7a61e68ab](https://github.com/powerhouse-inc/powerhouse/commit/7a61e68ab))
- **reactor:** impstubbing out initial interface and types ([b74b194f9](https://github.com/powerhouse-inc/powerhouse/commit/b74b194f9))

### ❤️ Thank You

- Benjamin Jordan (@thegoldenmule)

## 4.1.0-dev.37 (2025-08-29)

This was a version bump only for @powerhousedao/switchboard to align it with other projects, there were no code changes.

## 4.1.0-dev.36 (2025-08-28)

This was a version bump only for @powerhousedao/switchboard to align it with other projects, there were no code changes.

## 4.1.0-dev.35 (2025-08-27)

### 🩹 Fixes

- **switchboard, ph-cli:** slight type fixes ([b1bf76f1b](https://github.com/powerhouse-inc/powerhouse/commit/b1bf76f1b))

### ❤️ Thank You

- Benjamin Jordan (@thegoldenmule)

## 4.1.0-dev.34 (2025-08-26)

This was a version bump only for @powerhousedao/switchboard to align it with other projects, there were no code changes.

## 4.1.0-dev.33 (2025-08-21)

This was a version bump only for @powerhousedao/switchboard to align it with other projects, there were no code changes.

## 4.1.0-dev.32 (2025-08-21)

### 🩹 Fixes

- **ph-cli:** resolve local document model loading in switchboard and vetra ([262f13035](https://github.com/powerhouse-inc/powerhouse/commit/262f13035))

### ❤️ Thank You

- Guillermo Puente @gpuente

## 4.1.0-dev.31 (2025-08-20)

This was a version bump only for @powerhousedao/switchboard to align it with other projects, there were no code changes.

## 4.1.0-dev.30 (2025-08-20)

### 🩹 Fixes

- add additional tags ([4f0cf8658](https://github.com/powerhouse-inc/powerhouse/commit/4f0cf8658))

### ❤️ Thank You

- Frank

## 4.1.0-dev.29 (2025-08-20)

### 🩹 Fixes

- fetch tags :-) ([df0b7beba](https://github.com/powerhouse-inc/powerhouse/commit/df0b7beba))

### ❤️ Thank You

- Frank

## 4.1.0-dev.28 (2025-08-20)

### 🩹 Fixes

- removed metadata extraction from commit ([637960021](https://github.com/powerhouse-inc/powerhouse/commit/637960021))

### ❤️ Thank You

- Frank

## 4.1.0-dev.27 (2025-08-20)

### 🩹 Fixes

- extract metadata tags and labels for docker ([bb9c81ce7](https://github.com/powerhouse-inc/powerhouse/commit/bb9c81ce7))
- use github tag properly ([95ccff4b8](https://github.com/powerhouse-inc/powerhouse/commit/95ccff4b8))
- proper tag for docker images ([e73e10617](https://github.com/powerhouse-inc/powerhouse/commit/e73e10617))
- use patname secret instead of github token ([db9dfd5cd](https://github.com/powerhouse-inc/powerhouse/commit/db9dfd5cd))

### ❤️ Thank You

- Frank

## 4.1.0-dev.26 (2025-08-20)

### 🩹 Fixes

- docker deploy alternative approach ([2a5522cdc](https://github.com/powerhouse-inc/powerhouse/commit/2a5522cdc))

### ❤️ Thank You

- Frank

## 4.1.0-dev.25 (2025-08-20)

### 🩹 Fixes

- docker deploy ([b057a7cce](https://github.com/powerhouse-inc/powerhouse/commit/b057a7cce))

### ❤️ Thank You

- Frank

## 4.1.0-dev.24 (2025-08-20)

### 🚀 Features

- **codegen:** add drive explorer template ([9c27219dc](https://github.com/powerhouse-inc/powerhouse/commit/9c27219dc))
- **connect,reactor-browser:** remove more old electron garbage ([5cd255568](https://github.com/powerhouse-inc/powerhouse/commit/5cd255568))
- **connect:** remove broken electron code ([3f28d6a46](https://github.com/powerhouse-inc/powerhouse/commit/3f28d6a46))
- **reactor-browser,connect,vetra:** move state hooks into reactor browser and eliminate redundant and dead code ([30fa16f1f](https://github.com/powerhouse-inc/powerhouse/commit/30fa16f1f))
- **connect,state,renown:** add state hook for renown ([5beb1252b](https://github.com/powerhouse-inc/powerhouse/commit/5beb1252b))
- **connect:** remove unused dep ([ef492bc7a](https://github.com/powerhouse-inc/powerhouse/commit/ef492bc7a))
- **connect,state,reactor-browser:** eliminate jotai ([53b1ab759](https://github.com/powerhouse-inc/powerhouse/commit/53b1ab759))
- **state:** rename to vetra packages ([c415b7dc2](https://github.com/powerhouse-inc/powerhouse/commit/c415b7dc2))
- **state:** use ph packages atoms ([6421fbeea](https://github.com/powerhouse-inc/powerhouse/commit/6421fbeea))

### 🩹 Fixes

- today claude taught me I could mock a package to fix circular references ([dcb83174c](https://github.com/powerhouse-inc/powerhouse/commit/dcb83174c))
- **monorepo:** numerous build issues ([04349dd25](https://github.com/powerhouse-inc/powerhouse/commit/04349dd25))

### ❤️ Thank You

- Benjamin Jordan (@thegoldenmule)
- ryanwolhuter @ryanwolhuter

## 4.1.0-dev.23 (2025-08-19)

This was a version bump only for @powerhousedao/switchboard to align it with other projects, there were no code changes.

## 4.1.0-dev.22 (2025-08-15)

This was a version bump only for @powerhousedao/switchboard to align it with other projects, there were no code changes.

## 4.1.0-dev.21 (2025-08-15)

### 🚀 Features

- **vetra:** update manifest when new module is added ([#1766](https://github.com/powerhouse-inc/powerhouse/pull/1766))

### 🩹 Fixes

- fixed debug launch configuration now that source maps are in the proper locations ([c75d793ed](https://github.com/powerhouse-inc/powerhouse/commit/c75d793ed))

### ❤️ Thank You

- Benjamin Jordan (@thegoldenmule)
- Guillermo Puente Sandoval @gpuente

## 4.1.0-dev.20 (2025-08-15)

This was a version bump only for @powerhousedao/switchboard to align it with other projects, there were no code changes.

## 4.1.0-dev.19 (2025-08-14)

This was a version bump only for @powerhousedao/switchboard to align it with other projects, there were no code changes.

## 4.1.0-dev.18 (2025-08-14)

### 🩹 Fixes

- overly aggressive linter fixes ([e074de3df](https://github.com/powerhouse-inc/powerhouse/commit/e074de3df))

### ❤️ Thank You

- Benjamin Jordan (@thegoldenmule)

## 4.1.0-dev.17 (2025-08-12)

### 🚀 Features

- refactor vetra command and remove vetra deps in connect and reactor ([#1753](https://github.com/powerhouse-inc/powerhouse/pull/1753))

### ❤️ Thank You

- Guillermo Puente Sandoval @gpuente

## 4.1.0-dev.16 (2025-08-12)

This was a version bump only for @powerhousedao/switchboard to align it with other projects, there were no code changes.

## 4.1.0-dev.15 (2025-08-12)

### 🚀 Features

- **reactor-mcp,reactor-api,reactor-local,switchboard,ph-cli:** run mcp on express app ([d51fa590e](https://github.com/powerhouse-inc/powerhouse/commit/d51fa590e))

### ❤️ Thank You

- acaldas @acaldas

## 4.1.0-dev.14 (2025-08-11)

### 🚀 Features

- update document engineering dep ([54dcee90d](https://github.com/powerhouse-inc/powerhouse/commit/54dcee90d))

### ❤️ Thank You

- acaldas @acaldas

## 4.1.0-dev.13 (2025-08-09)

This was a version bump only for @powerhousedao/switchboard to align it with other projects, there were no code changes.

## 4.1.0-dev.12 (2025-08-08)

This was a version bump only for @powerhousedao/switchboard to align it with other projects, there were no code changes.

## 4.1.0-dev.11 (2025-08-07)

### 🚀 Features

- **switchboard:** added dev mode to switchboard where local document models are loaded ([449e730b6](https://github.com/powerhouse-inc/powerhouse/commit/449e730b6))
- **switchboard,reactor-local,reactor-api:** moved vite loader to reactor-api package ([c84f0a2a3](https://github.com/powerhouse-inc/powerhouse/commit/c84f0a2a3))
- vetra package documents and app integration ([0e4053302](https://github.com/powerhouse-inc/powerhouse/commit/0e4053302))
- **vetra:** added vetra drive editor ([4ebafd143](https://github.com/powerhouse-inc/powerhouse/commit/4ebafd143))
- integrate package documents into reactor system ([939fe8e80](https://github.com/powerhouse-inc/powerhouse/commit/939fe8e80))
- **connect:** integrate Vetra package documents and editors ([2ecb9bd15](https://github.com/powerhouse-inc/powerhouse/commit/2ecb9bd15))

### ❤️ Thank You

- acaldas @acaldas
- Guillermo Puente @gpuente
- Guillermo Puente Sandoval @gpuente

## 4.1.0-dev.10 (2025-08-07)

### 🚀 Features

- **builder-tools,codegen,design-system,reactor-api:** updated document-engineering version ([e74068b43](https://github.com/powerhouse-inc/powerhouse/commit/e74068b43))

### ❤️ Thank You

- acaldas @acaldas

## 4.1.0-dev.9 (2025-08-07)

This was a version bump only for @powerhousedao/switchboard to align it with other projects, there were no code changes.

## 4.1.0-dev.8 (2025-08-06)

### 🚀 Features

- **switchboard,config,reactor-api:** handle auth in reactor-api ([f33c921ee](https://github.com/powerhouse-inc/powerhouse/commit/f33c921ee))

### ❤️ Thank You

- acaldas @acaldas

## 4.1.0-dev.7 (2025-08-06)

### 🚀 Features

- **switchboard:** added readme ([fbadfca11](https://github.com/powerhouse-inc/powerhouse/commit/fbadfca11))

### ❤️ Thank You

- Frank

## 4.1.0-dev.6 (2025-08-06)

### 🚀 Features

- **reactor-mcp:** load local document models and reload when they change ([0408a017c](https://github.com/powerhouse-inc/powerhouse/commit/0408a017c))
- **reactor-local,reactor-api,document-drive:** reload local document models when they change ([5d9af3951](https://github.com/powerhouse-inc/powerhouse/commit/5d9af3951))

### ❤️ Thank You

- acaldas @acaldas

## 4.1.0-dev.5 (2025-08-05)

This was a version bump only for @powerhousedao/switchboard to align it with other projects, there were no code changes.

## 4.1.0-dev.4 (2025-08-02)

### 🚀 Features

- ts morph integration ([#1729](https://github.com/powerhouse-inc/powerhouse/pull/1729))

### ❤️ Thank You

- Guillermo Puente Sandoval @gpuente

## 4.1.0-dev.3 (2025-08-01)

### 🚀 Features

- **reactor-mcp:** setup of modular reactor tools ([ceab98b08](https://github.com/powerhouse-inc/powerhouse/commit/ceab98b08))

### ❤️ Thank You

- acaldas @acaldas

## 4.1.0-dev.2 (2025-07-31)

### 🚀 Features

- **reactor-mcp,document/model:** initial implementation of reactor mcp ([4eaab9ab0](https://github.com/powerhouse-inc/powerhouse/commit/4eaab9ab0))

### 🩹 Fixes

- linter issues ([e55a16456](https://github.com/powerhouse-inc/powerhouse/commit/e55a16456))

### ❤️ Thank You

- acaldas @acaldas
- Benjamin Jordan (@thegoldenmule)

## 4.1.0-dev.1 (2025-07-29)

### 🚀 Features

- added vetra command and vetra project ([#1713](https://github.com/powerhouse-inc/powerhouse/pull/1713))

### ❤️ Thank You

- Guillermo Puente Sandoval @gpuente

## 4.0.0-staging.8 (2025-07-29)

This was a version bump only for @powerhousedao/switchboard to align it with other projects, there were no code changes.

## 4.0.0-staging.7 (2025-07-26)

### 🚀 Features

- **state:** make all atom states derivative ([68a4bfece](https://github.com/powerhouse-inc/powerhouse/commit/68a4bfece))

### 🩹 Fixes

- **switchboard:** remove auth from switchboard config ([ff3410afc](https://github.com/powerhouse-inc/powerhouse/commit/ff3410afc))

### ❤️ Thank You

- Frank
- ryanwolhuter @ryanwolhuter

## 4.0.0-staging.6 (2025-07-25)

### 🚀 Features

- **connect:** remove unused dep ([00d3f68c0](https://github.com/powerhouse-inc/powerhouse/commit/00d3f68c0))
- **state:** use reactor on window object ([40321826e](https://github.com/powerhouse-inc/powerhouse/commit/40321826e))
- **state:** add state package reference to monorepo tsconfig ([93de86073](https://github.com/powerhouse-inc/powerhouse/commit/93de86073))
- **state:** remove unused deps ([d681fff7a](https://github.com/powerhouse-inc/powerhouse/commit/d681fff7a))
- **state:** remove jotai optics dep ([dfc955a82](https://github.com/powerhouse-inc/powerhouse/commit/dfc955a82))
- **common:** add storybook react dev dep ([61404f414](https://github.com/powerhouse-inc/powerhouse/commit/61404f414))
- **common:** install storybook types ([c4d45bb7c](https://github.com/powerhouse-inc/powerhouse/commit/c4d45bb7c))
- **connect:** use new hooks ([93a9eccfa](https://github.com/powerhouse-inc/powerhouse/commit/93a9eccfa))
- **state:** move state code to own package ([605bd5d75](https://github.com/powerhouse-inc/powerhouse/commit/605bd5d75))
- support initial strand without operations ([46698d2ff](https://github.com/powerhouse-inc/powerhouse/commit/46698d2ff))
- **document-drive:** removed drive id where possible ([adcedc4f0](https://github.com/powerhouse-inc/powerhouse/commit/adcedc4f0))

### 🩹 Fixes

- **document-drive:** added deprecation warnings and release notes ([dbc86d172](https://github.com/powerhouse-inc/powerhouse/commit/dbc86d172))
- **common:** update storybook story type ([a84550281](https://github.com/powerhouse-inc/powerhouse/commit/a84550281))

### ❤️ Thank You

- acaldas @acaldas
- ryanwolhuter @ryanwolhuter

## 3.3.0-dev.19 (2025-07-25)

### 🚀 Features

- **connect:** remove unused dep ([00d3f68c0](https://github.com/powerhouse-inc/powerhouse/commit/00d3f68c0))
- **state:** use reactor on window object ([40321826e](https://github.com/powerhouse-inc/powerhouse/commit/40321826e))
- **state:** add state package reference to monorepo tsconfig ([93de86073](https://github.com/powerhouse-inc/powerhouse/commit/93de86073))
- **state:** remove unused deps ([d681fff7a](https://github.com/powerhouse-inc/powerhouse/commit/d681fff7a))
- **state:** remove jotai optics dep ([dfc955a82](https://github.com/powerhouse-inc/powerhouse/commit/dfc955a82))
- **common:** add storybook react dev dep ([61404f414](https://github.com/powerhouse-inc/powerhouse/commit/61404f414))
- **common:** install storybook types ([c4d45bb7c](https://github.com/powerhouse-inc/powerhouse/commit/c4d45bb7c))
- **connect:** use new hooks ([93a9eccfa](https://github.com/powerhouse-inc/powerhouse/commit/93a9eccfa))
- **state:** move state code to own package ([605bd5d75](https://github.com/powerhouse-inc/powerhouse/commit/605bd5d75))
- support initial strand without operations ([46698d2ff](https://github.com/powerhouse-inc/powerhouse/commit/46698d2ff))
- **document-drive:** removed drive id where possible ([adcedc4f0](https://github.com/powerhouse-inc/powerhouse/commit/adcedc4f0))

### 🩹 Fixes

- **document-drive:** added deprecation warnings and release notes ([dbc86d172](https://github.com/powerhouse-inc/powerhouse/commit/dbc86d172))
- **common:** update storybook story type ([a84550281](https://github.com/powerhouse-inc/powerhouse/commit/a84550281))

### ❤️ Thank You

- acaldas @acaldas
- ryanwolhuter @ryanwolhuter

## 3.3.0-dev.18 (2025-07-24)

This was a version bump only for @powerhousedao/switchboard to align it with other projects, there were no code changes.

## 3.3.0-dev.17 (2025-07-23)

### 🩹 Fixes

- update release notes ([f1b6a8e71](https://github.com/powerhouse-inc/powerhouse/commit/f1b6a8e71))
- add release notes on correct branch ([a2d60a537](https://github.com/powerhouse-inc/powerhouse/commit/a2d60a537))

### ❤️ Thank You

- Callme-T

## 3.3.0-dev.16 (2025-07-22)

This was a version bump only for @powerhousedao/switchboard to align it with other projects, there were no code changes.

## 3.3.0-dev.15 (2025-07-17)

### 🩹 Fixes

- **codegen:** updated subgraph template to deal with undefined return on getDocument ([7b2862a91](https://github.com/powerhouse-inc/powerhouse/commit/7b2862a91))

### ❤️ Thank You

- acaldas

## 3.3.0-dev.14 (2025-07-17)

This was a version bump only for @powerhousedao/switchboard to align it with other projects, there were no code changes.

## 3.3.0-dev.13 (2025-07-17)

This was a version bump only for @powerhousedao/switchboard to align it with other projects, there were no code changes.

## 3.3.0-dev.12 (2025-07-17)

### 🩹 Fixes

- **document-drive:** use lowercase letters when hashing relational processor namespace ([87c7944d3](https://github.com/powerhouse-inc/powerhouse/commit/87c7944d3))

### ❤️ Thank You

- acaldas

## 3.3.0-dev.11 (2025-07-16)

This was a version bump only for @powerhousedao/switchboard to align it with other projects, there were no code changes.

## 3.3.0-dev.10 (2025-07-15)

### 🩹 Fixes

- **codegen:** remove sucrase dependency and update schema gen ([9d3efd2ec](https://github.com/powerhouse-inc/powerhouse/commit/9d3efd2ec))

### ❤️ Thank You

- Guillermo Puente

## 3.3.0-dev.9 (2025-07-10)

### 🩹 Fixes

- force release ([8185a3b37](https://github.com/powerhouse-inc/powerhouse/commit/8185a3b37))

### ❤️ Thank You

- Guillermo Puente @gpuente

## 3.3.0-dev.8 (2025-07-10)

This was a version bump only for @powerhousedao/switchboard to align it with other projects, there were no code changes.

## 3.3.0-dev.7 (2025-07-10)

This was a version bump only for @powerhousedao/switchboard to align it with other projects, there were no code changes.

## 3.3.0-dev.6 (2025-07-10)

### 🚀 Features

- **codegen:** support loading migration typescript file ([d3cc1957b](https://github.com/powerhouse-inc/powerhouse/commit/d3cc1957b))

### 🩹 Fixes

- **codegen,ph-cli:** make schema-file optional and updated generate help text ([adad303a8](https://github.com/powerhouse-inc/powerhouse/commit/adad303a8))

### ❤️ Thank You

- acaldas

## 3.3.0-dev.5 (2025-07-09)

This was a version bump only for @powerhousedao/switchboard to align it with other projects, there were no code changes.

## 3.3.0-dev.4 (2025-07-09)

### 🚀 Features

- **codegen,ph-cli:** added generate schema command ([9a5e921fb](https://github.com/powerhouse-inc/powerhouse/commit/9a5e921fb))
- **document-drive:** initial work on BaseOperationalProcessor ([40fe0ec2f](https://github.com/powerhouse-inc/powerhouse/commit/40fe0ec2f))

### 🩹 Fixes

- **reactor-api, reactor-local:** build issues ([927192aff](https://github.com/powerhouse-inc/powerhouse/commit/927192aff))

### ❤️ Thank You

- acaldas
- Frank

## 3.3.0-dev.3 (2025-07-08)

### 🚀 Features

- added operational hooks and utils in reactor-browser ([216f7d03d](https://github.com/powerhouse-inc/powerhouse/commit/216f7d03d))

### ❤️ Thank You

- acaldas

## 3.3.0-dev.2 (2025-07-05)

This was a version bump only for @powerhousedao/switchboard to align it with other projects, there were no code changes.

## 3.3.0-dev.1 (2025-07-04)

This was a version bump only for @powerhousedao/switchboard to align it with other projects, there were no code changes.

## 3.3.0-dev.0 (2025-07-02)

### 🚀 Features

- **connect:** use atom store and provider from state library ([28f646636](https://github.com/powerhouse-inc/powerhouse/commit/28f646636))
- added drive analytics processor ([#1607](https://github.com/powerhouse-inc/powerhouse/pull/1607))

### 🩹 Fixes

- fix build ([c0cd6988d](https://github.com/powerhouse-inc/powerhouse/commit/c0cd6988d))
- updated processor generator and added codegen test for it ([6af3bbcf7](https://github.com/powerhouse-inc/powerhouse/commit/6af3bbcf7))
- added test to generate and compile a generated document-model ([17bbca3bb](https://github.com/powerhouse-inc/powerhouse/commit/17bbca3bb))
- updated document-engineering ver ([3522179d6](https://github.com/powerhouse-inc/powerhouse/commit/3522179d6))
- updated atoms with header changes ([2b557197a](https://github.com/powerhouse-inc/powerhouse/commit/2b557197a))

### ❤️ Thank You

- acaldas @acaldas
- Benjamin Jordan (@thegoldenmule)
- Guillermo Puente @gpuente
- Guillermo Puente Sandoval @gpuente
- ryanwolhuter @ryanwolhuter

## 3.2.0-dev.9 (2025-07-02)

### 🩹 Fixes

- updated processor generator and added codegen test for it ([6af3bbcf7](https://github.com/powerhouse-inc/powerhouse/commit/6af3bbcf7))
- added test to generate and compile a generated document-model ([17bbca3bb](https://github.com/powerhouse-inc/powerhouse/commit/17bbca3bb))

### ❤️ Thank You

- Benjamin Jordan (@thegoldenmule)

## 3.2.0-dev.8 (2025-07-01)

This was a version bump only for @powerhousedao/switchboard to align it with other projects, there were no code changes.

## 3.2.0-dev.7 (2025-06-28)

This was a version bump only for @powerhousedao/switchboard to align it with other projects, there were no code changes.

## 3.2.0-dev.6 (2025-06-27)

### 🚀 Features

- **connect:** use atom store and provider from state library ([28f646636](https://github.com/powerhouse-inc/powerhouse/commit/28f646636))
- added drive analytics processor ([#1607](https://github.com/powerhouse-inc/powerhouse/pull/1607))

### 🩹 Fixes

- updated document-engineering ver ([3522179d6](https://github.com/powerhouse-inc/powerhouse/commit/3522179d6))
- updated atoms with header changes ([2b557197a](https://github.com/powerhouse-inc/powerhouse/commit/2b557197a))

### ❤️ Thank You

- Benjamin Jordan (@thegoldenmule)
- Guillermo Puente
- Guillermo Puente Sandoval
- ryanwolhuter

## 3.2.0-dev.5 (2025-06-26)

### 🚀 Features

- **common:** add atoms library ([dbc8e8b44](https://github.com/powerhouse-inc/powerhouse/commit/dbc8e8b44))

### 🩹 Fixes

- **connect,codegen,common,reactor-browser:** fix analytics query subscription ([6e9729739](https://github.com/powerhouse-inc/powerhouse/commit/6e9729739))

### ❤️ Thank You

- acaldas
- ryanwolhuter

## 3.2.0-dev.4 (2025-06-25)

### 🚀 Features

- added drive analytics processor ([#1607](https://github.com/powerhouse-inc/powerhouse/pull/1607))

### ❤️ Thank You

- Guillermo Puente Sandoval

## 3.2.0-dev.3 (2025-06-24)

### 🩹 Fixes

- **connect, builder-tools:** disable external packages in dev mode ([e13243874](https://github.com/powerhouse-inc/powerhouse/commit/e13243874))

### ❤️ Thank You

- acaldas

## 3.2.0-dev.2 (2025-06-20)

This was a version bump only for @powerhousedao/switchboard to align it with other projects, there were no code changes.

## 3.2.0-dev.1 (2025-06-19)

### 🩹 Fixes

- **connect,builder-tools:** support base paths without ending slash ([1ee6d9d9f](https://github.com/powerhouse-inc/powerhouse/commit/1ee6d9d9f))

### ❤️ Thank You

- acaldas

## 3.2.0-dev.0 (2025-06-18)

### 🚀 Features

- use document model subgraph when clicking on switchboard url button ([24cf6ad94](https://github.com/powerhouse-inc/powerhouse/commit/24cf6ad94))

### ❤️ Thank You

- acaldas @acaldas

## 2.5.0-dev.41 (2025-06-18)

This was a version bump only for @powerhousedao/switchboard to align it with other projects, there were no code changes.

## 2.5.0-dev.40 (2025-06-18)

This was a version bump only for @powerhousedao/switchboard to align it with other projects, there were no code changes.

## 2.5.0-dev.39 (2025-06-18)

This was a version bump only for @powerhousedao/switchboard to align it with other projects, there were no code changes.

## 2.5.0-dev.38 (2025-06-18)

This was a version bump only for @powerhousedao/switchboard to align it with other projects, there were no code changes.

## 2.5.0-dev.37 (2025-06-18)

This was a version bump only for @powerhousedao/switchboard to align it with other projects, there were no code changes.

## 2.5.0-dev.36 (2025-06-18)

This was a version bump only for @powerhousedao/switchboard to align it with other projects, there were no code changes.

## 2.5.0-dev.35 (2025-06-18)

This was a version bump only for @powerhousedao/switchboard to align it with other projects, there were no code changes.

## 2.5.0-dev.34 (2025-06-18)

This was a version bump only for @powerhousedao/switchboard to align it with other projects, there were no code changes.

## 2.5.0-dev.33 (2025-06-18)

### 🩹 Fixes

- deploy not on push to main ([63eef7020](https://github.com/powerhouse-inc/powerhouse/commit/63eef7020))
- deploy powerhouse to available environments ([a45859a22](https://github.com/powerhouse-inc/powerhouse/commit/a45859a22))

### ❤️ Thank You

- Frank

## 2.5.0-dev.32 (2025-06-18)

This was a version bump only for @powerhousedao/switchboard to align it with other projects, there were no code changes.

## 2.5.0-dev.31 (2025-06-18)

### 🚀 Features

- **reactor:** initial event-bus implementation with tests and benchmarks ([ef5b3c42e](https://github.com/powerhouse-inc/powerhouse/commit/ef5b3c42e))

### ❤️ Thank You

- Benjamin Jordan (@thegoldenmule)

## 2.5.0-dev.30 (2025-06-17)

### 🩹 Fixes

- **connect:** set proper tag on docker build ([598c1b3fb](https://github.com/powerhouse-inc/powerhouse/commit/598c1b3fb))

### ❤️ Thank You

- Frank

## 2.5.0-dev.29 (2025-06-17)

This was a version bump only for @powerhousedao/switchboard to align it with other projects, there were no code changes.

## 2.5.0-dev.28 (2025-06-16)

### 🚀 Features

- add app skeleton to html at build time ([1882bb820](https://github.com/powerhouse-inc/powerhouse/commit/1882bb820))

### ❤️ Thank You

- acaldas

## 2.5.0-dev.27 (2025-06-16)

This was a version bump only for @powerhousedao/switchboard to align it with other projects, there were no code changes.

## 2.5.0-dev.26 (2025-06-16)

This was a version bump only for @powerhousedao/switchboard to align it with other projects, there were no code changes.

## 2.5.0-dev.25 (2025-06-13)

### 🚀 Features

- start dependent services with switchboard ([188c82c6a](https://github.com/powerhouse-inc/powerhouse/commit/188c82c6a))

### 🩹 Fixes

- **docker:** request write permissions ([29d4d3fd7](https://github.com/powerhouse-inc/powerhouse/commit/29d4d3fd7))

### ❤️ Thank You

- Frank

## 2.5.0-dev.24 (2025-06-13)

### 🚀 Features

- added hostnames in docker compose ([a590eea17](https://github.com/powerhouse-inc/powerhouse/commit/a590eea17))
- **docker-compose:** work with published images ([9f31b70fb](https://github.com/powerhouse-inc/powerhouse/commit/9f31b70fb))
- **ci:** build and publish docker images on newly created tags ([ee930c4a4](https://github.com/powerhouse-inc/powerhouse/commit/ee930c4a4))

### 🩹 Fixes

- **switchboard:** entrypoint script ([a50e5eb06](https://github.com/powerhouse-inc/powerhouse/commit/a50e5eb06))

### ❤️ Thank You

- Frank

## 2.5.0-dev.23 (2025-06-13)

### 🩹 Fixes

- **switchboard:** added semicolons ([ce23c47f0](https://github.com/powerhouse-inc/powerhouse/commit/ce23c47f0))

### ❤️ Thank You

- Frank

## 2.5.0-dev.22 (2025-06-13)

### 🩹 Fixes

- **ci:** set proper tags for docker images ([3cab91969](https://github.com/powerhouse-inc/powerhouse/commit/3cab91969))
- **ci:** connect deployment ([8ac8e423b](https://github.com/powerhouse-inc/powerhouse/commit/8ac8e423b))

### ❤️ Thank You

- Frank

## 2.5.0-dev.21 (2025-06-12)

This was a version bump only for @powerhousedao/switchboard to align it with other projects, there were no code changes.

## 2.5.0-dev.20 (2025-06-12)

This was a version bump only for @powerhousedao/switchboard to align it with other projects, there were no code changes.

## 2.5.0-dev.19 (2025-06-12)

This was a version bump only for @powerhousedao/switchboard to align it with other projects, there were no code changes.

## 2.5.0-dev.18 (2025-06-12)

### 🚀 Features

- added docker publish workflow ([adf65ef8a](https://github.com/powerhouse-inc/powerhouse/commit/adf65ef8a))

### ❤️ Thank You

- Frank

## 2.5.0-dev.17 (2025-06-12)

### 🚀 Features

- show app skeleton while loading and accessibility fixes ([4f96e2472](https://github.com/powerhouse-inc/powerhouse/commit/4f96e2472))

### ❤️ Thank You

- acaldas

## 2.5.0-dev.16 (2025-06-11)

This was a version bump only for @powerhousedao/switchboard to align it with other projects, there were no code changes.

## 2.5.0-dev.15 (2025-06-11)

This was a version bump only for @powerhousedao/switchboard to align it with other projects, there were no code changes.

## 2.5.0-dev.14 (2025-06-10)

### 🚀 Features

- improved analytics frontend integration ([269aed50c](https://github.com/powerhouse-inc/powerhouse/commit/269aed50c))

### ❤️ Thank You

- acaldas @acaldas

## 2.5.0-dev.13 (2025-06-10)

This was a version bump only for @powerhousedao/switchboard to align it with other projects, there were no code changes.

## 2.5.0-dev.12 (2025-06-10)

This was a version bump only for @powerhousedao/switchboard to align it with other projects, there were no code changes.

## 2.5.0-dev.11 (2025-06-07)

### 🚀 Features

- **connect:** updated diff-analyzer processor ([ce5d1219f](https://github.com/powerhouse-inc/powerhouse/commit/ce5d1219f))

### ❤️ Thank You

- acaldas

## 2.5.0-dev.10 (2025-06-06)

### 🚀 Features

- run analytics db on web worker ([ecf79575f](https://github.com/powerhouse-inc/powerhouse/commit/ecf79575f))

### ❤️ Thank You

- acaldas

## 2.5.0-dev.9 (2025-06-05)

This was a version bump only for @powerhousedao/switchboard to align it with other projects, there were no code changes.

## 2.5.0-dev.8 (2025-06-05)

This was a version bump only for @powerhousedao/switchboard to align it with other projects, there were no code changes.

## 2.5.0-dev.7 (2025-06-05)

This was a version bump only for @powerhousedao/switchboard to align it with other projects, there were no code changes.

## 2.5.0-dev.6 (2025-06-05)

### 🩹 Fixes

- set node 22 in release branch workflow ([b33681938](https://github.com/powerhouse-inc/powerhouse/commit/b33681938))

### ❤️ Thank You

- Frank

## 2.5.0-dev.5 (2025-06-05)

This was a version bump only for @powerhousedao/switchboard to align it with other projects, there were no code changes.

## 2.5.0-dev.4 (2025-06-05)

### 🩹 Fixes

- **builder-tools:** move esbuild dev dep to deps ([baa22be6f](https://github.com/powerhouse-inc/powerhouse/commit/baa22be6f))

### ❤️ Thank You

- ryanwolhuter @ryanwolhuter

## 2.5.0-dev.3 (2025-06-05)

### 🚀 Features

- **builder-tools:** add node polyfills esbuild plugin for connect build ([43dd16b4d](https://github.com/powerhouse-inc/powerhouse/commit/43dd16b4d))

### ❤️ Thank You

- ryanwolhuter

## 2.5.0-dev.2 (2025-06-05)

This was a version bump only for @powerhousedao/switchboard to align it with other projects, there were no code changes.

## 2.5.0-dev.1 (2025-06-05)

This was a version bump only for @powerhousedao/switchboard to align it with other projects, there were no code changes.

## 2.5.0-dev.0 (2025-06-04)

### 🚀 Features

- **academy:** centralize husky & auto-update cli docs ([8c92e0bb1](https://github.com/powerhouse-inc/powerhouse/commit/8c92e0bb1))
- **ph-cli:** added setup-service command ([dfa082aa6](https://github.com/powerhouse-inc/powerhouse/commit/dfa082aa6))
- **scripts:** updated setup scripts ([9f7fa7644](https://github.com/powerhouse-inc/powerhouse/commit/9f7fa7644))
- enforce conventional commits ([faa49da40](https://github.com/powerhouse-inc/powerhouse/commit/faa49da40))
- **switchboard:** deploy with new dockerfile ([54f65af17](https://github.com/powerhouse-inc/powerhouse/commit/54f65af17))
- **switchboard:** new dockerfile based on ph-cmd ([fafff7143](https://github.com/powerhouse-inc/powerhouse/commit/fafff7143))
- **switchboard:** added auth params from powerhouse config ([5ad2becdd](https://github.com/powerhouse-inc/powerhouse/commit/5ad2becdd))
- **switchboard:** added authentication middleware ([7cab35e96](https://github.com/powerhouse-inc/powerhouse/commit/7cab35e96))
- removed scalars package ([d6f7059a7](https://github.com/powerhouse-inc/powerhouse/commit/d6f7059a7))
- enabled switchboard command ([5a9c467bf](https://github.com/powerhouse-inc/powerhouse/commit/5a9c467bf))
- removed scalars dependencies ([596aedbd5](https://github.com/powerhouse-inc/powerhouse/commit/596aedbd5))
- **builder-tools:** handle recursive objects in initial state generator ([c9eedcc43](https://github.com/powerhouse-inc/powerhouse/commit/c9eedcc43))
- **monorepo:** bump graphql lib ([ba9d5d338](https://github.com/powerhouse-inc/powerhouse/commit/ba9d5d338))
- **monorepo:** handle updating monorepo build deps ([db2ac2316](https://github.com/powerhouse-inc/powerhouse/commit/db2ac2316))
- **monorepo:** regenerate lockfile ([a6c390b4e](https://github.com/powerhouse-inc/powerhouse/commit/a6c390b4e))
- **builder-tools:** fix wrong value used for field id ([a6c6142e0](https://github.com/powerhouse-inc/powerhouse/commit/a6c6142e0))
- **reactor-api,reactor-local:** updated analytics dependencies ([cbeace573](https://github.com/powerhouse-inc/powerhouse/commit/cbeace573))
- **reactor-api,reactor-local,switchboard:** wait initial timeout before start listening to requests ([409f1e316](https://github.com/powerhouse-inc/powerhouse/commit/409f1e316))

### 🩹 Fixes

- **academy:** lockfile issue second time' ([6208fe614](https://github.com/powerhouse-inc/powerhouse/commit/6208fe614))
- **academy:** fix frozen lockfile issue' ([80f18ec73](https://github.com/powerhouse-inc/powerhouse/commit/80f18ec73))
- **pre-commit:** use bash syntax and shebang ([da00ff581](https://github.com/powerhouse-inc/powerhouse/commit/da00ff581))
- added missing dep to academy ([4ec6c8278](https://github.com/powerhouse-inc/powerhouse/commit/4ec6c8278))
- **academy:** clean up husky script ([e18e26cd8](https://github.com/powerhouse-inc/powerhouse/commit/e18e26cd8))
- **switchboard:** set port in entrypoint ([c09677ec9](https://github.com/powerhouse-inc/powerhouse/commit/c09677ec9))
- **switchboard:** entrypoint ([472d6fa11](https://github.com/powerhouse-inc/powerhouse/commit/472d6fa11))
- **switchboard:** damn heroku ([fb95e9adc](https://github.com/powerhouse-inc/powerhouse/commit/fb95e9adc))
- **switchboard:** improved dockerfile ([130fc5535](https://github.com/powerhouse-inc/powerhouse/commit/130fc5535))
- **switchboard:** docker build ([7052e39e1](https://github.com/powerhouse-inc/powerhouse/commit/7052e39e1))
- docker build with PH_PACKAGES ([856ac1187](https://github.com/powerhouse-inc/powerhouse/commit/856ac1187))
- **auth:** some error handling ([1b3d6a38d](https://github.com/powerhouse-inc/powerhouse/commit/1b3d6a38d))
- **switchboard:** use config ([28b994a9e](https://github.com/powerhouse-inc/powerhouse/commit/28b994a9e))
- **document-drive:** fix type issue on browser storage ([240a78b41](https://github.com/powerhouse-inc/powerhouse/commit/240a78b41))
- **ph-cli:** ph add does not remove installed packages ([aedfbf56e](https://github.com/powerhouse-inc/powerhouse/commit/aedfbf56e))
- remove .env and add to .gitignore ([0d2d48684](https://github.com/powerhouse-inc/powerhouse/commit/0d2d48684))
- **switchboard,reactor-local:** latest version of sky atlas was not being installed ([72bf72fd4](https://github.com/powerhouse-inc/powerhouse/commit/72bf72fd4))

### ❤️ Thank You

- acaldas @acaldas
- Benjamin Jordan
- Callme-T
- Frank
- Guillermo Puente @gpuente
- ryanwolhuter @ryanwolhuter

## 2.3.0 (2025-05-06)

### 🚀 Features

- moved log levels definition to config and set default level to "info" ([ef6040210](https://github.com/powerhouse-inc/powerhouse/commit/ef6040210))
- **document-drive:** implemented LRU in memory cache ([9f6347b58](https://github.com/powerhouse-inc/powerhouse/commit/9f6347b58))
- **reactor-browser,connect:** use global analytics store ([213059fcd](https://github.com/powerhouse-inc/powerhouse/commit/213059fcd))
- **reactor-api,reactor-local:** updated analytics dependencies ([34ba69ba4](https://github.com/powerhouse-inc/powerhouse/commit/34ba69ba4))
- **connect,reactor-browser:** implemented analytics demo on connect ([d71c42400](https://github.com/powerhouse-inc/powerhouse/commit/d71c42400))
- **reactor-browser:** added analytics engine support ([50067856f](https://github.com/powerhouse-inc/powerhouse/commit/50067856f))
- **reactor-api,reactor-local,switchboard:** wait initial timeout before start listening to requests ([f49c00d4a](https://github.com/powerhouse-inc/powerhouse/commit/f49c00d4a))
- checkout release branch ([6f3e20067](https://github.com/powerhouse-inc/powerhouse/commit/6f3e20067))
- added sky-atlas-staging ([7eb24f6c6](https://github.com/powerhouse-inc/powerhouse/commit/7eb24f6c6))
- removed DriveContextProvider dep from connect DriveEditorContainer ([ea926fc30](https://github.com/powerhouse-inc/powerhouse/commit/ea926fc30))
- **nx-cloud:** setup nx cloud workspace ([3048ba71d](https://github.com/powerhouse-inc/powerhouse/commit/3048ba71d))
- **switchboard:** use reactor api package manager ([e5b5722fe](https://github.com/powerhouse-inc/powerhouse/commit/e5b5722fe))
- **reactor:** added vscode launch config and cli for debugging react-local ([610b33f50](https://github.com/powerhouse-inc/powerhouse/commit/610b33f50))
- **reactor-api:** added JSON scalar ([d3f8b4193](https://github.com/powerhouse-inc/powerhouse/commit/d3f8b4193))
- **ui:** improve cell navigation ([eaaa8b995](https://github.com/powerhouse-inc/powerhouse/commit/eaaa8b995))
- **builder-tools:** load local package from manifest ([96f4962d3](https://github.com/powerhouse-inc/powerhouse/commit/96f4962d3))
- **ph-cli:** add update command for dependency management ([ab3f06f85](https://github.com/powerhouse-inc/powerhouse/commit/ab3f06f85))
- added support for supergraphs ([650321bd6](https://github.com/powerhouse-inc/powerhouse/commit/650321bd6))

### 🩹 Fixes

- **release-app:** set pnpm version to install ([8587ca47d](https://github.com/powerhouse-inc/powerhouse/commit/8587ca47d))
- **switchboard:** use inmemory cache if redis env var is not provided ([de27c68ad](https://github.com/powerhouse-inc/powerhouse/commit/de27c68ad))
- separate node code in powerhouse config packages ([77071d3e9](https://github.com/powerhouse-inc/powerhouse/commit/77071d3e9))
- added script for testing end-to-end codegen pipeline ([8668f82b4](https://github.com/powerhouse-inc/powerhouse/commit/8668f82b4))
- updating launch confituration to fix reactor local debug source mapping ([32af5af15](https://github.com/powerhouse-inc/powerhouse/commit/32af5af15))
- **switchboard:** add analytics-engine-core as a dependency of switchboard ([bded7cbab](https://github.com/powerhouse-inc/powerhouse/commit/bded7cbab))
- **ph-cli:** ph add does not remove installed packages ([1109ef2ed](https://github.com/powerhouse-inc/powerhouse/commit/1109ef2ed))
- **connect:** fixed diff analyzer dependency version ([c4119416f](https://github.com/powerhouse-inc/powerhouse/commit/c4119416f))
- **connect:** updated diff analyzer dependency ([012eb867c](https://github.com/powerhouse-inc/powerhouse/commit/012eb867c))
- **connect,document-drive,reactor-browser:** build issues ([d8142a0e3](https://github.com/powerhouse-inc/powerhouse/commit/d8142a0e3))
- remove .env and add to .gitignore ([5ca95a8ee](https://github.com/powerhouse-inc/powerhouse/commit/5ca95a8ee))
- **switchboard,reactor-local:** latest version of sky atlas was not being installed ([7245bb133](https://github.com/powerhouse-inc/powerhouse/commit/7245bb133))
- add source map generation so we can debug ([a4e8cbb69](https://github.com/powerhouse-inc/powerhouse/commit/a4e8cbb69))
- update lockfile ([07931c848](https://github.com/powerhouse-inc/powerhouse/commit/07931c848))
- **deploy:** set branch env var ([835cc704d](https://github.com/powerhouse-inc/powerhouse/commit/835cc704d))
- build and deploy action ([e8c550849](https://github.com/powerhouse-inc/powerhouse/commit/e8c550849))
- **switchboard:** removed duplicate listen ([02ca53a9d](https://github.com/powerhouse-inc/powerhouse/commit/02ca53a9d))
- made ph packages env var ([b9aaff84d](https://github.com/powerhouse-inc/powerhouse/commit/b9aaff84d))
- remove filter ([ece84a667](https://github.com/powerhouse-inc/powerhouse/commit/ece84a667))
- **document-drive:** linting issues ([de8e4472e](https://github.com/powerhouse-inc/powerhouse/commit/de8e4472e))
- **scalars:** restore scrollbar styles ([b450e57b6](https://github.com/powerhouse-inc/powerhouse/commit/b450e57b6))
- roll back replace plugin ([6c4781da2](https://github.com/powerhouse-inc/powerhouse/commit/6c4781da2))
- **codegen:** update validation plugin name ([18de56413](https://github.com/powerhouse-inc/powerhouse/commit/18de56413))

### ❤️ Thank You

- acaldas @acaldas
- Benjamin Jordan
- Frank
- Guillermo Puente @gpuente
- nesdc88
- ryanwolhuter @ryanwolhuter
- Yasiel Cabrera @YasielCabrera

## 2.2.0 (2025-03-19)

### 🚀 Features

- added switchboard to release app ([b3aac8851](https://github.com/powerhouse-inc/powerhouse/commit/b3aac8851))
- **codegen:** update templates to use file extensions ([28b1686a2](https://github.com/powerhouse-inc/powerhouse/commit/28b1686a2))
- **switchboard:** added sentry ([f1f0c13db](https://github.com/powerhouse-inc/powerhouse/commit/f1f0c13db))
- **monorepo:** remove migrations ([0c698b39e](https://github.com/powerhouse-inc/powerhouse/commit/0c698b39e))
- **design-system:** fix storybook type errors ([75cd9dd54](https://github.com/powerhouse-inc/powerhouse/commit/75cd9dd54))
- **monorepo:** regenerate lockfile ([10b40ad05](https://github.com/powerhouse-inc/powerhouse/commit/10b40ad05))
- **connect:** remove accidentally added dep ([5f6ba2e41](https://github.com/powerhouse-inc/powerhouse/commit/5f6ba2e41))
- **design-system:** simplify icons and remove dynamic loader ([1db377567](https://github.com/powerhouse-inc/powerhouse/commit/1db377567))
- ignore .cursor ([ae05844d2](https://github.com/powerhouse-inc/powerhouse/commit/ae05844d2))
- **switchboard:** dockerfile with workspace packages ([29eb440f2](https://github.com/powerhouse-inc/powerhouse/commit/29eb440f2))
- return fetch documents ([#1270](https://github.com/powerhouse-inc/powerhouse/pull/1270))
- include addDocument in driveContext ([#1269](https://github.com/powerhouse-inc/powerhouse/pull/1269))
- **builder-tools:** add editors css link in studio plugin ([ca0edbdd1](https://github.com/powerhouse-inc/powerhouse/commit/ca0edbdd1))
- **connect:** support setting PH_PACKAGES when building ([6ba01dd11](https://github.com/powerhouse-inc/powerhouse/commit/6ba01dd11))
- **monorepo:** fix merge conflicts ([b58117b74](https://github.com/powerhouse-inc/powerhouse/commit/b58117b74))
- **design-system:** add allow default project for vitest config ([36197d08e](https://github.com/powerhouse-inc/powerhouse/commit/36197d08e))
- **ph-cli:** add .ph dir to lint ignore ([9fcdadffe](https://github.com/powerhouse-inc/powerhouse/commit/9fcdadffe))
- **design-system:** add setup tests ([08c490758](https://github.com/powerhouse-inc/powerhouse/commit/08c490758))
- **connect:** handle imports ([d22b08138](https://github.com/powerhouse-inc/powerhouse/commit/d22b08138))
- **switchboard:** load packages through env var ([62be0cf46](https://github.com/powerhouse-inc/powerhouse/commit/62be0cf46))
- **monorepo:** enable type import lint rule ([5fd802021](https://github.com/powerhouse-inc/powerhouse/commit/5fd802021))
- **design-system:** use design system styles from src instead of dist ([e866c3f6d](https://github.com/powerhouse-inc/powerhouse/commit/e866c3f6d))
- **switchboard-gui:** use tailwind v4 ([ee3d41757](https://github.com/powerhouse-inc/powerhouse/commit/ee3d41757))
- **connect:** atlas import route ([2021bc202](https://github.com/powerhouse-inc/powerhouse/commit/2021bc202))
- regenerate lockfile ([6c70fbfca](https://github.com/powerhouse-inc/powerhouse/commit/6c70fbfca))
- **monorepo:** regenerate lockfile ([258eefbd8](https://github.com/powerhouse-inc/powerhouse/commit/258eefbd8))
- **atlas:** add atlas subgraphs to switchboard ([777434d6a](https://github.com/powerhouse-inc/powerhouse/commit/777434d6a))
- **design-system:** update snapshots ([77b8c05c9](https://github.com/powerhouse-inc/powerhouse/commit/77b8c05c9))
- **common:** migrate to tailwind v4 ([50c39373a](https://github.com/powerhouse-inc/powerhouse/commit/50c39373a))
- **connect:** migrate to tailwind v4 ([8e749cc0d](https://github.com/powerhouse-inc/powerhouse/commit/8e749cc0d))
- **connect:** use css based design system theme ([edda94703](https://github.com/powerhouse-inc/powerhouse/commit/edda94703))
- **design-system:** use prettier tw plugin ([2de64bd7d](https://github.com/powerhouse-inc/powerhouse/commit/2de64bd7d))
- **design-system:** bump tailwind deps ([ca847fdf3](https://github.com/powerhouse-inc/powerhouse/commit/ca847fdf3))
- **design-system:** port preset to css vars ([b0c3b51d5](https://github.com/powerhouse-inc/powerhouse/commit/b0c3b51d5))
- **connect:** use import maps ([18a467df9](https://github.com/powerhouse-inc/powerhouse/commit/18a467df9))
- **connect:** support custom drives ([5803fdd76](https://github.com/powerhouse-inc/powerhouse/commit/5803fdd76))
- **ph-cli:** fix tsconfig ([2c55fb74a](https://github.com/powerhouse-inc/powerhouse/commit/2c55fb74a))
- **design-system:** remove use of expand collapse animation ([a12f7130c](https://github.com/powerhouse-inc/powerhouse/commit/a12f7130c))
- **monorepo:** unify linting and build ([542313e91](https://github.com/powerhouse-inc/powerhouse/commit/542313e91))
- **monorepo:** remove global dev deps ([ac51963c4](https://github.com/powerhouse-inc/powerhouse/commit/ac51963c4))
- **builder-tools:** add tailwind vite plugin and cli ([c65240a17](https://github.com/powerhouse-inc/powerhouse/commit/c65240a17))
- **scalars:** add the icons and install menu dropdown ([95ee538d8](https://github.com/powerhouse-inc/powerhouse/commit/95ee538d8))
- **common:** fix exports field ([139fa8fc5](https://github.com/powerhouse-inc/powerhouse/commit/139fa8fc5))
- **common:** use document drive document model from document drive ([131c6ce03](https://github.com/powerhouse-inc/powerhouse/commit/131c6ce03))
- **monorepo:** resolve type errors from merge ([2fac67372](https://github.com/powerhouse-inc/powerhouse/commit/2fac67372))
- **document-model:** add utils for simpler state and action inference ([752712b47](https://github.com/powerhouse-inc/powerhouse/commit/752712b47))
- **scalars:** validate DID format in AID field ([b6865b6fe](https://github.com/powerhouse-inc/powerhouse/commit/b6865b6fe))
- **connect:** load apps ([06632e3d3](https://github.com/powerhouse-inc/powerhouse/commit/06632e3d3))
- **connect:** initial support for drive editor container ([3cd390998](https://github.com/powerhouse-inc/powerhouse/commit/3cd390998))
- **monorepo:** update test exclude in eslint config ([fc95bade1](https://github.com/powerhouse-inc/powerhouse/commit/fc95bade1))
- **ph-cmd:** add references to ph cmd tsconfig ([50381e1e5](https://github.com/powerhouse-inc/powerhouse/commit/50381e1e5))
- **monorepo:** let acaldas try ([351cdc55d](https://github.com/powerhouse-inc/powerhouse/commit/351cdc55d))
- **monorepo:** fix top level type errors ([c2d935805](https://github.com/powerhouse-inc/powerhouse/commit/c2d935805))
- **monorepo:** include global check-types ([f4b042227](https://github.com/powerhouse-inc/powerhouse/commit/f4b042227))
- **builder-tools:** remove redundant deps ([fdf091df0](https://github.com/powerhouse-inc/powerhouse/commit/fdf091df0))
- **connect:** finish type rename ([865be799e](https://github.com/powerhouse-inc/powerhouse/commit/865be799e))
- **document-model-editor:** move editor to builder tooling ([c4616ffc4](https://github.com/powerhouse-inc/powerhouse/commit/c4616ffc4))
- **common:** improved drive story ([ec96a6b7e](https://github.com/powerhouse-inc/powerhouse/commit/ec96a6b7e))
- **common:** document drive generic layout ([e75180949](https://github.com/powerhouse-inc/powerhouse/commit/e75180949))
- **common:** initial commit ([f561b8c95](https://github.com/powerhouse-inc/powerhouse/commit/f561b8c95))
- **codegen:** handle codegen location ([4a9ba97d0](https://github.com/powerhouse-inc/powerhouse/commit/4a9ba97d0))
- **builder-tools:** move editor utils to builder tools ([d115e257d](https://github.com/powerhouse-inc/powerhouse/commit/d115e257d))
- **monorepo:** allow emit on error ([b29fafabd](https://github.com/powerhouse-inc/powerhouse/commit/b29fafabd))
- **document-model:** revert change utils file names ([cc2c18055](https://github.com/powerhouse-inc/powerhouse/commit/cc2c18055))
- **builder-tools:** move connect studio ([1a6011eaa](https://github.com/powerhouse-inc/powerhouse/commit/1a6011eaa))
- **reactor-api:** fix document drive importsx ([e65f4c6da](https://github.com/powerhouse-inc/powerhouse/commit/e65f4c6da))
- **document-model:** replace usages of Document ([0c3b5b818](https://github.com/powerhouse-inc/powerhouse/commit/0c3b5b818))
- **document-drive:** update document drive imports ([f76746d99](https://github.com/powerhouse-inc/powerhouse/commit/f76746d99))
- **scalars:** add the firts iteration of time-fiel component ([c3dc89afc](https://github.com/powerhouse-inc/powerhouse/commit/c3dc89afc))
- **codegen:** handle codegen path ([39b0aca84](https://github.com/powerhouse-inc/powerhouse/commit/39b0aca84))
- **document-model:** update generics ([211dfe954](https://github.com/powerhouse-inc/powerhouse/commit/211dfe954))
- **document-model:** simplify generics ([572eecd5c](https://github.com/powerhouse-inc/powerhouse/commit/572eecd5c))
- testing prettier config and extension ([f62bc03d1](https://github.com/powerhouse-inc/powerhouse/commit/f62bc03d1))
- adding initial benchmark for reactor import ([a34d51a6e](https://github.com/powerhouse-inc/powerhouse/commit/a34d51a6e))
- export id of external packages ([967f076b6](https://github.com/powerhouse-inc/powerhouse/commit/967f076b6))
- **connect:** support removing external packages ([a9b1d59cc](https://github.com/powerhouse-inc/powerhouse/commit/a9b1d59cc))
- **document-drive:** move drive document model to drive package ([d6bb69f07](https://github.com/powerhouse-inc/powerhouse/commit/d6bb69f07))
- **design-system:** add danger zone settings page ([572345bc9](https://github.com/powerhouse-inc/powerhouse/commit/572345bc9))
- **ph-cli:** added commands alias ([6fddb07ac](https://github.com/powerhouse-inc/powerhouse/commit/6fddb07ac))
- **connect:** improved loading of external packages ([7ea94ee5a](https://github.com/powerhouse-inc/powerhouse/commit/7ea94ee5a))
- **document-model-libs:** update config and deps ([bf250ef60](https://github.com/powerhouse-inc/powerhouse/commit/bf250ef60))
- **document-model:** rename types ([73bdc1f02](https://github.com/powerhouse-inc/powerhouse/commit/73bdc1f02))
- **scalars:** improve sidebar performance ([c7a038097](https://github.com/powerhouse-inc/powerhouse/commit/c7a038097))
- **ph-cli:** enable uninstall command ([#965](https://github.com/powerhouse-inc/powerhouse/pull/965))
- **monorepo:** add imports eslint plugin ([807602f67](https://github.com/powerhouse-inc/powerhouse/commit/807602f67))
- **monorepo:** bump deps ([7a898f66f](https://github.com/powerhouse-inc/powerhouse/commit/7a898f66f))
- **monorepo:** move ph-cmd to clis directory ([8182595c0](https://github.com/powerhouse-inc/powerhouse/commit/8182595c0))
- **monorepo:** move ph cli to clis directory ([5b677ebdc](https://github.com/powerhouse-inc/powerhouse/commit/5b677ebdc))
- **reactor-local:** load document models from installed packages ([3d434fd77](https://github.com/powerhouse-inc/powerhouse/commit/3d434fd77))
- **ph-cli:** use getConfig in connect command ([#917](https://github.com/powerhouse-inc/powerhouse/pull/917))
- **ph-cli:** trigger release ([6624a5612](https://github.com/powerhouse-inc/powerhouse/commit/6624a5612))
- push release ([642449fb1](https://github.com/powerhouse-inc/powerhouse/commit/642449fb1))
- **ph-cli:** added https support for connect ([a9335a4df](https://github.com/powerhouse-inc/powerhouse/commit/a9335a4df))
- **scalars:** preserve react directives ([b15888e76](https://github.com/powerhouse-inc/powerhouse/commit/b15888e76))
- **ph-cli:** update connect ver ([#901](https://github.com/powerhouse-inc/powerhouse/pull/901))
- **ph-cmd:** add scalars as dep ([#897](https://github.com/powerhouse-inc/powerhouse/pull/897))
- **ph-cli:** added pm2 process manager ([7866ce9d3](https://github.com/powerhouse-inc/powerhouse/commit/7866ce9d3))
- **ph-cli:** updated connect ver ([#886](https://github.com/powerhouse-inc/powerhouse/pull/886))
- update ph-cli connect ver ([#884](https://github.com/powerhouse-inc/powerhouse/pull/884))
- **ph-cli:** added configFile support ([#883](https://github.com/powerhouse-inc/powerhouse/pull/883))
- split ph-cmd ([#876](https://github.com/powerhouse-inc/powerhouse/pull/876))
- **ph-cli:** added connect command ([dd20da14c](https://github.com/powerhouse-inc/powerhouse/commit/dd20da14c))
- **design-system:** merge dspot into main ([bef482f9f](https://github.com/powerhouse-inc/powerhouse/commit/bef482f9f))
- merge main into dspot-branch ([#769](https://github.com/powerhouse-inc/powerhouse/pull/769))
- **react-reactor:** updated build config ([#759](https://github.com/powerhouse-inc/powerhouse/pull/759))
- removed document-model editor v1 ([#745](https://github.com/powerhouse-inc/powerhouse/pull/745))
- **scalars:** add support to include dependent areas ([b0b385d8f](https://github.com/powerhouse-inc/powerhouse/commit/b0b385d8f))
- **reactor-browser:** initial package setup ([ad637dcba](https://github.com/powerhouse-inc/powerhouse/commit/ad637dcba))
- **renown:** added initial renown sdk package ([2864fbc62](https://github.com/powerhouse-inc/powerhouse/commit/2864fbc62))
- updated nx version ([c9690c354](https://github.com/powerhouse-inc/powerhouse/commit/c9690c354))
- **document-model:** export generateId method ([71d945b28](https://github.com/powerhouse-inc/powerhouse/commit/71d945b28))
- **scalars:** generate nanoids by default in id fields ([445ff4bfe](https://github.com/powerhouse-inc/powerhouse/commit/445ff4bfe))
- **reactor-api:** Added support for processors ([#655](https://github.com/powerhouse-inc/powerhouse/pull/655))
- **design-system:** release dspot-scalars components ([881b89959](https://github.com/powerhouse-inc/powerhouse/commit/881b89959))
- **design-system:** update github actions ([b0d86f4cc](https://github.com/powerhouse-inc/powerhouse/commit/b0d86f4cc))
- **monorepo:** simplify check action ([a22745f4a](https://github.com/powerhouse-inc/powerhouse/commit/a22745f4a))
- **monorepo:** simplify parallel task execution ([0ed8df13a](https://github.com/powerhouse-inc/powerhouse/commit/0ed8df13a))
- **monorepo:** handle merge conflicts ([bfa6f0a00](https://github.com/powerhouse-inc/powerhouse/commit/bfa6f0a00))
- **monorepo:** handle project references ([3b6c046f2](https://github.com/powerhouse-inc/powerhouse/commit/3b6c046f2))
- **scalars:** add CountryCodeField with configs, tests & base stories ([503b2408e](https://github.com/powerhouse-inc/powerhouse/commit/503b2408e))
- merge dspot-scalars into main ([5ca898fc1](https://github.com/powerhouse-inc/powerhouse/commit/5ca898fc1))
- **document-model-libs:** move tailwind config to workspace root ([74b9869af](https://github.com/powerhouse-inc/powerhouse/commit/74b9869af))
- **document-model-libs:** remove wrong peer deps ([5fd7ef670](https://github.com/powerhouse-inc/powerhouse/commit/5fd7ef670))
- use unified deps ([38c759a97](https://github.com/powerhouse-inc/powerhouse/commit/38c759a97))
- **monorepo:** fix export declarations ([589087793](https://github.com/powerhouse-inc/powerhouse/commit/589087793))
- **scalars:** improve protocols and url field ([6a965cf63](https://github.com/powerhouse-inc/powerhouse/commit/6a965cf63))
- **design-system:** bump storybook deps ([f21d9539c](https://github.com/powerhouse-inc/powerhouse/commit/f21d9539c))
- **monorepo:** remove eslint args ([4677e3438](https://github.com/powerhouse-inc/powerhouse/commit/4677e3438))
- **monorepo:** readd vite for reactor local ([24a9e56bb](https://github.com/powerhouse-inc/powerhouse/commit/24a9e56bb))
- **monorepo:** add linting for switchboard gui ([dc56c561b](https://github.com/powerhouse-inc/powerhouse/commit/dc56c561b))
- **monorepo:** gitignore tsbuildinfo files ([d676a703f](https://github.com/powerhouse-inc/powerhouse/commit/d676a703f))
- **monorepo:** unify typescript and linting ([24b9a2058](https://github.com/powerhouse-inc/powerhouse/commit/24b9a2058))
- **scalars:** add last styles to SelectField, improve fragments & refactor ([9f03f0052](https://github.com/powerhouse-inc/powerhouse/commit/9f03f0052))
- **monorepo:** do not skip nx cache ([dfadd9702](https://github.com/powerhouse-inc/powerhouse/commit/dfadd9702))
- **monorepo:** uncomment test ([dbd423508](https://github.com/powerhouse-inc/powerhouse/commit/dbd423508))
- **monorepo:** readd special check pr for document drive ([f1b9f7fe1](https://github.com/powerhouse-inc/powerhouse/commit/f1b9f7fe1))
- **monorepo:** use explicit paths ([ce5deb4c4](https://github.com/powerhouse-inc/powerhouse/commit/ce5deb4c4))
- **monorepo:** remove set dir as safe ([e80336452](https://github.com/powerhouse-inc/powerhouse/commit/e80336452))
- **monorepo:** handle document drive separately ([a94d4c263](https://github.com/powerhouse-inc/powerhouse/commit/a94d4c263))
- **monorepo:** add debug info ([ee1b7cab9](https://github.com/powerhouse-inc/powerhouse/commit/ee1b7cab9))
- **monorepo:** add read permissions ([ee6397d2c](https://github.com/powerhouse-inc/powerhouse/commit/ee6397d2c))
- **monorepo:** use set shas lib ([769e74a67](https://github.com/powerhouse-inc/powerhouse/commit/769e74a67))
- **monorepo:** add base ([22a5fffdd](https://github.com/powerhouse-inc/powerhouse/commit/22a5fffdd))
- **monorepo:** simplify commands ([75000bb41](https://github.com/powerhouse-inc/powerhouse/commit/75000bb41))
- **monorepo:** fix yaml syntax error ([5c82fcecc](https://github.com/powerhouse-inc/powerhouse/commit/5c82fcecc))
- **monorepo:** use workflow dispatch ([d1b4bde9f](https://github.com/powerhouse-inc/powerhouse/commit/d1b4bde9f))
- **monorepo:** still run on pushes ([869986286](https://github.com/powerhouse-inc/powerhouse/commit/869986286))
- **monorepo:** add if statements to prevent redundant runs ([193c5df5b](https://github.com/powerhouse-inc/powerhouse/commit/193c5df5b))
- **monorepo:** prevent duplicate runs ([1ce210b98](https://github.com/powerhouse-inc/powerhouse/commit/1ce210b98))
- **monorepo:** remove package manager config ([f177433bc](https://github.com/powerhouse-inc/powerhouse/commit/f177433bc))
- **monorepo:** install pnpm before doing node cache ([ab1cc5a6e](https://github.com/powerhouse-inc/powerhouse/commit/ab1cc5a6e))
- **monorepo:** simplify pr checks ([40d0cb59f](https://github.com/powerhouse-inc/powerhouse/commit/40d0cb59f))
- **monorepo:** update release package manual ([405b68774](https://github.com/powerhouse-inc/powerhouse/commit/405b68774))
- **monorepo:** use workspace protocol in package deps ([2584e9dd0](https://github.com/powerhouse-inc/powerhouse/commit/2584e9dd0))
- **monorepo:** add preserve local dependency protocols to nx config ([b19023115](https://github.com/powerhouse-inc/powerhouse/commit/b19023115))
- **powerhouse:** regenerate lockfile ([#588](https://github.com/powerhouse-inc/powerhouse/pull/588))
- **reactor-local:** added automatic loading and activation of proces… ([#574](https://github.com/powerhouse-inc/powerhouse/pull/574))
- **scalars:** add strings styles ([58f38f9af](https://github.com/powerhouse-inc/powerhouse/commit/58f38f9af))
- **document-model-libs:** regenerate lockfile ([04f0b0e61](https://github.com/powerhouse-inc/powerhouse/commit/04f0b0e61))
- **monorepo:** fix eslint config for react files ([019fa584d](https://github.com/powerhouse-inc/powerhouse/commit/019fa584d))
- **monorepo:** regenerate lockfile ([869134c51](https://github.com/powerhouse-inc/powerhouse/commit/869134c51))
- **codegen:** generate actions exceptions ([#499](https://github.com/powerhouse-inc/powerhouse/pull/499))
- **document-model-libs:** remove unused deps ([f102bd867](https://github.com/powerhouse-inc/powerhouse/commit/f102bd867))
- **document-model-libs:** move error handling to linter ([4eed29d6a](https://github.com/powerhouse-inc/powerhouse/commit/4eed29d6a))
- **document-model-libs:** leverage codemirror linting ([a5dca60af](https://github.com/powerhouse-inc/powerhouse/commit/a5dca60af))
- **scalars:** add EnumField with configs & tests ([313868530](https://github.com/powerhouse-inc/powerhouse/commit/313868530))
- **document-model-libs:** update name in type ([3fa1bd416](https://github.com/powerhouse-inc/powerhouse/commit/3fa1bd416))
- **design-system:** extract entry time label to component ([032be787e](https://github.com/powerhouse-inc/powerhouse/commit/032be787e))
- **design-system:** use intl format for datetime inputs ([d51f80999](https://github.com/powerhouse-inc/powerhouse/commit/d51f80999))
- **reactor-api, reactor-local:** support local document models on local reactor ([a9a2d27ff](https://github.com/powerhouse-inc/powerhouse/commit/a9a2d27ff))
- **scalars:** add single/multi select fields with all props & base styles ([e38ef0552](https://github.com/powerhouse-inc/powerhouse/commit/e38ef0552))
- **ph-cli,reactor-local:** integrate local reactor into ph-cli ([92f2f5300](https://github.com/powerhouse-inc/powerhouse/commit/92f2f5300))
- **codegen:** regenerate lockfile ([31c2d0c56](https://github.com/powerhouse-inc/powerhouse/commit/31c2d0c56))
- **scalars, design-system:** added EthereumAddress and AmountTokens scalars ([e5124e193](https://github.com/powerhouse-inc/powerhouse/commit/e5124e193))
- **ph-cli:** update cli to format by default ([7418e777f](https://github.com/powerhouse-inc/powerhouse/commit/7418e777f))
- **codegen:** use prettier api to format typescript from gql ([8896d86e3](https://github.com/powerhouse-inc/powerhouse/commit/8896d86e3))
- **document-model-libs:** regenerate lockfile ([0effee2ec](https://github.com/powerhouse-inc/powerhouse/commit/0effee2ec))
- qa updates 4 ([50ac4eb5c](https://github.com/powerhouse-inc/powerhouse/commit/50ac4eb5c))
- **document-model-libs:** add more inputs ([37db4561a](https://github.com/powerhouse-inc/powerhouse/commit/37db4561a))
- **document-model-libs:** regenerate lockfile ([cf76e91d0](https://github.com/powerhouse-inc/powerhouse/commit/cf76e91d0))
- **document-model-libs:** address initial QA feedback ([7513155e3](https://github.com/powerhouse-inc/powerhouse/commit/7513155e3))
- **codegen:** changed bundle to esm ([24b33b509](https://github.com/powerhouse-inc/powerhouse/commit/24b33b509))
- **switchboard-gui:** updated gitignore ([1fd60a3bd](https://github.com/powerhouse-inc/powerhouse/commit/1fd60a3bd))
- **scalars:** add tooltip ([e3635ed40](https://github.com/powerhouse-inc/powerhouse/commit/e3635ed40))
- **scalars:** added exports for codegen ([#434](https://github.com/powerhouse-inc/powerhouse/pull/434))
- **scalars:** boolean fields scafolding ([217683dec](https://github.com/powerhouse-inc/powerhouse/commit/217683dec))

### 🩹 Fixes

- **reactor-local:** support commonjs code on local subgraphs ([c49914e2b](https://github.com/powerhouse-inc/powerhouse/commit/c49914e2b))
- **stoybook:** removed package.json check on packages ([4a2f88c39](https://github.com/powerhouse-inc/powerhouse/commit/4a2f88c39))
- **document-drive:** typescript should be a dev dependency of document-drive ([b5ddc8275](https://github.com/powerhouse-inc/powerhouse/commit/b5ddc8275))
- **reactor-api:** add ethers as peer dependency ([069767f8d](https://github.com/powerhouse-inc/powerhouse/commit/069767f8d))
- increase max header length in commit lint ([90a28de7f](https://github.com/powerhouse-inc/powerhouse/commit/90a28de7f))
- **document-drive:** do not export prisma factory on index ([a32ef36aa](https://github.com/powerhouse-inc/powerhouse/commit/a32ef36aa))
- **ph-cli:** lazy import each command action ([b18c12175](https://github.com/powerhouse-inc/powerhouse/commit/b18c12175))
- regenerate pnpm-lock file ([d208e7105](https://github.com/powerhouse-inc/powerhouse/commit/d208e7105))
- **connect,builder-tools:** fix studio imports ([9f3628e7b](https://github.com/powerhouse-inc/powerhouse/commit/9f3628e7b))
- **document-drive:** no password for redis testing ([1519c3d5b](https://github.com/powerhouse-inc/powerhouse/commit/1519c3d5b))
- **document-drive:** re-enabling redis queue tests, fixing them, making them non-optional ([532e06038](https://github.com/powerhouse-inc/powerhouse/commit/532e06038))
- **switchboard:** heroku deployment missing sky ph dep ([d47dc3f84](https://github.com/powerhouse-inc/powerhouse/commit/d47dc3f84))
- **switchboard:** small optimizations on build and runtime ([63ef21b8a](https://github.com/powerhouse-inc/powerhouse/commit/63ef21b8a))
- **switchboard:** global ph-cmd install in dockerfile ([3d79fdd5f](https://github.com/powerhouse-inc/powerhouse/commit/3d79fdd5f))
- **switchboard:** linting issues ([dd3bf5e02](https://github.com/powerhouse-inc/powerhouse/commit/dd3bf5e02))
- **switchboard:** linting issues ([b5cf4c5b4](https://github.com/powerhouse-inc/powerhouse/commit/b5cf4c5b4))
- **ph-cmd:** build with tsc ([269653618](https://github.com/powerhouse-inc/powerhouse/commit/269653618))
- **ph-cli:** cleanup dependencies ([c1fb1b630](https://github.com/powerhouse-inc/powerhouse/commit/c1fb1b630))
- **switchboard:** updated sky-ph dependency ([39ddbfdfe](https://github.com/powerhouse-inc/powerhouse/commit/39ddbfdfe))
- **connect:** fixed importmap generation ([cffcb97be](https://github.com/powerhouse-inc/powerhouse/commit/cffcb97be))
- **switchboard:** added outdated deployment ([339d7b8ed](https://github.com/powerhouse-inc/powerhouse/commit/339d7b8ed))
- remove tsc build from postinstall ([4a4df5b65](https://github.com/powerhouse-inc/powerhouse/commit/4a4df5b65))
- **common:** fixed missing useDocumentState hooks in storybook ([0af73b9a0](https://github.com/powerhouse-inc/powerhouse/commit/0af73b9a0))
- **codegen,document-drive,reactor-api:** fix ph generate command for GraphQL mutations ([2aa75720a](https://github.com/powerhouse-inc/powerhouse/commit/2aa75720a))
- **document-drive:** copy prisma schema to dist folder ([5c7f7635f](https://github.com/powerhouse-inc/powerhouse/commit/5c7f7635f))
- **document-drive:** run prisma generate before build ([17ce09135](https://github.com/powerhouse-inc/powerhouse/commit/17ce09135))
- keep consistent zod version across projects ([97cdadab3](https://github.com/powerhouse-inc/powerhouse/commit/97cdadab3))
- **codegen,document-model,document-drive:** updated codegen templates ([5e41b78f2](https://github.com/powerhouse-inc/powerhouse/commit/5e41b78f2))
- **document-drive:** fixing some more compiler errors ([345be42aa](https://github.com/powerhouse-inc/powerhouse/commit/345be42aa))
- **switchboard:** name mistake ([8e284b3d9](https://github.com/powerhouse-inc/powerhouse/commit/8e284b3d9))
- **switchboard:** copy paste mistake ([76eb0b1c7](https://github.com/powerhouse-inc/powerhouse/commit/76eb0b1c7))
- **switchboard:** use tsc instead up tsup and vite node ([de2e7104b](https://github.com/powerhouse-inc/powerhouse/commit/de2e7104b))
- **document-drive:** fixing some document-helpers tests by fixing imports ([a41ef5f8a](https://github.com/powerhouse-inc/powerhouse/commit/a41ef5f8a))
- adding vitest as dev dependency ([8c9cac846](https://github.com/powerhouse-inc/powerhouse/commit/8c9cac846))
- **reactor-api:** added missing dependency ([e5c5c9813](https://github.com/powerhouse-inc/powerhouse/commit/e5c5c9813))
- **builder-tools:** added missing dependencies ([540b7913b](https://github.com/powerhouse-inc/powerhouse/commit/540b7913b))
- **connect:** fix bundling ([78dbf0e46](https://github.com/powerhouse-inc/powerhouse/commit/78dbf0e46))
- **document-model:** revert document model module changes ([87dae96d3](https://github.com/powerhouse-inc/powerhouse/commit/87dae96d3))
- **connect:** fix ph connect ([a640ce866](https://github.com/powerhouse-inc/powerhouse/commit/a640ce866))
- **scalars:** improve showErrorOnBlur behavior & callback functions mocks ([283d97318](https://github.com/powerhouse-inc/powerhouse/commit/283d97318))
- **connect:** fixed ph connect ([c30b530ec](https://github.com/powerhouse-inc/powerhouse/commit/c30b530ec))
- **connect:** connect bundling fixes ([a56c4e625](https://github.com/powerhouse-inc/powerhouse/commit/a56c4e625))
- **document-drive:** added bench to package.json but removed from github workflow ([8114c807e](https://github.com/powerhouse-inc/powerhouse/commit/8114c807e))
- **document-drive:** many broken constructors ([7274c34d4](https://github.com/powerhouse-inc/powerhouse/commit/7274c34d4))
- **document-drive:** ci should run benchmarks too ([e087b9080](https://github.com/powerhouse-inc/powerhouse/commit/e087b9080))
- revert nx build dependencies ([3e8de1639](https://github.com/powerhouse-inc/powerhouse/commit/3e8de1639))
- adding labels and specifying ubuntu version ([7ee6ccfc5](https://github.com/powerhouse-inc/powerhouse/commit/7ee6ccfc5))
- full revert of this workflow ([f3813d650](https://github.com/powerhouse-inc/powerhouse/commit/f3813d650))
- re-adding setup node action ([f3d5e201f](https://github.com/powerhouse-inc/powerhouse/commit/f3d5e201f))
- try moving NX command lower ([ab965457e](https://github.com/powerhouse-inc/powerhouse/commit/ab965457e))
- nx cycle ([19b7a2961](https://github.com/powerhouse-inc/powerhouse/commit/19b7a2961))
- apparently github does not tell you when they don't support a label ([39de6f1e3](https://github.com/powerhouse-inc/powerhouse/commit/39de6f1e3))
- both github workflows that affect document-drive should use the same versions ([3c15a16b2](https://github.com/powerhouse-inc/powerhouse/commit/3c15a16b2))
- project.json caused an nx cycle, so just check types before building ([875da7d8b](https://github.com/powerhouse-inc/powerhouse/commit/875da7d8b))
- **ph-cli:** review comments ([2536bb71d](https://github.com/powerhouse-inc/powerhouse/commit/2536bb71d))
- **connect:** set / as default base path ([4992a62d2](https://github.com/powerhouse-inc/powerhouse/commit/4992a62d2))
- **connect:** use base path on build ([c62574c99](https://github.com/powerhouse-inc/powerhouse/commit/c62574c99))
- **reactor-api:** use pascal case for document model schema prefix ([835da67dd](https://github.com/powerhouse-inc/powerhouse/commit/835da67dd))
- **reactor-api:** type error ([df877b9e8](https://github.com/powerhouse-inc/powerhouse/commit/df877b9e8))
- **scalars:** update pnpm and commit the .yaml ([6152f6419](https://github.com/powerhouse-inc/powerhouse/commit/6152f6419))
- **scalars:** try to generate the lock.ymal ([49a69907f](https://github.com/powerhouse-inc/powerhouse/commit/49a69907f))
- **scalars:** generate the .yaml ([34d8fffdd](https://github.com/powerhouse-inc/powerhouse/commit/34d8fffdd))
- **scalars:** solving conflict with .yaml file ([3a83b86bc](https://github.com/powerhouse-inc/powerhouse/commit/3a83b86bc))
- **connect:** docker build ([3b6791178](https://github.com/powerhouse-inc/powerhouse/commit/3b6791178))
- **scalars:** add the .yaml ([33eecd8c5](https://github.com/powerhouse-inc/powerhouse/commit/33eecd8c5))
- update docker publish action ([956236a14](https://github.com/powerhouse-inc/powerhouse/commit/956236a14))
- **connect:** setup npm release ([650f0888d](https://github.com/powerhouse-inc/powerhouse/commit/650f0888d))
- **connect:** lint ([4ada26501](https://github.com/powerhouse-inc/powerhouse/commit/4ada26501))
- **connect:** updated dependencies ([de2057222](https://github.com/powerhouse-inc/powerhouse/commit/de2057222))
- **ph-cmd:** inject ph-cmd version in build time ([#934](https://github.com/powerhouse-inc/powerhouse/pull/934))
- **ph-cmd:** read version from package.json ([#920](https://github.com/powerhouse-inc/powerhouse/pull/920))
- **ph-cli:** update connect dep ([#919](https://github.com/powerhouse-inc/powerhouse/pull/919))
- **codegen:** readded config dependency ([289bdaf41](https://github.com/powerhouse-inc/powerhouse/commit/289bdaf41))
- **codegen:** fixed create-lib build ([d5523d1e3](https://github.com/powerhouse-inc/powerhouse/commit/d5523d1e3))
- **codegen:** added prettier dependency ([b104d473e](https://github.com/powerhouse-inc/powerhouse/commit/b104d473e))
- **reactor-api:** update graphql dependency ([ed0634024](https://github.com/powerhouse-inc/powerhouse/commit/ed0634024))
- **switchboard:** subgraph manager and db instantiation ([874bdc4b0](https://github.com/powerhouse-inc/powerhouse/commit/874bdc4b0))
- **monorepo:** remove nx cloud id ([2b7280677](https://github.com/powerhouse-inc/powerhouse/commit/2b7280677))
- **monorepo:** remove nx cloud id ([45da8784a](https://github.com/powerhouse-inc/powerhouse/commit/45da8784a))
- **config:** added build ([aaeb785fc](https://github.com/powerhouse-inc/powerhouse/commit/aaeb785fc))
- **scalars:** update pnpm-lock.yaml ([787f09621](https://github.com/powerhouse-inc/powerhouse/commit/787f09621))
- **switchboard-gui:** restore prev vite version ([#614](https://github.com/powerhouse-inc/powerhouse/pull/614))
- **design-system:** added missing deps after rebase ([04f003239](https://github.com/powerhouse-inc/powerhouse/commit/04f003239))
- **switchboard-gui:** restore prev vite version ([57273e5db](https://github.com/powerhouse-inc/powerhouse/commit/57273e5db))
- **scalars:** update pnpm-lock.yaml ([d0ace5e5e](https://github.com/powerhouse-inc/powerhouse/commit/d0ace5e5e))
- **scalars:** fix snapshot tests after conflict resolution ([0fbe8a20d](https://github.com/powerhouse-inc/powerhouse/commit/0fbe8a20d))
- **design-system:** fix scalars import ([#506](https://github.com/powerhouse-inc/powerhouse/pull/506))
- **reactor-api:** remove dependency on switchboard ([5afaf7250](https://github.com/powerhouse-inc/powerhouse/commit/5afaf7250))
- **ph-cli:** bundle cli as esm package and added missing dependencies ([a5a665efd](https://github.com/powerhouse-inc/powerhouse/commit/a5a665efd))
- **codegen:** fixed bad import ([eefb7b2f0](https://github.com/powerhouse-inc/powerhouse/commit/eefb7b2f0))
- bad package reference was breaking build -- also a readme update ([4121e51b4](https://github.com/powerhouse-inc/powerhouse/commit/4121e51b4))
- **switchboard:** startup ([#469](https://github.com/powerhouse-inc/powerhouse/pull/469))
- **scalars:** code improvements in Radio and Radio Group components ([bd05bd495](https://github.com/powerhouse-inc/powerhouse/commit/bd05bd495))
- **scalars:** missing dependency ([ef058160e](https://github.com/powerhouse-inc/powerhouse/commit/ef058160e))

### ❤️ Thank You

- acaldas @acaldas
- alejandrocabriales
- Benjamin Jordan
- Frank @froid1911
- frankp.eth @froid1911
- Guillermo Puente @gpuente
- Guillermo Puente Sandoval @gpuente
- nestor
- Ryan Wolhuter @ryanwolhuter
- ryanwolhuter @ryanwolhuter
- Wouter Kampmann
- Yasiel Cabrera @YasielCabrera

## 2.1.1 (2024-10-29)

### 🧱 Updated Dependencies

- Updated @powerhousedao/switchboard-gui to 0.3.0

## 2.1.0 (2024-10-29)

### 🚀 Features

- **reactor-api:** init project ([#388](https://github.com/powerhouse-inc/powerhouse/pull/388))

### ❤️  Thank You

- acaldas

## 2.0.2 (2024-10-29)

### 🚀 Features

- **reactor-api:** init project ([#388](https://github.com/powerhouse-inc/powerhouse/pull/388))

### 🧱 Updated Dependencies

- Updated @powerhousedao/reactor-api to 1.1.0

### ❤️  Thank You

- acaldas

## 2.0.1 (2024-10-29)

### 🚀 Features

- **reactor-api:** init project ([#388](https://github.com/powerhouse-inc/powerhouse/pull/388))

### 🧱 Updated Dependencies

- Updated @powerhousedao/general-document-indexer to 1.1.0

### ❤️  Thank You

- acaldas<|MERGE_RESOLUTION|>--- conflicted
+++ resolved
@@ -1,4 +1,3 @@
-<<<<<<< HEAD
 ## 5.0.1-staging.9 (2025-11-05)
 
 ### 🩹 Fixes
@@ -24,164 +23,6 @@
 - Frank
 
 ## 5.0.1-staging.6 (2025-10-30)
-=======
-## 4.1.0-dev.109 (2025-11-10)
-
-This was a version bump only for @powerhousedao/switchboard to align it with other projects, there were no code changes.
-
-## 4.1.0-dev.108 (2025-11-10)
-
-This was a version bump only for @powerhousedao/switchboard to align it with other projects, there were no code changes.
-
-## 4.1.0-dev.107 (2025-11-10)
->>>>>>> 443103ef
-
-### 🚀 Features
-
-- **monorepo:** exit with error code if circular import found ([3ca6d3512](https://github.com/powerhouse-inc/powerhouse/commit/3ca6d3512))
-- **connect:** do not use redundant dev deps ([2a847e944](https://github.com/powerhouse-inc/powerhouse/commit/2a847e944))
-- **connect,builder-tools:** improve chunking ([c089c7678](https://github.com/powerhouse-inc/powerhouse/commit/c089c7678))
-- **codegen,design-system:** update path for import connect components ([f8f387023](https://github.com/powerhouse-inc/powerhouse/commit/f8f387023))
-- **monorepo:** add circular imports check in ci ([d6e46a869](https://github.com/powerhouse-inc/powerhouse/commit/d6e46a869))
-- **design-system:** resolve remaining circular imports ([b82cc2e3c](https://github.com/powerhouse-inc/powerhouse/commit/b82cc2e3c))
-- **document-drive:** fix circular imports ([f2db50c23](https://github.com/powerhouse-inc/powerhouse/commit/f2db50c23))
-- **monorepo:** add check circular imports scripts ([d633b37c2](https://github.com/powerhouse-inc/powerhouse/commit/d633b37c2))
-
-### 🩹 Fixes
-
-- **switchboard:** use POSIX-compliant syntax ([09f64bf3b](https://github.com/powerhouse-inc/powerhouse/commit/09f64bf3b))
-- prisma openssl not found ([1c9370a93](https://github.com/powerhouse-inc/powerhouse/commit/1c9370a93))
-- publish docker prod workflow ([d701f8dc0](https://github.com/powerhouse-inc/powerhouse/commit/d701f8dc0))
-
-### ❤️ Thank You
-
-- Frank
-- ryanwolhuter @ryanwolhuter
-
-## 4.1.0-dev.106 (2025-11-10)
-
-This was a version bump only for @powerhousedao/switchboard to align it with other projects, there were no code changes.
-
-## 4.1.0-dev.105 (2025-11-08)
-
-This was a version bump only for @powerhousedao/switchboard to align it with other projects, there were no code changes.
-
-## 4.1.0-dev.104 (2025-11-07)
-
-### 🚀 Features
-
-- **ph-cli:** remove reactor-local command ([029e5db7d](https://github.com/powerhouse-inc/powerhouse/commit/029e5db7d))
-
-### ❤️ Thank You
-
-- acaldas @acaldas
-
-## 4.1.0-dev.103 (2025-11-06)
-
-### 🚀 Features
-
-- **connect:** remove circular imports ([a1632d41e](https://github.com/powerhouse-inc/powerhouse/commit/a1632d41e))
-
-### 🩹 Fixes
-
-- **codegen:** move read-pkg to runtime dependency ([939f01045](https://github.com/powerhouse-inc/powerhouse/commit/939f01045))
-- **codegen:** run prettier programmatically ([23f948c4d](https://github.com/powerhouse-inc/powerhouse/commit/23f948c4d))
-
-### ❤️ Thank You
-
-- acaldas @acaldas
-
-## 4.1.0-dev.102 (2025-11-06)
-
-### 🚀 Features
-
-- switching to tinybench for benchmarks ([5b915e025](https://github.com/powerhouse-inc/powerhouse/commit/5b915e025))
-
-### 🩹 Fixes
-
-- **switchboard:** removed duplicated document models in client initializer ([30b9dbeb3](https://github.com/powerhouse-inc/powerhouse/commit/30b9dbeb3))
-- try again with a pnpm upgrade ([ec081f743](https://github.com/powerhouse-inc/powerhouse/commit/ec081f743))
-- trying a completely fresh lockfile ([c9888939a](https://github.com/powerhouse-inc/powerhouse/commit/c9888939a))
-- broke the build, fixing with reactorbuilder ([2c4ade4e6](https://github.com/powerhouse-inc/powerhouse/commit/2c4ade4e6))
-- update atlas packages ([fa174d00e](https://github.com/powerhouse-inc/powerhouse/commit/fa174d00e))
-
-### ❤️ Thank You
-
-- Benjamin Jordan (@thegoldenmule)
-- Guillermo Puente @gpuente
-
-## 4.1.0-dev.101 (2025-11-05)
-
-### 🚀 Features
-
-- **codegen, vetra:** update codegen templates ([#2056](https://github.com/powerhouse-inc/powerhouse/pull/2056))
-- pre-load local packages when building driveServer ([#2064](https://github.com/powerhouse-inc/powerhouse/pull/2064))
-
-### 🩹 Fixes
-
-- **switchboard:** use POSIX-compliant syntax ([ee0f56d1b](https://github.com/powerhouse-inc/powerhouse/commit/ee0f56d1b))
-
-### ❤️ Thank You
-
-- Frank
-- Guillermo Puente Sandoval @gpuente
-- Ryan Wolhuter @ryanwolhuter
-
-## 4.1.0-dev.100 (2025-11-04)
-
-### 🚀 Features
-
-- create default vetra package document when ph vetra is started for a remote drive ([#2066](https://github.com/powerhouse-inc/powerhouse/pull/2066))
-- added some broken tests that are in progress ([c92e1f057](https://github.com/powerhouse-inc/powerhouse/commit/c92e1f057))
-
-### 🩹 Fixes
-
-- prisma openssl not found ([535ace02c](https://github.com/powerhouse-inc/powerhouse/commit/535ace02c))
-- **monorepo:** fix lockfile and test filter ([#2069](https://github.com/powerhouse-inc/powerhouse/pull/2069))
-- publish docker prod workflow ([ab7c4e6cb](https://github.com/powerhouse-inc/powerhouse/commit/ab7c4e6cb))
-
-### ❤️ Thank You
-
-- Benjamin Jordan (@thegoldenmule)
-- Frank
-- Guillermo Puente Sandoval @gpuente
-- Ryan Wolhuter @ryanwolhuter
-
-## 4.1.0-dev.99 (2025-10-31)
-
-This was a version bump only for @powerhousedao/switchboard to align it with other projects, there were no code changes.
-
-## 4.1.0-dev.98 (2025-10-31)
-
-This was a version bump only for @powerhousedao/switchboard to align it with other projects, there were no code changes.
-
-## 4.1.0-dev.97 (2025-10-30)
-
-This was a version bump only for @powerhousedao/switchboard to align it with other projects, there were no code changes.
-
-## 4.1.0-dev.96 (2025-10-30)
-
-This was a version bump only for @powerhousedao/switchboard to align it with other projects, there were no code changes.
-
-## 4.1.0-dev.95 (2025-10-30)
-
-### 🚀 Features
-
-- enabled ph init --remote-drives and ph checkout commands ([#2057](https://github.com/powerhouse-inc/powerhouse/pull/2057))
-
-### 🩹 Fixes
-
-- implement bidirectional sync and local-first architecture for remote drives in vetra ([#2053](https://github.com/powerhouse-inc/powerhouse/pull/2053))
-
-### ❤️ Thank You
-
-- Guillermo Puente Sandoval @gpuente
-
-## 4.1.0-dev.94 (2025-10-29)
-
-This was a version bump only for @powerhousedao/switchboard to align it with other projects, there were no code changes.
-
-## 4.1.0-dev.93 (2025-10-29)
 
 ### 🚀 Features
 
