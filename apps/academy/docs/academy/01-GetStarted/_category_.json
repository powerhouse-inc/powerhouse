{
<<<<<<< HEAD
    "label": "Get Started"
  }
=======
    "label": "Get Started",
   "position": 1,
  "link": {
    "type": "doc",
    "id": "academy/GetStarted/home"
  }
}
>>>>>>> 21b6ab24
<|MERGE_RESOLUTION|>--- conflicted
+++ resolved
@@ -1,13 +1,8 @@
 {
-<<<<<<< HEAD
-    "label": "Get Started"
-  }
-=======
     "label": "Get Started",
    "position": 1,
   "link": {
     "type": "doc",
     "id": "academy/GetStarted/home"
   }
-}
->>>>>>> 21b6ab24
+}