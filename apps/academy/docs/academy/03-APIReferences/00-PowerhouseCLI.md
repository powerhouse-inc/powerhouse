# Powerhouse CLI

### Installing the Powerhouse CLI 
:::tip
The Powerhouse CLI tool is the only essential tool to install on this page.   
Once you've installed it with the command below you can continue to the next steps.
:::

The Powerhouse CLI (`ph-cmd`) is a command-line interface tool that provides essential commands for managing Powerhouse projects. You can get access to the Powerhouse ecosystem tools by installing them globally using:
```bash
pnpm install -g ph-cmd
``` 

Key commands include:
- `ph connect` for running the Connect application locally
- `ph switchboard` or `ph reactor` for starting the API service
- `ph init` to start a new project and build a Document Model
- `ph help` to get an overview of all the available commands

This tool will be fundamental on your journey when creating, building, and running Document Models

<details>
<summary> How to make use of different branches? </summary>

When installing or using the Powerhouse CLI commands you are able to make use of the dev & staging branches. These branches contain more experimental features then the latest stable release the PH CLI uses by default. They can be used to get access to a bugfix or features under development.

| Command | Description |
|---------|-------------|
| **pnpm install -g ph-cmd** | Install latest stable version |
| **pnpm install -g ph-cmd@dev** | Install development version |
| **pnpm install -g ph-cmd@staging** | Install staging version |
| **ph init** | Use latest stable version of the boilerplate |
| **ph init --dev** | Use development version of the boilerplate |
| **ph init --staging** | Use staging version of the boilerplate |
| **ph use** | Switch all dependencies to latest production versions |
| **ph use dev** | Switch all dependencies to development versions |
| **ph use prod** | Switch all dependencies to production versions |

Please be aware that these versions can contain bugs and experimental features that aren't fully tested.
<<<<<<< HEAD
</details>
=======
</details>


the ph connect command now uses three subcommands:

studio (default) — runs connect studio. since this is the default argument, running ph connect still has the same behavior as before,

build — bundles the project's local and external model/editor code and injects the js/css into the already-built connect bundle for deployment,

preview — runs the vite preview server with the output of build for testing purposes,

running ph connect --help now lists the sub-commands. Running ph connect studio --help now shows the help for the studio command, likewise for the other new commands.

This approach avoids redundant build/compilation which is great for minimizing server resource use. The only compilation that runs is the esbuild of the project code (does not need tsc as that is handled separately) and then tailwind for the local project styles. The whole thing takes less than a second, albeit on my macbook.

This should just work with the current boilerplate since these are just new arguments to the existing ph-cli connect command. 
>>>>>>> 21b6ab24
<|MERGE_RESOLUTION|>--- conflicted
+++ resolved
@@ -37,9 +37,6 @@
 | **ph use prod** | Switch all dependencies to production versions |
 
 Please be aware that these versions can contain bugs and experimental features that aren't fully tested.
-<<<<<<< HEAD
-</details>
-=======
 </details>
 
 
@@ -55,5 +52,4 @@
 
 This approach avoids redundant build/compilation which is great for minimizing server resource use. The only compilation that runs is the esbuild of the project code (does not need tsc as that is handled separately) and then tailwind for the local project styles. The whole thing takes less than a second, albeit on my macbook.
 
-This should just work with the current boilerplate since these are just new arguments to the existing ph-cli connect command. 
->>>>>>> 21b6ab24
+This should just work with the current boilerplate since these are just new arguments to the existing ph-cli connect command. 