--- conflicted
+++ resolved
@@ -17,11 +17,7 @@
 
 export const schema = z.string(); // Update this code accordingly
 
-<<<<<<< HEAD
-export const schemaString = 'z.string()'; // Update this code accordingly
-=======
 export const stringSchema = 'z.string()'; // Update this code accordingly
->>>>>>> f50b83a6
 
 export const config: GraphQLScalarTypeConfig<any, any> = {
     name: '<%= name %>',
