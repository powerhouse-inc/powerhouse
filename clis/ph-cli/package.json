--- conflicted
+++ resolved
@@ -1,10 +1,6 @@
 {
   "name": "@powerhousedao/ph-cli",
-<<<<<<< HEAD
   "version": "5.0.0-staging.21",
-=======
-  "version": "4.1.0-dev.59",
->>>>>>> 4c7be58f
   "description": "",
   "license": "AGPL-3.0-only",
   "type": "module",
@@ -36,7 +32,7 @@
   "keywords": [],
   "author": "",
   "devDependencies": {
-    "@types/node": "^24.3.0",
+    "@types/node": "^24.6.1",
     "concurrently": "^9.1.2",
     "copyfiles": "^2.4.1",
     "nodemon": "^3.1.9",
