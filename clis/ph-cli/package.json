--- conflicted
+++ resolved
@@ -15,12 +15,7 @@
   ],
   "scripts": {
     "build": "tsc --build",
-<<<<<<< HEAD
-    "build:tsc": "tsc --build",
-    "dev": "tsx src/cli.ts",
-=======
-    "dev": "concurrently -P 'pnpm -w run check-types --watch' 'nodemon --watch \"../..\" -e ts,tsx,js,json dist/src/cli.js -- {@}' --",
->>>>>>> 782e7cb3
+    "dev": "concurrently -P 'pnpm -w run build:tsc --watch' 'nodemon --watch \"../..\" -e ts,tsx,js,json dist/src/cli.js -- {@}' --",
     "prepublishOnly": "npm run build",
     "lint": "eslint .",
     "lint:nx": "eslint . --fix --quiet",
