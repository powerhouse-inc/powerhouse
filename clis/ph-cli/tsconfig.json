--- conflicted
+++ resolved
@@ -1,11 +1,8 @@
 {
   "extends": "../../tsconfig.options.json",
   "compilerOptions": {
-<<<<<<< HEAD
-=======
     "module": "NodeNext",
     "moduleResolution": "NodeNext",
->>>>>>> 782e7cb3
     "outDir": "./dist",
     "resolveJsonModule": true
   },
