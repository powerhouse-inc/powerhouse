{
  "extends": "../../tsconfig.options.json",
  "compilerOptions": {
<<<<<<< HEAD
    "outDir": "./dist"
  },
  "references": [
    {
      "path": "../../packages/codegen"
    },
    {
      "path": "../../packages/config"
    },
    {
      "path": "../../packages/document-drive"
    },
    {
      "path": "../../packages/document-model"
    },
    {
      "path": "../../packages/reactor-local"
    },
    {
      "path": "../../packages/scalars"
    },
    {
      "path": "../../apps/connect"
    },
    {
      "path": "../../packages/design-system"
    },
    {
      "path": "../../packages/reactor-api"
    },
    {
      "path": "../../packages/builder-tools"
    }
  ]
=======
    "module": "NodeNext",
    "moduleResolution": "NodeNext",
    "outDir": "./dist",
    "isolatedModules": true,
    "resolveJsonModule": true,
  },
  "include": ["src/**/*", "*.config.ts", "package.json"]
>>>>>>> cc1c4a64
}<|MERGE_RESOLUTION|>--- conflicted
+++ resolved
@@ -1,7 +1,13 @@
 {
   "extends": "../../tsconfig.options.json",
   "compilerOptions": {
-<<<<<<< HEAD
+    "module": "NodeNext",
+    "moduleResolution": "NodeNext",
+    "outDir": "./dist",
+    "isolatedModules": true,
+    "resolveJsonModule": true,
+  },
+  "include": ["src/**/*", "*.config.ts", "package.json"]
     "outDir": "./dist"
   },
   "references": [
@@ -36,13 +42,4 @@
       "path": "../../packages/builder-tools"
     }
   ]
-=======
-    "module": "NodeNext",
-    "moduleResolution": "NodeNext",
-    "outDir": "./dist",
-    "isolatedModules": true,
-    "resolveJsonModule": true,
-  },
-  "include": ["src/**/*", "*.config.ts", "package.json"]
->>>>>>> cc1c4a64
 }