{
  "extends": "../../tsconfig.options.json",
  "compilerOptions": {
    "composite": true
  },
  "files": [],
  "references": [
    {
      "path": "tsconfig.lib.json"
    },
    {
<<<<<<< HEAD
      "path": "../../packages/config"
    },
    {
      "path": "../../packages/document-drive"
    },
    {
      "path": "../../packages/document-model"
    },
    {
      "path": "../../packages/reactor-local"
    },
    {
      "path": "../../packages/scalars"
    },
    {
      "path": "../../packages/design-system/tsconfig.lib.json"
    },
    {
      "path": "../../packages/reactor-api"
    },
    {
      "path": "../../packages/builder-tools"
=======
      "path": "tsconfig.test.json"
>>>>>>> 13ff95ee
    }
  ]
}<|MERGE_RESOLUTION|>--- conflicted
+++ resolved
@@ -9,32 +9,7 @@
       "path": "tsconfig.lib.json"
     },
     {
-<<<<<<< HEAD
-      "path": "../../packages/config"
-    },
-    {
-      "path": "../../packages/document-drive"
-    },
-    {
-      "path": "../../packages/document-model"
-    },
-    {
-      "path": "../../packages/reactor-local"
-    },
-    {
-      "path": "../../packages/scalars"
-    },
-    {
-      "path": "../../packages/design-system/tsconfig.lib.json"
-    },
-    {
-      "path": "../../packages/reactor-api"
-    },
-    {
-      "path": "../../packages/builder-tools"
-=======
       "path": "tsconfig.test.json"
->>>>>>> 13ff95ee
     }
   ]
 }