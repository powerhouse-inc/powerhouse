import type { ConnectStudioOptions } from "@powerhousedao/builder-tools";
import type { VetraProcessorConfigType } from "@powerhousedao/config";
import { VETRA_PROCESSOR_CONFIG_KEY } from "@powerhousedao/config";
import { getConfig } from "@powerhousedao/config/node";
import { blue, green, red } from "colorette";
import { setLogLevel } from "document-drive";
import type { ChildProcessWithoutNullStreams } from "node:child_process";
import { fork } from "node:child_process";
import path, { dirname } from "node:path";
import { fileURLToPath } from "node:url";
import type { ReactorOptions } from "./reactor.js";
import { DefaultReactorOptions } from "./reactor.js";

const VETRA_DRIVE_ID = "vetra";
const getDefaultVetraUrl = (port: number) =>
  `http://localhost:${port}/d/${VETRA_DRIVE_ID}`;

const __dirname =
  import.meta.dirname || dirname(fileURLToPath(import.meta.url));

export type DevOptions = {
  generate?: boolean;
  watch?: boolean;
  switchboardPort?: number;
  connectPort?: number;
  configFile?: string;
  httpsKeyFile?: string;
  httpsCertFile?: string;
  verbose?: boolean;
  remoteDrive?: string;
  disableConnect?: boolean;
  interactive?: boolean;
  watchPackages?: boolean;
};

const getDriveId = (driveUrl: string | undefined): string =>
  driveUrl?.split("/").pop() ?? VETRA_DRIVE_ID;

async function startLocalVetraSwitchboard(
  options?: ReactorOptions & {
    verbose?: boolean;
    interactiveCodegen?: boolean;
    watchPackages?: boolean;
  },
  remoteDrive?: string,
) {
  const baseConfig = getConfig(options?.configFile);
  const { https } = baseConfig.reactor ?? { https: false };

  try {
    const {
      port: rawPort,
      configFile,
      verbose = false,
      dev,
      dbPath,
      packages,
    } = options || {};

    const port =
      typeof rawPort === "string"
        ? parseInt(rawPort)
        : typeof rawPort === "number"
          ? rawPort
          : 4001;

    // Convert single remote drive to array if provided
    const remoteDrives = remoteDrive ? [remoteDrive] : undefined;

    // Use the same switchboard service as the standalone command
    const Switchboard = await import("./switchboard.js");
    const { startSwitchboard } = Switchboard;

    const vetraProcessorConfig: VetraProcessorConfigType = {
      interactive: options?.interactiveCodegen,
      driveUrl: remoteDrive ?? getDefaultVetraUrl(port),
      driveId: remoteDriveId ?? VETRA_DRIVE_ID,
    };

    const processorConfig = new Map<string, unknown>();
    processorConfig.set(VETRA_PROCESSOR_CONFIG_KEY, vetraProcessorConfig);

    const switchboard = await startSwitchboard({
      port,
      configFile: configFile || undefined,
      dev,
      dbPath,
      packages,
      remoteDrives,
      useVetraDrive: true, // Use Vetra drive instead of Powerhouse drive
      https,
      mcp: true,
      processorConfig,
      disableLocalPackages: !options?.watchPackages,
    });

    if (verbose) {
      console.log(blue(`[Vetra Switchboard]: Started successfully`));
      if (remoteDrive) {
        console.log(
          blue(
            `[Vetra Switchboard]: Syncing with remote drive: ${remoteDrive}`,
          ),
        );
      }
    } else {
      console.log(`Switchboard initialized`);
      console.log(`   ➜ Drive URL: ${switchboard.defaultDriveUrl}`);
    }
    return { driveUrl: switchboard.defaultDriveUrl || "" };
  } catch (error) {
    console.error(
      red(
        `[Vetra Switchboard]: ${error instanceof Error ? error.message : String(error)}`,
      ),
    );
    throw error instanceof Error ? error : new Error(String(error));
  }
}

async function spawnConnect(
  options?: ConnectStudioOptions & { verbose?: boolean; connectPort?: number },
  localReactorUrl?: string,
) {
  const { verbose = false, connectPort, ...connectOptions } = options || {};

  const finalOptions = connectPort
    ? { ...connectOptions, port: connectPort.toString() }
    : connectOptions;

  const child = fork(
    path.join(dirname(__dirname), "commands", "connect.js"),
    ["spawn", JSON.stringify(finalOptions)],
    {
      silent: true,
      env: {
        ...process.env,
        PH_CONNECT_DEFAULT_DRIVES_URL: localReactorUrl,
        PH_CONNECT_DRIVES_PRESERVE_STRATEGY: "preserve-all",
      },
    },
  ) as ChildProcessWithoutNullStreams;

  return new Promise<void>((resolve) => {
    let connectInitialized = false;

    child.stdout.on("data", (data: Buffer) => {
      const message = data.toString();
      const lines = message.split("\n").filter((line) => line.trim().length);

      if (!connectInitialized) {
        resolve();
        connectInitialized = true;
        if (!verbose) {
          console.log(green(`[Connect]: Connect initialized`));
        }
      }

      for (const line of lines) {
        if (verbose) {
          process.stdout.write(green(`[Connect]: ${line}\n`));
        } else {
          // Only show Local and Network URLs when not verbose
          if (line.includes("➜  Local:") || line.includes("➜  Network:")) {
            process.stdout.write(green(`[Connect]: ${line}\n`));
          }
        }
      }
    });

    child.stderr.on("data", (data: Buffer) => {
      if (verbose) {
        process.stderr.write(red(`[Connect]: ${data.toString()}`));
      }
    });

    child.on("close", (code) => {
      if (verbose) {
        console.log(`Connect process exited with code ${code}`);
      }
    });
  });
}

export async function startVetra({
  generate,
  watch,
  switchboardPort,
  connectPort,
  configFile,
  verbose = false,
  remoteDrive,
  disableConnect = false,
  interactive = false,
  watchPackages = false,
}: DevOptions) {
  try {
    // Set default log level to info if not already specified
    if (!process.env.LOG_LEVEL) {
      setLogLevel("info");
    }

    const baseConfig = getConfig(configFile);

    // Use config port if no CLI port provided, fallback to default
    const resolvedSwitchboardPort =
      switchboardPort ?? baseConfig.reactor?.port ?? DefaultReactorOptions.port;
    const https = baseConfig.reactor?.https;

    // Use vetraUrl from config if no explicit remoteDrive is provided
    const configVetraUrl = baseConfig.vetra?.driveUrl;
    const resolvedVetraUrl = remoteDrive ?? configVetraUrl;
<<<<<<< HEAD
=======
    const resolvedVetraId = baseConfig.vetra?.driveId ?? VETRA_DRIVE_ID;
>>>>>>> 4c7be58f

    if (verbose) {
      console.log("Starting Vetra Switchboard...");
      if (resolvedVetraUrl) {
        const source = remoteDrive
          ? "command line argument"
          : "powerhouse.config.json";
        console.log(`Using vetraUrl from ${source}: ${resolvedVetraUrl}`);
      }
    }
    const switchboardResult = await startLocalVetraSwitchboard(
      {
        generate,
        port: resolvedSwitchboardPort,
        watch,
        dev: true, // Vetra always runs in dev mode to load local packages
        https,
        configFile,
        verbose,
        interactiveCodegen: interactive,
        watchPackages,
      },
      resolvedVetraUrl,
    );
    const driveUrl: string = resolvedVetraUrl ?? switchboardResult.driveUrl;

    if (verbose) {
      console.log("Starting Codegen Reactor...");
    }

    // Start Connect pointing to the drive (unless disabled)
    if (!disableConnect) {
      if (verbose) {
        console.log("Starting Connect...");
        console.log(`   ➜ Connect will use drive: ${driveUrl}`);
      }
      await spawnConnect(
        {
          configFile,
          verbose,
          connectPort,
          enableDocumentsHMR: true,
          disableDynamicLoading: !watchPackages,
        },
        driveUrl,
      );
    }
  } catch (error) {
    console.error(error);
  }
}<|MERGE_RESOLUTION|>--- conflicted
+++ resolved
@@ -74,7 +74,7 @@
     const vetraProcessorConfig: VetraProcessorConfigType = {
       interactive: options?.interactiveCodegen,
       driveUrl: remoteDrive ?? getDefaultVetraUrl(port),
-      driveId: remoteDriveId ?? VETRA_DRIVE_ID,
+      driveId: getDriveId(remoteDrive),
     };
 
     const processorConfig = new Map<string, unknown>();
@@ -210,10 +210,7 @@
     // Use vetraUrl from config if no explicit remoteDrive is provided
     const configVetraUrl = baseConfig.vetra?.driveUrl;
     const resolvedVetraUrl = remoteDrive ?? configVetraUrl;
-<<<<<<< HEAD
-=======
     const resolvedVetraId = baseConfig.vetra?.driveId ?? VETRA_DRIVE_ID;
->>>>>>> 4c7be58f
 
     if (verbose) {
       console.log("Starting Vetra Switchboard...");
