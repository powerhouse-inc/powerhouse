<<<<<<< HEAD
import type { ConnectStudioOptions } from "@powerhousedao/builder-tools";
import { getConfig } from "@powerhousedao/config/node";
=======
import type { ConnectStudioOptions } from "@powerhousedao/builder-tools/connect-studio";
import {
  VETRA_PROCESSOR_CONFIG_KEY,
  type VetraProcessorConfigType,
} from "@powerhousedao/config/powerhouse";
import { getConfig } from "@powerhousedao/config/utils";
>>>>>>> 5b9f54b4
import { blue, green, red } from "colorette";
import { setLogLevel } from "document-drive";
import type { ChildProcessWithoutNullStreams } from "node:child_process";
import { fork } from "node:child_process";
import path, { dirname } from "node:path";
import { fileURLToPath } from "node:url";
import type { ReactorOptions } from "./reactor.js";
import { DefaultReactorOptions } from "./reactor.js";

const VETRA_DRIVE_ID = "vetra";
const getDefaultVetraUrl = (port: number) =>
  `http://localhost:${port}/d/${VETRA_DRIVE_ID}`;

const __dirname =
  import.meta.dirname || dirname(fileURLToPath(import.meta.url));

export type DevOptions = {
  generate?: boolean;
  watch?: boolean;
  switchboardPort?: number;
  connectPort?: number;
  configFile?: string;
  httpsKeyFile?: string;
  httpsCertFile?: string;
  verbose?: boolean;
  remoteDrive?: string;
  disableConnect?: boolean;
  interactive?: boolean;
};

async function startLocalVetraSwitchboard(
  options?: ReactorOptions & {
    verbose?: boolean;
    interactiveCodegen?: boolean;
  },
  remoteDrive?: string,
  remoteDriveId?: string,
) {
  const baseConfig = getConfig(options?.configFile);
  const { https } = baseConfig.reactor ?? { https: false };

  try {
    const {
      port: rawPort,
      configFile,
      verbose = false,
      dev,
      dbPath,
      packages,
    } = options || {};

    const port =
      typeof rawPort === "string"
        ? parseInt(rawPort)
        : typeof rawPort === "number"
          ? rawPort
          : 4001;

    // Convert single remote drive to array if provided
    const remoteDrives = remoteDrive ? [remoteDrive] : undefined;

    // Use the same switchboard service as the standalone command
    const Switchboard = await import("./switchboard.js");
    const { startSwitchboard } = Switchboard;

    const vetraProcessorConfig: VetraProcessorConfigType = {
      interactive: options?.interactiveCodegen,
      driveUrl: remoteDrive ?? getDefaultVetraUrl(port),
      driveId: remoteDriveId ?? VETRA_DRIVE_ID,
    };

    const processorConfig = new Map<string, unknown>();
    processorConfig.set(VETRA_PROCESSOR_CONFIG_KEY, vetraProcessorConfig);

    const switchboard = await startSwitchboard({
      port,
      configFile: configFile || undefined,
      dev,
      dbPath,
      packages,
      remoteDrives,
      useVetraDrive: true, // Use Vetra drive instead of Powerhouse drive
      https,
      mcp: true,
      processorConfig,
    });

    if (verbose) {
      console.log(blue(`[Vetra Switchboard]: Started successfully`));
      if (remoteDrive) {
        console.log(
          blue(
            `[Vetra Switchboard]: Syncing with remote drive: ${remoteDrive}`,
          ),
        );
      }
    } else {
      console.log(`Switchboard initialized`);
      console.log(`   ➜ Drive URL: ${switchboard.defaultDriveUrl}`);
    }
    return { driveUrl: switchboard.defaultDriveUrl || "" };
  } catch (error) {
    console.error(
      red(
        `[Vetra Switchboard]: ${error instanceof Error ? error.message : String(error)}`,
      ),
    );
    throw error instanceof Error ? error : new Error(String(error));
  }
}

async function spawnConnect(
  options?: ConnectStudioOptions & { verbose?: boolean; connectPort?: number },
  localReactorUrl?: string,
) {
  const { verbose = false, connectPort, ...connectOptions } = options || {};

  const finalOptions = connectPort
    ? { ...connectOptions, port: connectPort.toString() }
    : connectOptions;

  const child = fork(
    path.join(dirname(__dirname), "commands", "connect.js"),
    ["spawn", JSON.stringify(finalOptions)],
    {
      silent: true,
      env: {
        ...process.env,
        PH_CONNECT_DEFAULT_DRIVES_URL: localReactorUrl,
        PH_CONNECT_DRIVES_PRESERVE_STRATEGY: "preserve-all",
      },
    },
  ) as ChildProcessWithoutNullStreams;

  return new Promise<void>((resolve) => {
    let connectInitialized = false;

    child.stdout.on("data", (data: Buffer) => {
      const message = data.toString();
      const lines = message.split("\n").filter((line) => line.trim().length);

      if (!connectInitialized) {
        resolve();
        connectInitialized = true;
        if (!verbose) {
          console.log(green(`[Connect]: Connect initialized`));
        }
      }

      for (const line of lines) {
        if (verbose) {
          process.stdout.write(green(`[Connect]: ${line}\n`));
        } else {
          // Only show Local and Network URLs when not verbose
          if (line.includes("➜  Local:") || line.includes("➜  Network:")) {
            process.stdout.write(green(`[Connect]: ${line}\n`));
          }
        }
      }
    });

    child.stderr.on("data", (data: Buffer) => {
      if (verbose) {
        process.stderr.write(red(`[Connect]: ${data.toString()}`));
      }
    });

    child.on("close", (code) => {
      if (verbose) {
        console.log(`Connect process exited with code ${code}`);
      }
    });
  });
}

export async function startVetra({
  generate,
  watch,
  switchboardPort,
  connectPort,
  configFile,
  verbose = false,
  remoteDrive,
  disableConnect = false,
  interactive = false,
}: DevOptions) {
  try {
    // Set default log level to info if not already specified
    if (!process.env.LOG_LEVEL) {
      setLogLevel("info");
    }

    const baseConfig = getConfig(configFile);

    // Use config port if no CLI port provided, fallback to default
    const resolvedSwitchboardPort =
      switchboardPort ?? baseConfig.reactor?.port ?? DefaultReactorOptions.port;
    const https = baseConfig.reactor?.https;

    // Use vetraUrl from config if no explicit remoteDrive is provided
    const configVetraUrl = baseConfig.vetra?.driveUrl;
    const resolvedVetraUrl = remoteDrive ?? configVetraUrl;
    const resolvedVetraId = baseConfig.vetra?.driveId ?? VETRA_DRIVE_ID;

    if (verbose) {
      console.log("Starting Vetra Switchboard...");
      if (resolvedVetraUrl) {
        const source = remoteDrive
          ? "command line argument"
          : "powerhouse.config.json";
        console.log(`Using vetraUrl from ${source}: ${resolvedVetraUrl}`);
      }
    }
    const switchboardResult = await startLocalVetraSwitchboard(
      {
        generate,
        port: resolvedSwitchboardPort,
        watch,
        dev: true, // Vetra always runs in dev mode to load local packages
        https,
        configFile,
        verbose,
        interactiveCodegen: interactive,
      },
      resolvedVetraUrl,
      resolvedVetraId,
    );
    const driveUrl: string = resolvedVetraUrl ?? switchboardResult.driveUrl;

    if (verbose) {
      console.log("Starting Codegen Reactor...");
    }

    // Start Connect pointing to the drive (unless disabled)
    if (!disableConnect) {
      if (verbose) {
        console.log("Starting Connect...");
        console.log(`   ➜ Connect will use drive: ${driveUrl}`);
      }
      await spawnConnect(
        { configFile, verbose, connectPort, enableDocumentsHMR: true },
        driveUrl,
      );
    }
  } catch (error) {
    console.error(error);
  }
}<|MERGE_RESOLUTION|>--- conflicted
+++ resolved
@@ -1,14 +1,7 @@
-<<<<<<< HEAD
 import type { ConnectStudioOptions } from "@powerhousedao/builder-tools";
+import type { VetraProcessorConfigType } from "@powerhousedao/config";
+import { VETRA_PROCESSOR_CONFIG_KEY } from "@powerhousedao/config";
 import { getConfig } from "@powerhousedao/config/node";
-=======
-import type { ConnectStudioOptions } from "@powerhousedao/builder-tools/connect-studio";
-import {
-  VETRA_PROCESSOR_CONFIG_KEY,
-  type VetraProcessorConfigType,
-} from "@powerhousedao/config/powerhouse";
-import { getConfig } from "@powerhousedao/config/utils";
->>>>>>> 5b9f54b4
 import { blue, green, red } from "colorette";
 import { setLogLevel } from "document-drive";
 import type { ChildProcessWithoutNullStreams } from "node:child_process";
