import { type PowerhouseConfig } from "@powerhousedao/config";
import { type Command } from "commander";
<<<<<<< HEAD
import { listHelp } from "../help.js";
import { type CommandActionType } from "../types.js";
import { getConfig, getProjectInfo, setCustomHelp } from "../utils.js";
=======
import path from "node:path";
import { listHelp } from "../help.js";
import { type CommandActionType } from "../types.js";
import { getProjectInfo, setCustomHelp } from "../utils.js";
>>>>>>> 2c0db835

export const list: CommandActionType<
  [
    {
      debug?: boolean;
    },
  ]
> = async (options) => {
  if (options.debug) {
    console.log(">>> command arguments", { options });
  }

  const projectInfo = getProjectInfo(options.debug);

  if (options.debug) {
    console.log("\n>>> projectInfo", projectInfo);
  }

  try {
    const phConfig = getConfig(
      projectInfo.path + "/powerhouse.config.json",
    ) as Pick<PowerhouseConfig, "packages">;

    if (!phConfig.packages || phConfig.packages.length === 0) {
      console.log("No packages found in the project");
      return;
    }

    console.log("Installed Packages:\n");
    phConfig.packages.forEach((pkg) => {
      console.log(pkg.packageName);
    });
  } catch (e) {
    console.log("No packages found in the project");
  }
};

export function listCommand(program: Command) {
  const command = program
    .command("list")
    .alias("l")
    .description("List installed packages")
    .option("--debug", "Show additional logs")
    .action(list);

  setCustomHelp(command, listHelp);
}<|MERGE_RESOLUTION|>--- conflicted
+++ resolved
@@ -1,15 +1,8 @@
-import { type PowerhouseConfig } from "@powerhousedao/config";
+import { getConfig } from "@powerhousedao/config/utils";
 import { type Command } from "commander";
-<<<<<<< HEAD
-import { listHelp } from "../help.js";
-import { type CommandActionType } from "../types.js";
-import { getConfig, getProjectInfo, setCustomHelp } from "../utils.js";
-=======
-import path from "node:path";
 import { listHelp } from "../help.js";
 import { type CommandActionType } from "../types.js";
 import { getProjectInfo, setCustomHelp } from "../utils.js";
->>>>>>> 2c0db835
 
 export const list: CommandActionType<
   [
@@ -29,9 +22,7 @@
   }
 
   try {
-    const phConfig = getConfig(
-      projectInfo.path + "/powerhouse.config.json",
-    ) as Pick<PowerhouseConfig, "packages">;
+    const phConfig = getConfig(projectInfo.path + "/powerhouse.config.json");
 
     if (!phConfig.packages || phConfig.packages.length === 0) {
       console.log("No packages found in the project");
