--- conflicted
+++ resolved
@@ -1,10 +1,6 @@
 {
   "name": "ph-cmd",
-<<<<<<< HEAD
   "version": "0.43.13",
-=======
-  "version": "0.43.14-staging.1",
->>>>>>> fa1a0550
   "description": "",
   "license": "AGPL-3.0-only",
   "type": "module",
