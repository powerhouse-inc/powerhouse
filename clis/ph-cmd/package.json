{
  "name": "ph-cmd",
<<<<<<< HEAD
  "version": "0.43.18-dev.3",
=======
  "version": "0.43.14-staging.2",
>>>>>>> 2c0db835
  "description": "",
  "license": "AGPL-3.0-only",
  "type": "module",
  "publishConfig": {
    "access": "public"
  },
  "bin": {
    "ph": "dist/src/cli.js"
  },
  "files": [
    "dist"
  ],
  "scripts": {
    "generate-commands-md": "tsx scripts/generate-commands-md.ts",
    "generate-version": "tsx scripts/generate-version.ts",
<<<<<<< HEAD
    "prebuild": "npm run clean && npm run generate-commands-md && npm run generate-version",
=======
    "prebuild": "npm run generate-commands-md && npm run generate-version",
>>>>>>> 2c0db835
    "build": "tsc --build",
    "dev": "tsx src/cli.ts",
    "prepublishOnly": "npm run build",
    "lint": "eslint .",
    "lint:nx": "eslint . --fix --quiet",
    "lint:fix": "eslint --fix",
    "test": "vitest run",
    "test:watch": "vitest watch",
    "clean": "rimraf dist",
    "clean:node_modules": "rimraf node_modules"
  },
  "keywords": [],
  "author": "",
  "dependencies": {
    "@powerhousedao/codegen": "workspace:*",
    "commander": "^12.1.0"
  },
  "devDependencies": {
    "vitest": "^3.1.2"
  }
}<|MERGE_RESOLUTION|>--- conflicted
+++ resolved
@@ -1,10 +1,6 @@
 {
   "name": "ph-cmd",
-<<<<<<< HEAD
   "version": "0.43.18-dev.3",
-=======
-  "version": "0.43.14-staging.2",
->>>>>>> 2c0db835
   "description": "",
   "license": "AGPL-3.0-only",
   "type": "module",
@@ -20,11 +16,7 @@
   "scripts": {
     "generate-commands-md": "tsx scripts/generate-commands-md.ts",
     "generate-version": "tsx scripts/generate-version.ts",
-<<<<<<< HEAD
     "prebuild": "npm run clean && npm run generate-commands-md && npm run generate-version",
-=======
-    "prebuild": "npm run generate-commands-md && npm run generate-version",
->>>>>>> 2c0db835
     "build": "tsc --build",
     "dev": "tsx src/cli.ts",
     "prepublishOnly": "npm run build",
