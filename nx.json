--- conflicted
+++ resolved
@@ -63,12 +63,7 @@
   },
   "release": {
     "projects": ["packages/*", "clis/*", "apps/*"],
-<<<<<<< HEAD
-    "projectsRelationship": "independent",
-    "releaseTagPattern": "production/{projectName}/{version}",
-=======
     "projectsRelationship": "managed",
->>>>>>> 13ff95ee
     "version": {
       "conventionalCommits": true,
       "generatorOptions": {
