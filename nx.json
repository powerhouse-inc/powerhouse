{
  "namedInputs": {
    "noMarkdown": ["!{projectRoot}/**/*.md"],
    "noStories": [
      "!{projectRoot}/**/*.stories.tsx",
      "!{projectRoot}/.storybook/**/*"
    ],
    "noLicenses": ["!{projectRoot}/LICENSE", "!{projectRoot}/LICENSE.md"],
    "noTests": [
      "!{projectRoot}/**/*.spec.ts",
      "!{projectRoot}/**/*.spec.tsx",
      "!{projectRoot}/**/*.test.ts",
      "!{projectRoot}/**/*.test.tsx",
      "!{projectRoot}/cypress/**/*",
      "!{projectRoot}/e2e/**/*",
      "!{projectRoot}/coverage/**/*",
      "!{projectRoot}/test/**/*"
    ]
  },
  "targetDefaults": {
    "build-storybook": {
      "dependsOn": ["^build"]
    },
    "lint": {
      "dependsOn": ["^build"]
    },
    "lint:nx": {
      "dependsOn": ["^build"]
    },
    "check-types": {
<<<<<<< HEAD
      "dependsOn": ["^build"]
=======
      "dependsOn": ["^build", "generate"]
>>>>>>> 73d2180d
    },
    "generate": {
      "dependsOn": ["^build"]
    },
    "dev": {
      "dependsOn": ["^build"]
    },
    "test": {
      "dependsOn": ["^build"]
    },
    "build": {
      "cache": true,
<<<<<<< HEAD
      "dependsOn": ["^build"],
=======
      "dependsOn": ["^build", "generate"],
>>>>>>> 73d2180d
      "inputs": [
        "noMarkdown",
        "^noMarkdown",
        "noStories",
        "^noStories",
        "noLicenses",
        "^noLicenses",
        "noTests",
        "^noTests"
      ]
    },
    "build:studio": {
      "cache": true,
<<<<<<< HEAD
=======
      "dependsOn": ["^build", "generate"],
      "inputs": [
        "noMarkdown",
        "^noMarkdown",
        "noStories",
        "^noStories",
        "noLicenses",
        "^noLicenses",
        "noTests",
        "^noTests"
      ]
    },
    "@nx/js:tsc": {
      "cache": true,
>>>>>>> 73d2180d
      "dependsOn": ["^build"],
      "inputs": ["default", "^default"]
    }
  },
  "release": {
<<<<<<< HEAD
    "projects": ["packages/*"],
=======
    "projects": ["packages/*", "clis/*", "apps/connect"],
>>>>>>> 73d2180d
    "projectsRelationship": "independent",
    "tags": {
      "apps/connect": "dev"
    },
    "version": {
      "conventionalCommits": true,
      "generatorOptions": {
        "preserveLocalDependencyProtocols": true
      }
    },
    "changelog": {
      "projectChangelogs": {
        "createRelease": "github"
      }
    }
  },
  "plugins": [
    {
      "plugin": "@nx/eslint/plugin",
      "options": {
        "targetName": "lint"
      }
    }
  ],
  "pluginsConfig": {
    "@nx/js": {
      "projectsAffectedByDependencyUpdates": "auto"
    }
  }
}<|MERGE_RESOLUTION|>--- conflicted
+++ resolved
@@ -28,11 +28,7 @@
       "dependsOn": ["^build"]
     },
     "check-types": {
-<<<<<<< HEAD
-      "dependsOn": ["^build"]
-=======
       "dependsOn": ["^build", "generate"]
->>>>>>> 73d2180d
     },
     "generate": {
       "dependsOn": ["^build"]
@@ -45,11 +41,7 @@
     },
     "build": {
       "cache": true,
-<<<<<<< HEAD
-      "dependsOn": ["^build"],
-=======
       "dependsOn": ["^build", "generate"],
->>>>>>> 73d2180d
       "inputs": [
         "noMarkdown",
         "^noMarkdown",
@@ -63,8 +55,6 @@
     },
     "build:studio": {
       "cache": true,
-<<<<<<< HEAD
-=======
       "dependsOn": ["^build", "generate"],
       "inputs": [
         "noMarkdown",
@@ -79,17 +69,12 @@
     },
     "@nx/js:tsc": {
       "cache": true,
->>>>>>> 73d2180d
       "dependsOn": ["^build"],
       "inputs": ["default", "^default"]
     }
   },
   "release": {
-<<<<<<< HEAD
-    "projects": ["packages/*"],
-=======
     "projects": ["packages/*", "clis/*", "apps/connect"],
->>>>>>> 73d2180d
     "projectsRelationship": "independent",
     "tags": {
       "apps/connect": "dev"
