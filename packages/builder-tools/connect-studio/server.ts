import { getConfig } from "@powerhousedao/config/node";
import fs from "node:fs";
import path, { dirname, join, resolve } from "node:path";
import {
  createLogger,
  createServer,
  loadConfigFromFile,
  mergeConfig,
  searchForWorkspaceRoot,
  type InlineConfig,
} from "vite";
import { ensureNodeVersion, resolvePackage } from "../connect-utils/helpers.js";
import type { StartServerOptions } from "./types.js";

// silences dynamic import warnings
const logger = createLogger();
<<<<<<< HEAD

=======
>>>>>>> 4c7be58f
const loggerWarn = logger.warn;
/**
 * @param {string} msg
 * @param {import('vite').LogOptions} options
 */
logger.warn = (msg, options) => {
<<<<<<< HEAD
  if (msg.includes("The above dynamic import cannot be analyzed by Vite.")) {
    return;
  }
  if (
    msg.includes(
      "@import must precede all other statements (besides @charset or empty @layer)",
    )
  ) {
    return;
  }
=======
  // if (msg.includes("The above dynamic import cannot be analyzed by Vite.")) {
  //   return;
  // }
>>>>>>> 4c7be58f
  loggerWarn(msg, options);
};

function getConnectPaths() {
  try {
    const connectIndexPath = resolvePackage(
      "@powerhousedao/connect/index.html",
    );
    const connectViteConfigPath = resolvePackage(
      "@powerhousedao/connect/vite.config.ts",
    );
    return { connectIndexPath, connectViteConfigPath };
  } catch (error) {
    if (
      error instanceof Error &&
      error.message.includes("Cannot find module")
    ) {
      throw new Error('Please install "@powerhousedao/connect"');
    }
    throw error;
  }
}

export async function startServer(
  options: StartServerOptions = {
    logLevel: "info",
  },
) {
  // set from options, as they are dynamically loaded
  process.env.LOG_LEVEL = options.logLevel;

  // exits if node version is not compatible
  ensureNodeVersion();

  const PORT = process.env.PORT ? parseInt(process.env.PORT) : 3000;
  const HOST = process.env.HOST ? process.env.HOST : "0.0.0.0";

  const OPEN_BROWSER =
    typeof process.env.OPEN_BROWSER === "string"
      ? process.env.OPEN_BROWSER === "true"
      : false;

  process.env.PH_CONNECT_STUDIO_MODE = "true";
  process.env.PH_CONNECT_CLI_VERSION = options.phCliVersion;

  const computedEnv = { LOG_LEVEL: options.logLevel };

  const phConfig = getConfig(options.configFile);
  const phPackages = phConfig.packages?.map((p) => p.packageName) ?? [];

  // infers the project path from the config file path if provided,
  // otherwise fallbacks to the current working directory
  const localPackage = options.configFile
    ? path.dirname(path.resolve(options.configFile))
    : process.cwd();
  const hasLocalPackage = fs.existsSync(path.join(localPackage, "index.ts"));
  if (hasLocalPackage) {
    phPackages.push(localPackage);
  }
  process.env.PH_PACKAGES = phPackages.join(",");

  // TODO: should we move the document model editor to common or vetra
  // and make Connect a peerDependency of builder-tools?
  const { connectIndexPath, connectViteConfigPath } = getConnectPaths();

<<<<<<< HEAD
  const disableDynamicLoading = options.disableDynamicLoading ?? false;
  const ignoredPaths = ["**/subgraphs/**", "**/powerhouse.manifest.json"];

  if (disableDynamicLoading) {
    ignoredPaths.push("**/document-models/**", "**/editors/**");
  }

  const config: InlineConfig = {
=======
  const connectViteConfig = await loadConfigFromFile(
    { command: "serve", mode: "development" },
    connectViteConfigPath,
  );
  if (!connectViteConfig) {
    throw new Error(
      `Failed to load Connect vite config from ${connectViteConfigPath}`,
    );
  }
  console.log(generateAllowedPaths(localPackage));
  const config = mergeConfig(connectViteConfig.config, {
    root: dirname(connectIndexPath),
>>>>>>> 4c7be58f
    customLogger: logger,
    configFile: false,
    server: {
      port: PORT,
      open: options.open ?? OPEN_BROWSER,
      host: HOST,
      // Allow serving files from current project and linked packages
      fs: {
        strict: true,
        allow: generateAllowedPaths(localPackage),
      },
      watch: {
        ignored: ignoredPaths,
      },
    },
    plugins: [
      {
        name: "resolve-external-package-imports",
        enforce: "pre" as const,
        async resolveId(source: string, importer?: string) {
          // Only intercept imports from the external packages
          const isBare =
            !source.startsWith(".") &&
            !source.startsWith("/") &&
            !source.startsWith("\0");
          const fromDep =
            importer &&
            importer.includes("/node_modules/@powerhousedao/connect/");
          if (
            !isBare ||
            (fromDep && !importer.includes("ph:external-packages"))
          )
            return null;

          // Resolve the import from the host project.
          return await this.resolve(
            source,
            path.join(localPackage, "index.ts"),
            {
              skipSelf: true,
            },
          );
        },
<<<<<<< HEAD
      }),
      viteReact({
        // includes js|jsx|ts|tsx)$/ inside projectRoot
        include: [join(projectRoot, "**/*.(js|jsx|ts|tsx)")],
        exclude: ["node_modules", join(studioPath, "assets/*.js")],
      }),
      viteConnectDevStudioPlugin(true, studioPath),
      viteLoadExternalPackages(
        !disableDynamicLoading,
        options.packages,
        studioPath,
      ),
      // Only enable documents HMR when explicitly requested (e.g., from ph-cli vetra)
      options.enableDocumentsHMR && viteDocumentModelsHMR(studioPath),
      options.enableDocumentsHMR && viteEditorsHMR(studioPath),
      viteEnvs({
        declarationFile: join(studioPath, ".env"),
        computedEnv,
      }),
      runShellScriptPlugin("vite-envs.sh", studioPath),
      options.https &&
        basicSsl({
          name: "Powerhouse Connect Studio",
        }),
=======
      },
>>>>>>> 4c7be58f
    ],
    // resolve: {
    //   dedupe: ["react", "react-dom"],
    // },
    //   optimizeDeps: {
    //     exclude: ["@electric-sql/pglite"],
    //   },
    //   worker: {
    //     format: "es",
    //   },
    //   resolve: {
    //     alias: [
    //       { find: "jszip", replacement: "jszip/dist/jszip.min.js" },
    //       {
    //         find: "react",
    //         replacement: join(projectRoot, "node_modules", "react"),
    //       },
    //       {
    //         find: "react-dom",
    //         replacement: join(projectRoot, "node_modules", "react-dom"),
    //       },
    //       {
    //         find: "vite-plugin-node-polyfills/shims/process",
    //         replacement: vitePluginNodePolyfillsPath
    //           ? join(vitePluginNodePolyfillsPath, "shims/process/dist/index.js")
    //           : join(
    //               fileURLToPath(import.meta.url),
    //               "../../../node_modules",
    //               "vite-plugin-node-polyfills/shims/process/dist/index.js",
    //             ),
    //       },
    //     ],
    //     dedupe: ["@powerhousedao/reactor-browser"],
    //   },
    //   plugins: [
    //     tailwindcss(),
    //     nodePolyfills({
    //       include: ["events"],
    //       globals: {
    //         Buffer: false,
    //         global: false,
    //         process: true,
    //       },
    //     }),
    //     viteReact({
    //       // includes js|jsx|ts|tsx)$/ inside projectRoot
    //       include: [join(projectRoot, "**/*.(js|jsx|ts|tsx)")],
    //       exclude: ["node_modules", join(studioPath, "assets/*.js")],
    //     }),
    //     viteConnectDevStudioPlugin(true, studioPath),
    //     viteLoadExternalPackages(true, options.packages, studioPath),
    //     // Only enable documents HMR when explicitly requested (e.g., from ph-cli vetra)
    //     options.enableDocumentsHMR && viteDocumentModelsHMR(studioPath),
    //     options.enableDocumentsHMR && viteEditorsHMR(studioPath),
    //     viteEnvs({
    //       declarationFile: join(studioPath, ".env"),
    //       computedEnv,
    //     }),
    //     runShellScriptPlugin("vite-envs.sh", studioPath),
    //     options.https &&
    //       basicSsl({
    //         name: "Powerhouse Connect Studio",
    //       }),
    //   ],
  } satisfies InlineConfig);

  const server = await createServer(config);

  await server.listen();

  server.printUrls();
  server.bindCLIShortcuts({ print: true });
}

// Function to generate allowed paths for current project and linked packages
function generateAllowedPaths(projectRoot: string): string[] {
  const allowedPaths: string[] = [
    searchForWorkspaceRoot(projectRoot),
    projectRoot,
    join(projectRoot, "node_modules"),
    join(projectRoot, "node_modules", "**"),
  ];

  // Read package.json to find linked packages
  const packageJsonPath = join(projectRoot, "package.json");

  try {
    if (fs.existsSync(packageJsonPath)) {
      const packageJson = JSON.parse(
        fs.readFileSync(packageJsonPath, "utf-8"),
      ) as {
        dependencies?: Record<string, string>;
        devDependencies?: Record<string, string>;
      };

      const allDependencies: Record<string, string> = {
        ...(packageJson.dependencies || {}),
        ...(packageJson.devDependencies || {}),
      };

      Object.entries(allDependencies).forEach(([, version]) => {
        if (typeof version === "string" && version.startsWith("link:")) {
          const linkedPath = version.replace("link:", "");
          const absoluteLinkedPath = resolve(projectRoot, linkedPath);

          // Verify the linked path exists
          if (fs.existsSync(absoluteLinkedPath)) {
            // Allow the linked package root and its contents
            allowedPaths.push(absoluteLinkedPath);
            allowedPaths.push(join(absoluteLinkedPath, "**"));

            // Allow the linked package's node_modules
            const linkedNodeModules = join(absoluteLinkedPath, "node_modules");
            allowedPaths.push(linkedNodeModules);
            allowedPaths.push(join(linkedNodeModules, "**"));
          }
        }
      });
    }
  } catch (error) {
    console.warn(
      "Failed to read package.json for linked packages:",
      error instanceof Error ? error.message : String(error),
    );
  }

  // Remove duplicates
  const uniquePaths = [...new Set(allowedPaths)];
  return uniquePaths;
}<|MERGE_RESOLUTION|>--- conflicted
+++ resolved
@@ -1,30 +1,45 @@
 import { getConfig } from "@powerhousedao/config/node";
+import tailwindcss from "@tailwindcss/vite";
+import basicSsl from "@vitejs/plugin-basic-ssl";
+import viteReact from "@vitejs/plugin-react";
 import fs from "node:fs";
-import path, { dirname, join, resolve } from "node:path";
+import path, { dirname, join, parse, resolve } from "node:path";
+import process from "node:process";
+import { fileURLToPath } from "node:url";
+import type { InlineConfig } from "vite";
 import {
   createLogger,
   createServer,
   loadConfigFromFile,
-  mergeConfig,
   searchForWorkspaceRoot,
-  type InlineConfig,
 } from "vite";
-import { ensureNodeVersion, resolvePackage } from "../connect-utils/helpers.js";
+import { viteEnvs } from "vite-envs";
+import { nodePolyfills } from "vite-plugin-node-polyfills";
+import {
+  backupIndexHtml,
+  copyConnect,
+  ensureNodeVersion,
+  resolveConnectBundle,
+  resolvePackage,
+  runShellScriptPlugin,
+} from "../connect-utils/helpers.js";
+import {
+  viteConnectDevStudioPlugin,
+  viteDocumentModelsHMR,
+  viteEditorsHMR,
+  viteLoadExternalPackages,
+} from "../connect-utils/index.js";
 import type { StartServerOptions } from "./types.js";
 
 // silences dynamic import warnings
 const logger = createLogger();
-<<<<<<< HEAD
-
-=======
->>>>>>> 4c7be58f
+
 const loggerWarn = logger.warn;
 /**
  * @param {string} msg
  * @param {import('vite').LogOptions} options
  */
 logger.warn = (msg, options) => {
-<<<<<<< HEAD
   if (msg.includes("The above dynamic import cannot be analyzed by Vite.")) {
     return;
   }
@@ -35,11 +50,6 @@
   ) {
     return;
   }
-=======
-  // if (msg.includes("The above dynamic import cannot be analyzed by Vite.")) {
-  //   return;
-  // }
->>>>>>> 4c7be58f
   loggerWarn(msg, options);
 };
 
@@ -62,7 +72,33 @@
     throw error;
   }
 }
-
+/**
+ * Finds the vite-plugin-node-polyfills folder by traversing up the directory tree
+ * @param {string} startPath - The starting path to begin the search
+ * @returns {string|null} - The path to the vite-plugin-node-polyfills folder, or null if not found
+ */
+function findVitePluginNodePolyfills(startPath: string) {
+  let currentPath = dirname(startPath);
+  const root = parse(currentPath).root;
+
+  while (currentPath !== root) {
+    const nodeModulesPath = join(currentPath, "node_modules");
+    const vitePluginPath = join(nodeModulesPath, "vite-plugin-node-polyfills");
+
+    if (fs.existsSync(vitePluginPath)) {
+      return vitePluginPath;
+    }
+
+    const parentPath = dirname(currentPath);
+    if (parentPath === currentPath) {
+      // Reached the root directory
+      break;
+    }
+    currentPath = parentPath;
+  }
+
+  return null;
+}
 export async function startServer(
   options: StartServerOptions = {
     logLevel: "info",
@@ -73,6 +109,15 @@
 
   // exits if node version is not compatible
   ensureNodeVersion();
+
+  const connectPath = options.connectPath ?? resolveConnectBundle();
+  const projectRoot = process.cwd();
+  const studioPath = join(projectRoot, ".ph", "connect-studio");
+
+  copyConnect(connectPath, studioPath);
+
+  // backups index html if running on windows
+  backupIndexHtml(studioPath, true);
 
   const PORT = process.env.PORT ? parseInt(process.env.PORT) : 3000;
   const HOST = process.env.HOST ? process.env.HOST : "0.0.0.0";
@@ -105,16 +150,6 @@
   // and make Connect a peerDependency of builder-tools?
   const { connectIndexPath, connectViteConfigPath } = getConnectPaths();
 
-<<<<<<< HEAD
-  const disableDynamicLoading = options.disableDynamicLoading ?? false;
-  const ignoredPaths = ["**/subgraphs/**", "**/powerhouse.manifest.json"];
-
-  if (disableDynamicLoading) {
-    ignoredPaths.push("**/document-models/**", "**/editors/**");
-  }
-
-  const config: InlineConfig = {
-=======
   const connectViteConfig = await loadConfigFromFile(
     { command: "serve", mode: "development" },
     connectViteConfigPath,
@@ -124,54 +159,72 @@
       `Failed to load Connect vite config from ${connectViteConfigPath}`,
     );
   }
-  console.log(generateAllowedPaths(localPackage));
-  const config = mergeConfig(connectViteConfig.config, {
-    root: dirname(connectIndexPath),
->>>>>>> 4c7be58f
+  const currentFilePath = fileURLToPath(import.meta.url);
+  const vitePluginNodePolyfillsPath =
+    findVitePluginNodePolyfills(currentFilePath);
+
+  const disableDynamicLoading = options.disableDynamicLoading ?? false;
+  const ignoredPaths = ["**/subgraphs/**", "**/powerhouse.manifest.json"];
+
+  if (disableDynamicLoading) {
+    ignoredPaths.push("**/document-models/**", "**/editors/**");
+  }
+
+  const config: InlineConfig = {
     customLogger: logger,
     configFile: false,
+    root: studioPath,
     server: {
       port: PORT,
       open: options.open ?? OPEN_BROWSER,
       host: HOST,
       // Allow serving files from current project and linked packages
       fs: {
-        strict: true,
-        allow: generateAllowedPaths(localPackage),
+        allow: generateAllowedPaths(projectRoot),
       },
       watch: {
         ignored: ignoredPaths,
       },
     },
+    optimizeDeps: {
+      exclude: ["@electric-sql/pglite"],
+    },
+    worker: {
+      format: "es",
+    },
+    resolve: {
+      alias: [
+        { find: "jszip", replacement: "jszip/dist/jszip.min.js" },
+        {
+          find: "react",
+          replacement: join(projectRoot, "node_modules", "react"),
+        },
+        {
+          find: "react-dom",
+          replacement: join(projectRoot, "node_modules", "react-dom"),
+        },
+        {
+          find: "vite-plugin-node-polyfills/shims/process",
+          replacement: vitePluginNodePolyfillsPath
+            ? join(vitePluginNodePolyfillsPath, "shims/process/dist/index.js")
+            : join(
+                fileURLToPath(import.meta.url),
+                "../../../node_modules",
+                "vite-plugin-node-polyfills/shims/process/dist/index.js",
+              ),
+        },
+      ],
+      dedupe: ["@powerhousedao/reactor-browser"],
+    },
     plugins: [
-      {
-        name: "resolve-external-package-imports",
-        enforce: "pre" as const,
-        async resolveId(source: string, importer?: string) {
-          // Only intercept imports from the external packages
-          const isBare =
-            !source.startsWith(".") &&
-            !source.startsWith("/") &&
-            !source.startsWith("\0");
-          const fromDep =
-            importer &&
-            importer.includes("/node_modules/@powerhousedao/connect/");
-          if (
-            !isBare ||
-            (fromDep && !importer.includes("ph:external-packages"))
-          )
-            return null;
-
-          // Resolve the import from the host project.
-          return await this.resolve(
-            source,
-            path.join(localPackage, "index.ts"),
-            {
-              skipSelf: true,
-            },
-          );
+      tailwindcss(),
+      nodePolyfills({
+        include: ["events"],
+        globals: {
+          Buffer: false,
+          global: false,
+          process: true,
         },
-<<<<<<< HEAD
       }),
       viteReact({
         // includes js|jsx|ts|tsx)$/ inside projectRoot
@@ -196,74 +249,8 @@
         basicSsl({
           name: "Powerhouse Connect Studio",
         }),
-=======
-      },
->>>>>>> 4c7be58f
     ],
-    // resolve: {
-    //   dedupe: ["react", "react-dom"],
-    // },
-    //   optimizeDeps: {
-    //     exclude: ["@electric-sql/pglite"],
-    //   },
-    //   worker: {
-    //     format: "es",
-    //   },
-    //   resolve: {
-    //     alias: [
-    //       { find: "jszip", replacement: "jszip/dist/jszip.min.js" },
-    //       {
-    //         find: "react",
-    //         replacement: join(projectRoot, "node_modules", "react"),
-    //       },
-    //       {
-    //         find: "react-dom",
-    //         replacement: join(projectRoot, "node_modules", "react-dom"),
-    //       },
-    //       {
-    //         find: "vite-plugin-node-polyfills/shims/process",
-    //         replacement: vitePluginNodePolyfillsPath
-    //           ? join(vitePluginNodePolyfillsPath, "shims/process/dist/index.js")
-    //           : join(
-    //               fileURLToPath(import.meta.url),
-    //               "../../../node_modules",
-    //               "vite-plugin-node-polyfills/shims/process/dist/index.js",
-    //             ),
-    //       },
-    //     ],
-    //     dedupe: ["@powerhousedao/reactor-browser"],
-    //   },
-    //   plugins: [
-    //     tailwindcss(),
-    //     nodePolyfills({
-    //       include: ["events"],
-    //       globals: {
-    //         Buffer: false,
-    //         global: false,
-    //         process: true,
-    //       },
-    //     }),
-    //     viteReact({
-    //       // includes js|jsx|ts|tsx)$/ inside projectRoot
-    //       include: [join(projectRoot, "**/*.(js|jsx|ts|tsx)")],
-    //       exclude: ["node_modules", join(studioPath, "assets/*.js")],
-    //     }),
-    //     viteConnectDevStudioPlugin(true, studioPath),
-    //     viteLoadExternalPackages(true, options.packages, studioPath),
-    //     // Only enable documents HMR when explicitly requested (e.g., from ph-cli vetra)
-    //     options.enableDocumentsHMR && viteDocumentModelsHMR(studioPath),
-    //     options.enableDocumentsHMR && viteEditorsHMR(studioPath),
-    //     viteEnvs({
-    //       declarationFile: join(studioPath, ".env"),
-    //       computedEnv,
-    //     }),
-    //     runShellScriptPlugin("vite-envs.sh", studioPath),
-    //     options.https &&
-    //       basicSsl({
-    //         name: "Powerhouse Connect Studio",
-    //       }),
-    //   ],
-  } satisfies InlineConfig);
+  };
 
   const server = await createServer(config);
 
