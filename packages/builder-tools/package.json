--- conflicted
+++ resolved
@@ -1,10 +1,6 @@
 {
   "name": "@powerhousedao/builder-tools",
-<<<<<<< HEAD
-  "version": "0.10.2",
-=======
   "version": "3.1.0",
->>>>>>> 13ff95ee
   "type": "module",
   "license": "AGPL-3.0-only",
   "publishConfig": {
@@ -69,15 +65,6 @@
     "@prettier/sync": "^0.5.2",
     "@radix-ui/react-checkbox": "^1.1.3",
     "@radix-ui/react-icons": "^1.3.2",
-<<<<<<< HEAD
-    "@radix-ui/react-label": "^2.1.1",
-    "@radix-ui/react-radio-group": "^1.2.2",
-    "@radix-ui/react-select": "^2.1.5",
-    "@radix-ui/react-slot": "^1.1.1",
-    "@radix-ui/react-tabs": "^1.1.2",
-    "@tailwindcss/cli": "^4.0.9",
-    "@tailwindcss/vite": "^4.0.9",
-=======
     "@radix-ui/react-label": "^2.1.4",
     "@radix-ui/react-radio-group": "^1.3.4",
     "@radix-ui/react-select": "^2.2.2",
@@ -86,7 +73,6 @@
     "@tailwindcss/cli": "^4.1.4",
     "@tailwindcss/postcss": "^4.1.7",
     "@tailwindcss/vite": "^4.1.4",
->>>>>>> 13ff95ee
     "@theguild/editor": "^1.3.10",
     "@vitejs/plugin-basic-ssl": "^1.2.0",
     "@vitejs/plugin-react": "^4.3.4",
@@ -106,20 +92,6 @@
     "fast-glob": "^3.3.3",
     "graphql": "^16.11.0",
     "magic-string": "^0.30.17",
-<<<<<<< HEAD
-    "react-hook-form": "^7.54.2",
-    "resolve.exports": "^2.0.3",
-    "tailwind-merge": "^3.0.2",
-    "tailwindcss": "^4.0.9",
-    "thememirror": "^2.0.1",
-    "usehooks-ts": "^3.1.0",
-    "uuid": "^11.0.5",
-    "validator": "^13.12.0",
-    "viem": "^2.23.3",
-    "vite": "^6.2.2",
-    "vite-envs": "^4.4.5",
-    "zod": "^3.24.2"
-=======
     "postcss": "^8.5.3",
     "react-hook-form": "^7.56.1",
     "resolve.exports": "^2.0.3",
@@ -134,7 +106,6 @@
     "vite-envs": "^4.6.0",
     "vite-plugin-node-polyfills": "^0.23.0",
     "zod": "^3.24.3"
->>>>>>> 13ff95ee
   },
   "peerDependencies": {
     "react": "^18.0.0",
