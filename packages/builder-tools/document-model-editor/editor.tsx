--- conflicted
+++ resolved
@@ -1,7 +1,4 @@
-<<<<<<< HEAD
 import { useSetPHGlobalConfig } from "@powerhousedao/reactor-browser";
-=======
->>>>>>> 9e98c678
 import { pascalCase } from "change-case";
 import {
   addModule,
@@ -46,11 +43,7 @@
     isTimelineEnabled: true,
   });
   const [document, dispatch] = useSelectedDocumentModelDocument();
-<<<<<<< HEAD
-=======
   const [scope, setScope] = useState<Scope>("global");
-
->>>>>>> 9e98c678
   const documentNodeName = document.header.name;
   const {
     name: modelName,
