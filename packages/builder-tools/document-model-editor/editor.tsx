<<<<<<< HEAD
import { pascalCase } from "change-case";
=======
import { useDocumentById } from "@powerhousedao/reactor-browser";
import { pascalCase } from "change-case";
import type { DocumentModelDocument, EditorProps } from "document-model";
>>>>>>> 4c7be58f
import {
  addModule,
  addOperation,
  addOperationError,
  deleteModule,
  deleteOperation,
  deleteOperationError,
  setAuthorName,
  setAuthorWebsite,
  setInitialState,
  setModelDescription,
  setModelExtension,
  setModelId,
  setModelName,
  setModuleName,
  setOperationDescription,
  setOperationErrorName,
  setOperationName,
  setOperationSchema,
  setStateSchema,
} from "document-model";
import { generateId } from "document-model/core";
import { useEffect, useRef } from "react";
import { Divider } from "./components/divider.js";
import { ModelMetadata } from "./components/model-metadata-form.js";
import { Modules } from "./components/modules.js";
import { StateSchemas } from "./components/state-schemas.js";
import { SchemaContextProvider } from "./context/schema-context.js";
import { useSelectedDocumentModelDocument } from "./hooks/useDocumentModelDocument.js";
import type { Scope } from "./types/documents.js";
import {
  compareStringsWithoutWhitespace,
  initializeModelSchema,
  makeOperationInitialDoc,
} from "./utils/helpers.js";

export function DocumentModelEditor() {
  const [document, dispatch] = useSelectedDocumentModelDocument();

  const documentNodeName = document.header.name;
  const {
    name: modelName,
    id: documentType,
    extension,
    description,
    author: { name: authorName, website: authorWebsite },
  } = document.state.global;
  const {
    state: {
      global: {
        schema: globalStateSchema,
        initialValue: globalStateInitialValue,
      },
      local: { schema: localStateSchema, initialValue: localStateInitialValue },
    },
    modules,
  } = document.state.global.specifications[0];
  const operations = modules.flatMap((module) => module.operations);
  const shouldSetInitialName = useRef(
    !modelName && !!documentNodeName && operations.length === 0,
  );

  useEffect(() => {
    if (!shouldSetInitialName.current || !documentNodeName) return;

    const initialSchemaDoc = initializeModelSchema(documentNodeName);
    const actions = [
      setModelName({ name: documentNodeName }),
      setStateSchema({ schema: initialSchemaDoc, scope: "global" }),
    ];
    dispatch(actions);
    shouldSetInitialName.current = false;
  }, [documentNodeName, dispatch]);

  const operationSchemasSdl = operations
    .flatMap((operation) => operation.schema ?? [])
    .join("\n");

  const handleSetModelId = (id: string) => {
    if (compareStringsWithoutWhitespace(id, documentType)) return;
    dispatch([setModelId({ id })]);
  };

  const handleSetModelDescription = (newDescription: string) => {
    if (compareStringsWithoutWhitespace(newDescription, description)) return;
    dispatch(setModelDescription({ description: newDescription }));
  };

  const handleSetModelExtension = (newExtension: string) => {
    if (compareStringsWithoutWhitespace(newExtension, extension)) return;
    dispatch(setModelExtension({ extension: newExtension }));
  };

  const handleSetModelName = (newName: string) => {
    if (compareStringsWithoutWhitespace(newName, modelName)) return;
    dispatch(setModelName({ name: newName }));
  };

  const handleSetAuthorName = (newAuthorName: string) => {
    if (compareStringsWithoutWhitespace(newAuthorName, authorName)) return;
    dispatch(setAuthorName({ authorName: newAuthorName }));
  };

  const handleSetAuthorWebsite = (newAuthorWebsite: string) => {
    if (compareStringsWithoutWhitespace(newAuthorWebsite, authorWebsite ?? ""))
      return;
    dispatch(setAuthorWebsite({ authorWebsite: newAuthorWebsite }));
  };

  const handleSetStateSchema = (newSchema: string, scope: Scope) => {
    const oldSchema = scope === "global" ? globalStateSchema : localStateSchema;
    if (compareStringsWithoutWhitespace(newSchema, oldSchema)) return;
    dispatch(setStateSchema({ schema: newSchema, scope }));
  };

  const handleSetInitialState = (newInitialValue: string, scope: Scope) => {
    const oldInitialValue =
      scope === "global" ? globalStateInitialValue : localStateInitialValue;
    if (compareStringsWithoutWhitespace(newInitialValue, oldInitialValue))
      return;
    dispatch(setInitialState({ initialValue: newInitialValue, scope }));
  };

  const handleAddModule = (name: string): Promise<string | undefined> => {
    return new Promise((resolve) => {
      try {
        if (
          modules.some((module) =>
            compareStringsWithoutWhitespace(module.name, name),
          )
        ) {
          resolve(undefined);
          return;
        }
        const id = generateId();
        dispatch(addModule({ id, name }));
        resolve(id);
      } catch (error) {
        console.error("Failed to add module:", error);
        resolve(undefined);
      }
    });
  };

  const handleSetModuleName = (id: string, name: string) => {
    if (
      modules.some((module) =>
        compareStringsWithoutWhitespace(module.name, name),
      )
    )
      return;
    dispatch(setModuleName({ id, name }));
  };

  const handleDeleteModule = (id: string) => {
    dispatch(deleteModule({ id }));
  };

  const handleAddOperation = (
    moduleId: string,
    name: string,
  ): Promise<string | undefined> => {
    return new Promise((resolve) => {
      try {
        const moduleOperationNames =
          modules
            .find((module) => module.id === moduleId)
            ?.operations.map((operation) => operation.name)
            .filter(Boolean) ?? [];
        if (
          moduleOperationNames.some((opName) =>
            compareStringsWithoutWhitespace(opName, name),
          )
        ) {
          resolve(undefined);
          return;
        }
        const id = generateId();
        dispatch(addOperation({ id, moduleId, name }));
        resolve(id);
      } catch (error) {
        console.error("Failed to add operation:", error);
        resolve(undefined);
      }
    });
  };

  const handleSetOperationName = (id: string, name: string) => {
    const operationModule = modules.find((module) =>
      module.operations.some((operation) => operation.id === id),
    );
    const operationNames =
      operationModule?.operations
        .map((operation) => operation.name)
        .filter(Boolean) ?? [];
    if (
      operationNames.some((opName) =>
        compareStringsWithoutWhitespace(opName, name),
      )
    )
      return;
    dispatch(setOperationName({ id, name }));
  };

  const handleSetOperationSchema = (id: string, newSchema: string) => {
    const operation = operations.find((operation) => operation.id === id);
    if (
      operation?.schema &&
      compareStringsWithoutWhitespace(newSchema, operation.schema)
    )
      return;
    dispatch(setOperationSchema({ id, schema: newSchema }));
  };

  const handleSetOperationDescription = (
    id: string,
    newDescription: string,
  ) => {
    const operationDescription =
      operations.find((operation) => operation.id === id)?.description ?? "";
    if (compareStringsWithoutWhitespace(operationDescription, newDescription))
      return;
    dispatch(setOperationDescription({ id, description: newDescription }));
  };

  const handleDeleteOperation = (id: string) => {
    dispatch(deleteOperation({ id }));
  };

  const handleAddOperationError = (
    operationId: string,
    errorName: string,
  ): Promise<string | undefined> => {
    return new Promise((resolve) => {
      try {
        const operation = operations.find(
          (operation) => operation.id === operationId,
        );
        const operationErrorNames =
          operation?.errors.map((error) => error.name).filter(Boolean) ?? [];
        if (
          operationErrorNames.some((name) =>
            compareStringsWithoutWhitespace(name, errorName),
          )
        ) {
          resolve(undefined);
          return;
        }
        const id = generateId();
        const errorCode = pascalCase(errorName);
        dispatch(addOperationError({ id, operationId, errorName, errorCode }));
        resolve(id);
      } catch (error) {
        console.error("Failed to add operation error:", error);
        resolve(undefined);
      }
    });
  };

  const handleDeleteOperationError = (id: string) => {
    dispatch(deleteOperationError({ id }));
  };

  const handleSetOperationErrorName = (
    operationId: string,
    errorId: string,
    errorName: string,
  ) => {
    const operation = operations.find(
      (operation) => operation.id === operationId,
    );
    const operationErrorNames =
      operation?.errors.map((error) => error.name).filter(Boolean) ?? [];
    if (
      operationErrorNames.some((name) =>
        compareStringsWithoutWhitespace(name, errorName),
      )
    )
      return;
    dispatch(setOperationErrorName({ id: errorId, errorName }));
  };

  const addOperationAndInitialSchema = async (
    moduleId: string,
    name: string,
  ): Promise<string | undefined> => {
    try {
      const id = await handleAddOperation(moduleId, name);
      if (!id) return undefined;
      try {
        handleSetOperationSchema(id, makeOperationInitialDoc(name));
        return id;
      } catch (error) {
        console.error("Failed to update operation schema:", error);
        return undefined;
      }
    } catch (error) {
      console.error("Failed to add operation and schema:", error);
      return undefined;
    }
  };

  return (
    <main className="min-h-dvh bg-gray-50">
      <SchemaContextProvider
        globalStateSchemaSdl={globalStateSchema}
        localStateSchemaSdl={localStateSchema}
        operationSchemasSdl={operationSchemasSdl}
      >
        <div className="mx-auto max-w-6xl px-4 pt-8">
          <ModelMetadata
            name={modelName}
            documentType={documentType}
            extension={extension}
            description={description}
            authorName={authorName}
            authorWebsite={authorWebsite ?? ""}
            globalStateSchema={globalStateSchema}
            localStateSchema={localStateSchema}
            setModelId={handleSetModelId}
            setModelDescription={handleSetModelDescription}
            setModelExtension={handleSetModelExtension}
            setModelName={handleSetModelName}
            setAuthorName={handleSetAuthorName}
            setAuthorWebsite={handleSetAuthorWebsite}
            setStateSchema={handleSetStateSchema}
          />
          <Divider />
          <div>
            <StateSchemas
              modelName={modelName}
              globalStateSchema={globalStateSchema}
              globalStateInitialValue={globalStateInitialValue}
              localStateSchema={localStateSchema}
              localStateInitialValue={localStateInitialValue}
              setStateSchema={handleSetStateSchema}
              setInitialState={handleSetInitialState}
            />
            <Divider />
            <h3 className="mb-6 text-lg">Global Operations</h3>
            <Modules
              modules={modules}
              allOperations={operations}
              addModule={handleAddModule}
              updateModuleName={handleSetModuleName}
              deleteModule={handleDeleteModule}
              updateOperationName={handleSetOperationName}
              updateOperationSchema={handleSetOperationSchema}
              setOperationDescription={handleSetOperationDescription}
              deleteOperation={handleDeleteOperation}
              addOperationError={handleAddOperationError}
              deleteOperationError={handleDeleteOperationError}
              setOperationErrorName={handleSetOperationErrorName}
              addOperationAndInitialSchema={addOperationAndInitialSchema}
            />
          </div>
        </div>
      </SchemaContextProvider>
    </main>
  );
}<|MERGE_RESOLUTION|>--- conflicted
+++ resolved
@@ -1,10 +1,6 @@
-<<<<<<< HEAD
-import { pascalCase } from "change-case";
-=======
 import { useDocumentById } from "@powerhousedao/reactor-browser";
 import { pascalCase } from "change-case";
 import type { DocumentModelDocument, EditorProps } from "document-model";
->>>>>>> 4c7be58f
 import {
   addModule,
   addOperation,
