<<<<<<< HEAD
import { createDocumentStory } from "@powerhousedao/builder-tools";
=======
import { createDocumentStory } from "#editor-utils/storybook";
>>>>>>> 98469560
import type { Meta, StoryObj } from "@storybook/react";
import type { DocumentSpecification } from "document-model";
import {
  defaultBaseState,
<<<<<<< HEAD
  documentModelCreateState,
=======
  createState as documentModelCreateState,
>>>>>>> 98469560
  documentModelReducer,
  generateId,
} from "document-model";
import { v7 as uuidv7 } from "uuid";
import { DocumentModelEditor } from "./editor.js";

const { meta, CreateDocumentStory: Empty } = createDocumentStory(
  DocumentModelEditor,
  documentModelReducer,
  documentModelCreateState(),
);

const { CreateDocumentStory: WithData } = createDocumentStory(
  DocumentModelEditor,
  documentModelReducer,
  documentModelCreateState({
    ...defaultBaseState(),
    global: {
      id: "test type",
      name: "test",
      extension: ".test.ph",
      description: "test description",
      author: {
        name: "test user",
        website: "https://test.com",
      },
      specifications: [
        {
          version: 1,
          changeLog: [],
          state: {
            global: {
              schema:
                'type TestState {\n  "Add your global state fields here"\n  _placeholder: String\n  something: Int\n  another: Boolean\n}',
              initialValue:
                '{\n  "_placeholder": "",\n  "something": 0,\n  "another": false\n}',
              examples: [],
            },
            local: {
              schema:
                'type TestLocalState {\n  "Add your local state fields here"\n  _placeholder: String\n  test: String\n  another: Int\n}',
              initialValue:
                '{\n  "_placeholder": "",\n  "test": "",\n  "another": 0\n}',
              examples: [],
            },
          },
          modules: [
            {
              id: "TuKeTdrcoKwzZe0ZJQCrWLr4pGw=",
              name: "test_module",
              description: "",
              operations: [
                {
                  id: "NEYEmynbmVnx5ZlESaoVx18pl38=",
                  name: "TEST_OPERATION",
                  description: "test operation description",
                  schema:
                    'input TestOperationInput {\n  "Add your inputs here"\n  _placeholder: String\n  test: TestInput\n}\n\ninput TestInput {\n  test: String\n}',
                  template: "",
                  reducer: "",
                  errors: [
                    {
                      id: "FwZyM4KAxRO+GurVuSRxgaENKSk=",
                      name: "TestException",
                      code: "",
                      description: "",
                      template: "",
                    },
                  ],
                  examples: [],
                  scope: "global",
                },
              ],
            },
            {
              id: "Uix/waNZU0L0Q6bryt7QFnf3aoA=",
              name: "another_test_module",
              description: "",
              operations: [
                {
                  id: "iDXCKGVaDPPCyTVxv8vQ2h7SVvw=",
                  name: "ANOTHER_TEST_OPERATION",
                  description: "another description",
                  schema:
                    'input AnotherTestOperationInput {\n  "Add your inputs here"\n  _placeholder: String\n  test: Int\n}',
                  template: "",
                  reducer: "",
                  errors: [],
                  examples: [],
                  scope: "global",
                },
                {
                  id: "N2Flem5MW4dnLd0y21si2J0ZA9E=",
                  name: "ONE_MORE_OPERATION",
                  description: "one more description",
                  schema:
                    'input OneMoreOperationInput {\n  "Add your inputs here"\n  _placeholder: String\n}',
                  template: "",
                  reducer: "",
                  errors: [],
                  examples: [],
                  scope: "global",
                },
              ],
            },
          ],
        },
      ],
    },
    local: {},
  }),
);

const { CreateDocumentStory: WithBackgroundUpdates } = createDocumentStory(
  DocumentModelEditor,
  documentModelReducer,
  documentModelCreateState({
    ...defaultBaseState(),
    global: {
      id: "test type",
      name: "test",
      extension: ".test.ph",
      description: "test description",
      author: {
        name: "test user",
        website: "https://test.com",
      },
      specifications: [
        {
          version: 1,
          changeLog: [],
          state: {
            global: {
              schema:
                'type TestState {\n  "Add your global state fields here"\n  _placeholder: String\n  something: Int\n  another: Boolean\n}',
              initialValue:
                '{\n  "_placeholder": "",\n  "something": 0,\n  "another": false\n}',
              examples: [],
            },
            local: {
              schema:
                'type TestLocalState {\n  "Add your local state fields here"\n  _placeholder: String\n  test: String\n  another: Int\n}',
              initialValue:
                '{\n  "_placeholder": "",\n  "test": "",\n  "another": 0\n}',
              examples: [],
            },
          },
          modules: [
            {
              id: "TuKeTdrcoKwzZe0ZJQCrWLr4pGw=",
              name: "test_module",
              description: "",
              operations: [
                {
                  id: "NEYEmynbmVnx5ZlESaoVx18pl38=",
                  name: "TEST_OPERATION",
                  description: "test operation description",
                  schema:
                    'input TestOperationInput {\n  "Add your inputs here"\n  _placeholder: String\n  test: TestInput\n}\n\ninput TestInput {\n  test: String\n}',
                  template: "",
                  reducer: "",
                  errors: [
                    {
                      id: "FwZyM4KAxRO+GurVuSRxgaENKSk=",
                      name: "TestException",
                      code: "",
                      description: "",
                      template: "",
                    },
                  ],
                  examples: [],
                  scope: "global",
                },
              ],
            },
            {
              id: "Uix/waNZU0L0Q6bryt7QFnf3aoA=",
              name: "another_test_module",
              description: "",
              operations: [
                {
                  id: "iDXCKGVaDPPCyTVxv8vQ2h7SVvw=",
                  name: "ANOTHER_TEST_OPERATION",
                  description: "another description",
                  schema:
                    'input AnotherTestOperationInput {\n  "Add your inputs here"\n  _placeholder: String\n  test: Int\n}',
                  template: "",
                  reducer: "",
                  errors: [],
                  examples: [],
                  scope: "global",
                },
                {
                  id: "N2Flem5MW4dnLd0y21si2J0ZA9E=",
                  name: "ONE_MORE_OPERATION",
                  description: "one more description",
                  schema:
                    'input OneMoreOperationInput {\n  "Add your inputs here"\n  _placeholder: String\n}',
                  template: "",
                  reducer: "",
                  errors: [],
                  examples: [],
                  scope: "global",
                },
              ],
            },
          ],
        },
      ],
    },
    local: {},
  }),
  {
    simulateBackgroundUpdates: {
      backgroundUpdateRate: 1000,
      backgroundUpdateActions: [
        (document) => {
          const id = uuidv7().split("-").at(-1);
          // eslint-disable-next-line
          const unsafeGlobalState = (document.state as any).global as {
            specifications: DocumentSpecification[];
          };
          const oldStateSchema =
            unsafeGlobalState.specifications[0].state.global.schema;
          const newTypeDef = `
type TestDefinition${id} {
  test: String
}`;

          const newStateSchema = `${oldStateSchema}\n${newTypeDef}`;

          return {
            id: generateId(),
            timestampUtcMs: new Date().toISOString(),
            type: "SET_STATE_SCHEMA" as const,
            input: {
              schema: newStateSchema,
              scope: "global",
            },
            scope: "global",
          };
        },
        (document) => {
          const id = uuidv7().split("-").at(-1);
          // eslint-disable-next-line
          const unsafeLocalState = (document.state as any).local as {
            specifications: DocumentSpecification[];
          };
          const oldStateSchema =
            unsafeLocalState.specifications[0].state.local.schema;
          const newTypeDef = `
type TestLocalDefinition${id} {
  test: String
}`;

          const newStateSchema = `${oldStateSchema}\n${newTypeDef}`;

          return {
            id: generateId(),
            timestampUtcMs: new Date().toISOString(),
            type: "SET_STATE_SCHEMA" as const,
            input: {
              schema: newStateSchema,
              scope: "local",
            },
            scope: "global",
          };
        },
        (document) => {
          // eslint-disable-next-line
          const unsafeGlobalState = (document.state as any).global as {
            specifications: DocumentSpecification[];
          };
          const moduleIndex =
            unsafeGlobalState.specifications[0].modules.length + 1;

          return {
            id: generateId(),
            timestampUtcMs: new Date().toISOString(),
            type: "ADD_MODULE" as const,
            input: {
              id: uuidv7(),
              name: `test_module_${moduleIndex}`,
            },
            scope: "global",
          };
        },
        (document) => {
          // eslint-disable-next-line
          const unsafeGlobalState = (document.state as any).global as {
            specifications: DocumentSpecification[];
          };
          const modules = unsafeGlobalState.specifications[0].modules;
          const module = modules[0];
          const operationIndex = module.operations.length + 1;

          return {
            id: generateId(),
            timestampUtcMs: new Date().toISOString(),
            type: "ADD_OPERATION" as const,
            input: {
              id: uuidv7(),
              name: `test_operation_${operationIndex}`,
              moduleId: module.id,
            },
            scope: "global",
          };
        },
      ],
    },
  },
);

export default meta as Meta<typeof DocumentModelEditor>;

export const EmptyStory: StoryObj<typeof DocumentModelEditor> = Empty;
export const WithDataStory: StoryObj<typeof DocumentModelEditor> = WithData;
export const WithBackgroundUpdatesStory: StoryObj<typeof DocumentModelEditor> =
  WithBackgroundUpdates;<|MERGE_RESOLUTION|>--- conflicted
+++ resolved
@@ -1,17 +1,9 @@
-<<<<<<< HEAD
 import { createDocumentStory } from "@powerhousedao/builder-tools";
-=======
-import { createDocumentStory } from "#editor-utils/storybook";
->>>>>>> 98469560
 import type { Meta, StoryObj } from "@storybook/react";
 import type { DocumentSpecification } from "document-model";
 import {
   defaultBaseState,
-<<<<<<< HEAD
   documentModelCreateState,
-=======
-  createState as documentModelCreateState,
->>>>>>> 98469560
   documentModelReducer,
   generateId,
 } from "document-model";
