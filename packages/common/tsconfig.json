--- conflicted
+++ resolved
@@ -3,12 +3,7 @@
   "compilerOptions": {
     "types": [
       "node",
-<<<<<<< HEAD
       "@types/wicg-file-system-access"
-=======
-      "@types/wicg-file-system-access",
-      "@storybook/types"
->>>>>>> 8139976e
     ],
     "outDir": "./dist",
     "jsx": "react-jsx",
