import type {
  GroupedPeriodResults,
  UseAnalyticsQueryResult,
} from "@powerhousedao/reactor-browser/analytics";
import {
  type GroupedPeriodResults,
  AnalyticsGranularity,
  AnalyticsPath,
<<<<<<< HEAD
} from "@powerhousedao/analytics-engine-core";
import type { UseAnalyticsQueryResult } from "@powerhousedao/reactor-browser";
import { useAnalyticsQuery } from "@powerhousedao/reactor-browser";
import { DateTime } from "luxon";
=======
  DateTime,
  useAnalyticsQuery,
} from "@powerhousedao/reactor-browser/analytics";
>>>>>>> 98469560

const getBarSize = (value: number) => {
  if (value <= 0) return 0;
  if (value > 0 && value <= 50) return 1;
  if (value > 50 && value <= 100) return 2;
  if (value > 100 && value <= 250) return 3;
  return 4;
};

// Define types for our timeline items
type BarItem = {
  id: string;
  type: "bar";
  addSize: 0 | 1 | 2 | 3 | 4;
  delSize: 0 | 1 | 2 | 3 | 4;
  additions: number;
  deletions: number;
  timestampUtcMs: string;
  startDate: Date;
  endDate: Date;
  revision?: number;
};

type DividerItem = {
  id: string;
  type: "divider";
  revision?: number;
  startDate?: Date;
  endDate?: Date;
};

type TimelineItem = BarItem | DividerItem;

function addItemsDividers(items: BarItem[]): TimelineItem[] {
  if (!items.length) return [];

  const result: TimelineItem[] = [];
  items.forEach((item, index) => {
    result.push(item);

    // Check if there's a next item and if they're not in consecutive hours
    if (index < items.length - 1) {
      const currentDate = new Date(item.startDate);
      const nextDate = new Date(items[index + 1].startDate);

      const currentHour = currentDate.getHours();
      const nextHour = nextDate.getHours();

      // Get day parts (without time) for comparison
      const currentDay = currentDate.toDateString();
      const nextDay = nextDate.toDateString();

      // If different days or non-consecutive hours on the same day
      if (
        currentDay !== nextDay ||
        (currentDay === nextDay && Math.abs(nextHour - currentHour) > 1)
      ) {
        result.push({
          id: `divider-${item.id}-${items[index + 1].id}`,
          type: "divider" as const,
          revision: 0,
        });
      }
    }
  });

  return result;
}

function metricsToItems(metrics: GroupedPeriodResults): TimelineItem[] {
  if (!metrics) return [];

  const items = metrics
    .sort((a, b) => {
      const aDate = new Date(a.start as unknown as Date);
      const bDate = new Date(b.start as unknown as Date);
      return aDate.getTime() - bDate.getTime();
    })
    .filter((result) => {
      return result.rows.every((row) => row.value > 0);
    })
    .map((result) => {
      const { additions, deletions } = result.rows.reduce(
        (acc, row) => {
          if (
            (row.dimensions.changes.path as unknown as string) ===
            "ph/diff/changes/add"
          ) {
            acc.additions += row.value;
          } else if (
            (row.dimensions.changes.path as unknown as string) ===
            "ph/diff/changes/remove"
          ) {
            acc.deletions += row.value;
          }
          return acc;
        },
        { additions: 0, deletions: 0 },
      );

      const startDate = new Date(result.start as unknown as Date);

      return {
        id: startDate.toISOString(),
        type: "bar" as const,
        addSize: getBarSize(additions),
        delSize: getBarSize(deletions),
        additions,
        deletions,
        timestampUtcMs: startDate.toISOString(),
        startDate: startDate,
        endDate: new Date(result.end as unknown as Date),
        revision: 0,
      } as const;
    });

  return addItemsDividers(items);
}

export type UseTimelineItemsResult = UseAnalyticsQueryResult<TimelineItem[]>;

export const useTimelineItems = (
  documentId?: string,
  startTimestamp?: string,
  driveId?: string,
): UseTimelineItemsResult => {
  const start = startTimestamp
    ? DateTime.fromISO(startTimestamp)
    : DateTime.now().startOf("day");

  return useAnalyticsQuery<TimelineItem[]>(
    {
      start,
      end: DateTime.now().endOf("day"),
      granularity: AnalyticsGranularity.Hourly,
      metrics: ["Count"],
      select: {
        changes: [AnalyticsPath.fromString(`ph/diff/changes`)],
        document: [AnalyticsPath.fromString(`ph/diff/document/${documentId}`)],
      },
      lod: {
        changes: 4,
      },
    },
    {
      sources: [AnalyticsPath.fromString(`ph/diff/${driveId}/${documentId}`)],
      select: metricsToItems,
    },
  );
};<|MERGE_RESOLUTION|>--- conflicted
+++ resolved
@@ -6,16 +6,10 @@
   type GroupedPeriodResults,
   AnalyticsGranularity,
   AnalyticsPath,
-<<<<<<< HEAD
 } from "@powerhousedao/analytics-engine-core";
 import type { UseAnalyticsQueryResult } from "@powerhousedao/reactor-browser";
 import { useAnalyticsQuery } from "@powerhousedao/reactor-browser";
 import { DateTime } from "luxon";
-=======
-  DateTime,
-  useAnalyticsQuery,
-} from "@powerhousedao/reactor-browser/analytics";
->>>>>>> 98469560
 
 const getBarSize = (value: number) => {
   if (value <= 0) return 0;
