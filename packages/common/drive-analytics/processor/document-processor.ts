--- conflicted
+++ resolved
@@ -1,24 +1,12 @@
 import type {
   AnalyticsSeriesInput,
   IAnalyticsStore,
-<<<<<<< HEAD
 } from "@powerhousedao/analytics-engine-core";
 import { AnalyticsPath } from "@powerhousedao/analytics-engine-core";
 import type { InternalTransmitterUpdate, IProcessor } from "document-drive";
 import { childLogger } from "document-drive";
 import type { PHDocument } from "document-model";
 import { DateTime } from "luxon";
-=======
-} from "@powerhousedao/reactor-browser/analytics";
-import {
-  AnalyticsPath,
-  DateTime,
-} from "@powerhousedao/reactor-browser/analytics";
-import { childLogger } from "document-drive";
-import type { IProcessor } from "document-drive/processors/types";
-import type { InternalTransmitterUpdate } from "document-drive/server/listener/transmitter/internal";
-
->>>>>>> 98469560
 export type NodeTarget = "DRIVE" | "NODE";
 
 export class DocumentAnalyticsProcessor implements IProcessor {
