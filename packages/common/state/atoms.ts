--- conflicted
+++ resolved
@@ -137,14 +137,8 @@
   if (loadableReactor.state !== "hasData" || loadableDrive.state !== "hasData")
     return suspendUntilSet<PHDocument[]>();
   const reactor = loadableReactor.data;
-<<<<<<< HEAD
-  if (!reactor) return [];
   const driveId = loadableDrive.data?.header.id;
-  if (!driveId) return [];
-=======
-  const driveId = loadableDrive.data?.id;
   if (!reactor || !driveId) return [];
->>>>>>> 28f64663
   const documentIds = await reactor.getDocuments(driveId);
   const documents = await Promise.all(
     documentIds.map((id) => reactor.getDocument(driveId, id)),
