--- conflicted
+++ resolved
@@ -1,15 +1,4 @@
-<<<<<<< HEAD
-import {
-  type DocumentDriveDocument,
-  type FolderNode,
-  type Node,
-} from "document-drive";
-import { PHDocument } from "document-model";
-import { atomWithReducer } from "jotai/utils";
-import { type Loadable } from "jotai/vanilla/utils/loadable";
-=======
 import { type DocumentDriveDocument, type Node } from "document-drive";
->>>>>>> 28f64663
 import slug from "slug";
 
 export const NOT_SET = "NOT_SET";
@@ -64,65 +53,6 @@
   const match = /^\/d\/([^/]+)/.exec(path);
   return match ? match[1] : null;
 }
-<<<<<<< HEAD
-export async function getReactorDrives(
-  reactor: Reactor | undefined,
-): Promise<DocumentDriveDocument[]> {
-  if (!reactor) return [];
-  const driveIds = await reactor.getDrives();
-  const drives = await Promise.all(
-    driveIds.map(async (id) => {
-      const drive = await reactor.getDrive(id);
-      return drive;
-    }),
-  );
-  console.log("getting reactor drives", drives);
-  return drives;
-}
-
-export async function getReactorDocuments(
-  reactor: Reactor | undefined,
-): Promise<PHDocument[]> {
-  if (!reactor) return [];
-  const driveIds = await reactor.getDrives();
-  const documents = (
-    await Promise.all(
-      driveIds.map(async (driveId) => {
-        const documentIds = await reactor.getDocuments(driveId);
-        const documents = await Promise.all(
-          documentIds.map(async (id) => await reactor.getDocument(driveId, id)),
-        );
-        return documents;
-      }),
-    )
-  ).flat();
-  console.log("getting reactor documents", documents);
-  return documents;
-}
-
-export function makeNodes(drives: DocumentDriveDocument[]): Node[] {
-  const nodes: Node[] = [];
-  for (const drive of drives) {
-    const driveFolderNode: FolderNode = {
-      id: drive.header.id,
-      name: drive.state.global.name,
-      kind: "DRIVE",
-      parentFolder: null,
-    };
-    nodes.push(driveFolderNode);
-    for (const n of drive.state.global.nodes) {
-      nodes.push({
-        id: n.id,
-        name: n.name,
-        kind: n.kind.toUpperCase() as NodeKind,
-        parentFolder: n.parentFolder ?? drive.header.id,
-      });
-    }
-  }
-  return nodes;
-}
-=======
->>>>>>> 28f64663
 
 export function makeNodeSlugFromNodeName(name: string) {
   return name.replaceAll(/\s/g, "-");
