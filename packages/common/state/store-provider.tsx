--- conflicted
+++ resolved
@@ -6,15 +6,12 @@
 import { atomStore } from "./store.js";
 import { type Reactor } from "./types.js";
 
-<<<<<<< HEAD
-=======
 function InitReactor({ reactor }: { reactor: Reactor }) {
   useInitializeReactor(() => Promise.resolve(reactor));
 
   return null;
 }
 
->>>>>>> c54e58ab
 /** Provides the atom store to the app.
  *
  * This is the top-level provider for the atom store.
@@ -25,9 +22,6 @@
  *
  * Includes the Jotai DevTools for debugging.
  */
-<<<<<<< HEAD
-export function AtomStoreProvider({ children }: { children: ReactNode }) {
-=======
 export function AtomStoreProvider({
   reactor,
   children,
@@ -35,7 +29,6 @@
   reactor?: Reactor | undefined;
   children: ReactNode;
 }) {
->>>>>>> c54e58ab
   return (
     <Provider store={atomStore}>
       <DevTools store={atomStore} />
