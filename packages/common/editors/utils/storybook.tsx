import { type GenericDriveExplorerEditorProps } from "#editors/generic-drive-explorer/editor";
import {
  createDocumentStory,
  type DocumentStory,
  type EditorStoryArgs,
  type EditorStoryComponent,
  type EditorStoryProps,
} from "@powerhousedao/builder-tools/editor-utils";
import { DriveContextProvider } from "@powerhousedao/reactor-browser";
import { type Decorator, type Meta } from "@storybook/react";
import {
  driveDocumentModelModule,
  type DocumentDriveDocument,
  type DocumentDriveLocalState,
  type DocumentDriveState,
  type IDocumentDriveServer,
} from "document-drive";
import {
  documentModelDocumentModelModule,
  type DocumentModelModule,
  type ExtendedState,
  type PartialState,
} from "document-model";
<<<<<<< HEAD
import { type PropsWithChildren, useEffect, useState } from "react";
import { makeUiDriveNode } from "./uiNodes.js";

// Sets the ui drive nodes for the story
function UINodesSetter(
  props: PropsWithChildren<{
    document: DocumentDriveDocument;
  }>,
) {
  const { document } = props;
  const { setDriveNodes, selectedNode, setSelectedNode } = useUiNodesContext();

  const [uiDriveNode, setUiDriveNode] = useState<UiDriveNode | null>(null);

  useEffect(() => {
    const node = makeUiDriveNode(document);
    setUiDriveNode((prev) => {
      if (JSON.stringify(prev) !== JSON.stringify(node)) {
        return node;
      } else {
        return prev;
      }
    });
  }, [document]);

  useEffect(() => {
    if (
      !selectedNode ||
      (selectedNode.kind === DRIVE && selectedNode.id !== uiDriveNode?.id)
    ) {
      setSelectedNode(uiDriveNode);
    }
  }, [uiDriveNode, selectedNode, setSelectedNode]);

  useEffect(() => {
    setDriveNodes(uiDriveNode ? [uiDriveNode] : []);
  }, [uiDriveNode, setDriveNodes]);

  return null;
}

const UiNodesContextDecorator: Decorator<
  EditorStoryProps<DocumentDriveDocument>
> = (Story, context) => {
  const { document } = context.args;
  return (
    <UiNodesContextProvider>
      <UINodesSetter document={document} />
      <Story />
    </UiNodesContextProvider>
  );
};

const DriveContextDecorator: Decorator<
  EditorStoryProps<DocumentDriveDocument>
> = (Story, context) => {
  const [selectedNode, setSelectedNode] = useState<Node | null>(null);
  return (
    <DriveContextProvider
      value={{
        reactor: {} as unknown as IDocumentDriveServer,
        useDocumentEditorProps: () => ({
          dispatch: () => {},
          document: context.args.document,
          error: undefined,
        }),
        showSearchBar: false,
        isAllowedToCreateDocuments: true,
        documentModels: [
          documentModelDocumentModelModule as DocumentModelModule,
        ],
        selectedNode,
        selectNode: setSelectedNode,
        useSyncStatus: () => "SUCCESS",
        useDriveDocumentState: () => undefined,
        useDriveDocumentStates: () => [{}, () => Promise.resolve()],
        addFile() {
          throw new Error("addFile not implemented");
        },
        addDocument() {
          throw new Error("addDocument not implemented");
        },
        copyNode() {
          throw new Error("copyNode not implemented");
        },
        showCreateDocumentModal(documentModel: DocumentModelModule) {
          return Promise.resolve();
        },
      }}
    >
      <Story />
    </DriveContextProvider>
  );
};
=======
>>>>>>> 79afab38

export function createDriveStory(
  Editor: EditorStoryComponent<DocumentDriveDocument>,
  initialState?: ExtendedState<
    PartialState<DocumentDriveState>,
    PartialState<DocumentDriveLocalState>
  >,
  additionalStoryArgs?: EditorStoryArgs<DocumentDriveDocument>,
  decorators?: Decorator<EditorStoryProps<DocumentDriveDocument>>[],
): {
  meta: Meta<typeof Editor>;
  CreateDocumentStory: DocumentStory<DocumentDriveDocument>;
} {
  const story = createDocumentStory(
    Editor,
    driveDocumentModelModule.reducer,
    initialState ?? {
      ...driveDocumentModelModule.utils.createExtendedState({
        state: { global: { name: "Powerhouse" }, local: {} },
      }),
    },
    additionalStoryArgs,
    [
      (Story, context) => (
        <DriveContextProvider
          value={{
            analyticsDatabaseName: "test",
            onAddFile: () => Promise.resolve(),
            onAddFolder: () => Promise.resolve(undefined),
            onRenameNode: () => Promise.resolve(undefined),
            onCopyNode: () => Promise.resolve(),
            onMoveNode: () => Promise.resolve(),
            onDuplicateNode: () => Promise.resolve(),
            onAddAndSelectNewFolder: () => Promise.resolve(),
            getSyncStatusSync: () => undefined,
            showDeleteNodeModal: () => {},
            getDocumentModelModule: () => undefined,
            getEditor: () => undefined,
            useDocumentEditorProps: () => ({
              dispatch: () => {},
              document: context.args.document,
              error: undefined,
            }),
            showSearchBar: false,
            isAllowedToCreateDocuments: true,
            documentModels: [
              documentModelDocumentModelModule as DocumentModelModule,
            ],
            addFile() {
              throw new Error("addFile not implemented");
            },
            addDocument() {
              throw new Error("addDocument not implemented");
            },
            showCreateDocumentModal(documentModel: DocumentModelModule) {
              return Promise.resolve({
                name: `New ${documentModel.documentModel.name}`,
              });
            },
          }}
        >
          <Story />
        </DriveContextProvider>
      ),
      ...(decorators ?? []),
    ],
  );
  return story;
}<|MERGE_RESOLUTION|>--- conflicted
+++ resolved
@@ -21,103 +21,6 @@
   type ExtendedState,
   type PartialState,
 } from "document-model";
-<<<<<<< HEAD
-import { type PropsWithChildren, useEffect, useState } from "react";
-import { makeUiDriveNode } from "./uiNodes.js";
-
-// Sets the ui drive nodes for the story
-function UINodesSetter(
-  props: PropsWithChildren<{
-    document: DocumentDriveDocument;
-  }>,
-) {
-  const { document } = props;
-  const { setDriveNodes, selectedNode, setSelectedNode } = useUiNodesContext();
-
-  const [uiDriveNode, setUiDriveNode] = useState<UiDriveNode | null>(null);
-
-  useEffect(() => {
-    const node = makeUiDriveNode(document);
-    setUiDriveNode((prev) => {
-      if (JSON.stringify(prev) !== JSON.stringify(node)) {
-        return node;
-      } else {
-        return prev;
-      }
-    });
-  }, [document]);
-
-  useEffect(() => {
-    if (
-      !selectedNode ||
-      (selectedNode.kind === DRIVE && selectedNode.id !== uiDriveNode?.id)
-    ) {
-      setSelectedNode(uiDriveNode);
-    }
-  }, [uiDriveNode, selectedNode, setSelectedNode]);
-
-  useEffect(() => {
-    setDriveNodes(uiDriveNode ? [uiDriveNode] : []);
-  }, [uiDriveNode, setDriveNodes]);
-
-  return null;
-}
-
-const UiNodesContextDecorator: Decorator<
-  EditorStoryProps<DocumentDriveDocument>
-> = (Story, context) => {
-  const { document } = context.args;
-  return (
-    <UiNodesContextProvider>
-      <UINodesSetter document={document} />
-      <Story />
-    </UiNodesContextProvider>
-  );
-};
-
-const DriveContextDecorator: Decorator<
-  EditorStoryProps<DocumentDriveDocument>
-> = (Story, context) => {
-  const [selectedNode, setSelectedNode] = useState<Node | null>(null);
-  return (
-    <DriveContextProvider
-      value={{
-        reactor: {} as unknown as IDocumentDriveServer,
-        useDocumentEditorProps: () => ({
-          dispatch: () => {},
-          document: context.args.document,
-          error: undefined,
-        }),
-        showSearchBar: false,
-        isAllowedToCreateDocuments: true,
-        documentModels: [
-          documentModelDocumentModelModule as DocumentModelModule,
-        ],
-        selectedNode,
-        selectNode: setSelectedNode,
-        useSyncStatus: () => "SUCCESS",
-        useDriveDocumentState: () => undefined,
-        useDriveDocumentStates: () => [{}, () => Promise.resolve()],
-        addFile() {
-          throw new Error("addFile not implemented");
-        },
-        addDocument() {
-          throw new Error("addDocument not implemented");
-        },
-        copyNode() {
-          throw new Error("copyNode not implemented");
-        },
-        showCreateDocumentModal(documentModel: DocumentModelModule) {
-          return Promise.resolve();
-        },
-      }}
-    >
-      <Story />
-    </DriveContextProvider>
-  );
-};
-=======
->>>>>>> 79afab38
 
 export function createDriveStory(
   Editor: EditorStoryComponent<DocumentDriveDocument>,
