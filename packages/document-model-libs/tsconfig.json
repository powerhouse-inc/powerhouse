{
  "extends": "../../tsconfig.options.json",
  "compilerOptions": {
    "types": ["node", "vitest/globals", "@storybook/types"],
    "outDir": "./dist",
    "jsx": "react-jsx",
    "lib": ["ESNext", "dom", "dom.iterable"],
    "paths": {
      "@document-models/*": ["./document-models/*"],
      "@editors/*": ["./editors/*"],
      "@utils/*": ["./editors/utils/*"]
    }
  },
<<<<<<< HEAD
=======
  "include": [
    "powerhouse.manifest.json",
    ".storybook/**/*.ts",
    ".storybook/**/*.tsx",
    "document-models/**/*.ts",
    "editors/**/*.ts",
    "editors/**/*.tsx",
    "scripts/**/*.ts",
    "*.ts",
    "*.d.ts"
  ],
>>>>>>> 1f875713
  "references": [
    {
      "path": "../document-model"
    },
    { "path": "../codegen" },
    { "path": "../design-system"},
    { "path": "../scalars"}
  ]
}<|MERGE_RESOLUTION|>--- conflicted
+++ resolved
@@ -9,22 +9,8 @@
       "@document-models/*": ["./document-models/*"],
       "@editors/*": ["./editors/*"],
       "@utils/*": ["./editors/utils/*"]
-    }
+    },
   },
-<<<<<<< HEAD
-=======
-  "include": [
-    "powerhouse.manifest.json",
-    ".storybook/**/*.ts",
-    ".storybook/**/*.tsx",
-    "document-models/**/*.ts",
-    "editors/**/*.ts",
-    "editors/**/*.tsx",
-    "scripts/**/*.ts",
-    "*.ts",
-    "*.d.ts"
-  ],
->>>>>>> 1f875713
   "references": [
     {
       "path": "../document-model"
@@ -32,5 +18,9 @@
     { "path": "../codegen" },
     { "path": "../design-system"},
     { "path": "../scalars"}
-  ]
+  ],
+  "files": [
+    "powerhouse.manifest.json",
+    "powerhouse.config.json"
+  ],
 }