<<<<<<< HEAD
export * from "./document-models/index.js";
export * from "./editors/index.js";
export * as documentModels from "./document-models/index.js";
export * as editors from "./editors/index.js";
export * as utils from "./editors/utils/index.js";
=======
import type { Manifest } from "document-model/document";
import * as documentModelsExports from "./document-models";
import * as editorsExports from "./editors";
import manifestJson from "./powerhouse.manifest.json" assert { type: "json" };

export const manifest: Manifest = manifestJson;
export * from "./editors/types";

export const documentModels = Object.values(documentModelsExports);
export const editors = Object.values(editorsExports);
>>>>>>> 1f875713
<|MERGE_RESOLUTION|>--- conflicted
+++ resolved
@@ -1,18 +1,8 @@
-<<<<<<< HEAD
+import type { Manifest } from "document-model";
 export * from "./document-models/index.js";
+import manifestJson from "./powerhouse.manifest.json" assert { type: "json" };
+export const manifest: Manifest = manifestJson;
 export * from "./editors/index.js";
+
 export * as documentModels from "./document-models/index.js";
-export * as editors from "./editors/index.js";
-export * as utils from "./editors/utils/index.js";
-=======
-import type { Manifest } from "document-model/document";
-import * as documentModelsExports from "./document-models";
-import * as editorsExports from "./editors";
-import manifestJson from "./powerhouse.manifest.json" assert { type: "json" };
-
-export const manifest: Manifest = manifestJson;
-export * from "./editors/types";
-
-export const documentModels = Object.values(documentModelsExports);
-export const editors = Object.values(editorsExports);
->>>>>>> 1f875713
+export * as editors from "./editors/index.js";