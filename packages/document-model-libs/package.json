--- conflicted
+++ resolved
@@ -1,10 +1,6 @@
 {
   "name": "document-model-libs",
-<<<<<<< HEAD
-  "version": "1.125.0",
-=======
   "version": "1.130.1",
->>>>>>> 73d2180d
   "license": "AGPL-3.0-only",
   "types": "dist/index.d.ts",
   "main": "dist/cjs/index.cjs",
