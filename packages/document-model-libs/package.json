{
  "name": "document-model-libs",
  "version": "1.131.2",
  "license": "AGPL-3.0-only",
  "type": "module",
<<<<<<< HEAD
=======
  "files": [
    "/dist"
  ],
  "sideEffects": false,
>>>>>>> 962b1b17
  "exports": {
    ".": {
      "types": "./dist/index.d.ts",
      "import": "./dist/index.js"
    },
    "./editors": {
      "types": "./dist/editors/index.d.ts",
      "import": "./dist/editors/index.js"
    },
    "./document-models": {
      "types": "./dist/document-models/index.d.ts",
      "import": "./dist/document-models/index.js"
    },
    "./utils": {
<<<<<<< HEAD
      "types": "./dist/editors/utils/index.d.ts",
      "import": "./dist/editors/utils/index.js"
=======
      "types": "./dist/utils.d.ts",
      "require": "./dist/cjs/utils.cjs",
      "import": "./dist/es/utils.js"
    },
    "./editors/json": {
      "types": "./dist/editors/json/index.d.ts",
      "require": "./dist/cjs/editors/json.js",
      "import": "./dist/es/editors/json.js"
>>>>>>> 962b1b17
    }
  },
  "files": [
    "/dist"
  ],
  "scripts": {
    "build": "tsc --project tsconfig.build.json",
    "build:watch": "tsc --project tsconfig.build.json --watch",
    "build-storybook": "storybook build",
    "check-types": "tsc --build",
    "chromatic": "npx chromatic --project-token chpt_7f618da80620e4d",
    "clean": "rimraf dist",
    "clean:node_modules": "rimraf node_modules",
    "dev:watch": "vite build --watch",
    "generate": "powerhouse generate",
    "lint": "eslint .",
    "lint:nx": "eslint . --fix --quiet",
    "postlint": "npm run check-types",
    "prepublishOnly": "npm run build",
    "storybook": "storybook dev -p 6006",
    "test": "vitest run",
    "test:nogen": "vitest run",
    "test:watch": "vitest",
    "yalc-watch": "nodemon --watch dist --exec \"yalc push --no-scripts\" --delay 1000ms"
  },
  "dependencies": {
    "@codemirror/autocomplete": "^6.18.4",
    "@codemirror/commands": "^6.8.0",
    "@codemirror/lang-javascript": "^6.2.2",
    "@codemirror/lang-json": "^6.0.1",
    "@codemirror/language": "^6.10.8",
    "@codemirror/lint": "^6.8.4",
    "@codemirror/search": "^6.5.8",
    "@codemirror/state": "^6.5.2",
    "@codemirror/theme-one-dark": "^6.1.2",
    "@codemirror/view": "^6.36.2",
    "@graphql-tools/schema": "^10.0.16",
    "@graphql-tools/utils": "^10.7.2",
    "@hookform/resolvers": "^3.10.0",
    "@internationalized/date": "^3.7.0",
    "@monaco-editor/react": "^4.6.0",
    "@powerhousedao/design-system": "workspace:*",
    "@powerhousedao/scalars": "workspace:*",
    "@prettier/sync": "^0.5.2",
    "@radix-ui/react-checkbox": "^1.1.3",
    "@radix-ui/react-icons": "^1.3.2",
    "@radix-ui/react-label": "^2.1.1",
    "@radix-ui/react-radio-group": "^1.2.2",
    "@radix-ui/react-select": "^2.1.5",
    "@radix-ui/react-slot": "^1.1.1",
    "@radix-ui/react-tabs": "^1.1.2",
    "@theguild/editor": "^1.3.10",
    "change-case": "^5.4.4",
    "class-variance-authority": "^0.7.1",
    "clsx": "^2.1.1",
    "cm6-graphql": "^0.2.0",
    "constrained-editor-plugin": "^1.3.0",
    "copy-anything": "^4.0.2",
    "date-fns": "^3.6.0",
    "document-model": "workspace:*",
    "dspot-powerhouse-components": "^1.1.0",
    "graphql": "^16.10.0",
    "jsonc-parser": "^3.3.1",
    "jszip": "^3.10.1",
    "mathjs": "^13.2.3",
    "microdiff": "^1.5.0",
    "monaco-editor": "^0.52.2",
    "pluralize": "^8.0.0",
    "react-hook-form": "^7.54.2",
    "tailwind-merge": "^2.6.0",
    "tailwindcss-animate": "^1.0.7",
    "thememirror": "^2.0.1",
    "usehooks-ts": "^3.1.0",
    "uuid": "^10.0.0",
    "validator": "^13.12.0",
    "viem": "^2.22.21",
    "zod": "^3.24.1"
  },
  "devDependencies": {
    "@powerhousedao/codegen": "workspace:*",
    "@powerhousedao/config": "workspace:*",
    "@semantic-release/changelog": "^6.0.3",
    "@semantic-release/git": "^10.0.1",
    "@types/node": "^22.13.1",
    "@types/pluralize": "^0.0.33",
    "@types/react": "^18.3.18",
    "@types/uuid": "^10.0.0",
    "@types/validator": "^13.12.2",
    "autoprefixer": "^10.4.20",
    "crypto-browserify": "^3.12.1",
    "nodemon": "^3.1.9",
    "path-browserify": "^1.0.1",
    "react": "^18.3.1",
    "react-dom": "^18.3.1",
    "storybook-mock-date-decorator": "^2.0.6"
  },
 "peerDependencies": {
  "react": "^18.0.0",
  "react-dom": "^18.0.0"
 }
}<|MERGE_RESOLUTION|>--- conflicted
+++ resolved
@@ -3,13 +3,7 @@
   "version": "1.131.2",
   "license": "AGPL-3.0-only",
   "type": "module",
-<<<<<<< HEAD
-=======
-  "files": [
-    "/dist"
-  ],
   "sideEffects": false,
->>>>>>> 962b1b17
   "exports": {
     ".": {
       "types": "./dist/index.d.ts",
@@ -24,19 +18,8 @@
       "import": "./dist/document-models/index.js"
     },
     "./utils": {
-<<<<<<< HEAD
       "types": "./dist/editors/utils/index.d.ts",
       "import": "./dist/editors/utils/index.js"
-=======
-      "types": "./dist/utils.d.ts",
-      "require": "./dist/cjs/utils.cjs",
-      "import": "./dist/es/utils.js"
-    },
-    "./editors/json": {
-      "types": "./dist/editors/json/index.d.ts",
-      "require": "./dist/cjs/editors/json.js",
-      "import": "./dist/es/editors/json.js"
->>>>>>> 962b1b17
     }
   },
   "files": [
