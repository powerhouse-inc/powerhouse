--- conflicted
+++ resolved
@@ -1,10 +1,6 @@
 {
   "name": "@powerhousedao/codegen",
-<<<<<<< HEAD
   "version": "5.0.0-staging.21",
-=======
-  "version": "4.1.0-dev.59",
->>>>>>> 4c7be58f
   "license": "AGPL-3.0-only",
   "private": false,
   "type": "module",
@@ -34,17 +30,12 @@
     "@faker-js/faker": "^8.3.1",
     "@graphql-codegen/cli": "^5.0.0",
     "@graphql-codegen/typescript": "^4.0.1",
-    "@powerhousedao/common": "workspace:*",
     "@powerhousedao/config": "workspace:*",
     "@powerhousedao/design-system": "workspace:*",
     "@powerhousedao/document-engineering": "^1.30.0",
     "@powerhousedao/reactor-browser": "workspace:*",
-<<<<<<< HEAD
-    "@types/node": "^22.15.17",
-=======
     "@powerhousedao/common": "workspace:*",
-    "@types/node": "^24.3.0",
->>>>>>> 4c7be58f
+    "@types/node": "^24.6.1",
     "arg": "^5.0.2",
     "change-case": "^4.1.2",
     "document-model": "workspace:*",
