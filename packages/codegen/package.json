--- conflicted
+++ resolved
@@ -1,10 +1,6 @@
 {
   "name": "@powerhousedao/codegen",
-<<<<<<< HEAD
   "version": "0.50.2",
-=======
-  "version": "0.49.2-staging.9",
->>>>>>> 8139976e
   "license": "AGPL-3.0-only",
   "private": false,
   "type": "module",
