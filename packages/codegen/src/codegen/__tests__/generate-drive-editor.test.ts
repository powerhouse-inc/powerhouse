--- conflicted
+++ resolved
@@ -65,11 +65,7 @@
   it(
     "should generate a drive editor with the correct files and content",
     {
-<<<<<<< HEAD
-      timeout: 15000,
-=======
-      timeout: 100000,
->>>>>>> 5c56d621
+      timeout: 100000,
     },
     async (context) => {
       await setupTest(context);
@@ -190,11 +186,7 @@
   it(
     "should generate a drive editor with default id when no appId is provided",
     {
-<<<<<<< HEAD
-      timeout: 15000,
-=======
-      timeout: 100000,
->>>>>>> 5c56d621
+      timeout: 100000,
     },
     async (context) => {
       await setupTest(
@@ -217,11 +209,7 @@
   it(
     "should append new exports to existing editors.ts file",
     {
-<<<<<<< HEAD
-      timeout: 15000,
-=======
-      timeout: 100000,
->>>>>>> 5c56d621
+      timeout: 100000,
     },
     async (context) => {
       await setupTest(
@@ -248,11 +236,7 @@
   it(
     "should create the editors.ts file if it does not exist",
     {
-<<<<<<< HEAD
-      timeout: 15000,
-=======
-      timeout: 100000,
->>>>>>> 5c56d621
+      timeout: 100000,
     },
     async (context) => {
       await setupTest(context);
