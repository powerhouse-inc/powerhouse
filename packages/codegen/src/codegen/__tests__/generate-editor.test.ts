--- conflicted
+++ resolved
@@ -63,11 +63,7 @@
   it(
     "should generate a Document Model editor",
     {
-<<<<<<< HEAD
-      timeout: 15000,
-=======
       timeout: 100000,
->>>>>>> 5c56d621
     },
     async (context) => {
       await setupTest(context);
@@ -125,11 +121,7 @@
   it(
     "should append new exports to existing editors.ts file",
     {
-<<<<<<< HEAD
-      timeout: 15000,
-=======
       timeout: 100000,
->>>>>>> 5c56d621
     },
     async (context) => {
       await setupTest(
@@ -156,11 +148,7 @@
   it(
     "should create the editors.ts file if it doesn't exist",
     {
-<<<<<<< HEAD
-      timeout: 15000,
-=======
       timeout: 100000,
->>>>>>> 5c56d621
     },
     async (context) => {
       await setupTest(
