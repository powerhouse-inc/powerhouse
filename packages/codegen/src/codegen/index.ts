--- conflicted
+++ resolved
@@ -2,11 +2,7 @@
   PartialPowerhouseManifest,
   PowerhouseConfig,
   PowerhouseManifest,
-<<<<<<< HEAD
 } from "@powerhousedao/config";
-=======
-} from "@powerhousedao/config/powerhouse";
->>>>>>> 98469560
 import { typeDefs } from "@powerhousedao/document-engineering/graphql";
 import { paramCase, pascalCase } from "change-case";
 import type { DocumentModelModule, DocumentModelState } from "document-model";
