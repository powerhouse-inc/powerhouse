#! /usr/bin/env node
<<<<<<< HEAD
import { DocumentModelModule, DocumentModelState } from "document-model";
=======
import { PowerhouseConfig } from "@powerhousedao/config/powerhouse";
>>>>>>> 962b1b17
import { typeDefs } from "@powerhousedao/scalars";
import { paramCase, pascalCase } from "change-case";
import { DocumentModel } from "document-model/document";
import { DocumentModelState } from "document-model/document-model";
import fs from "node:fs";
import { join, resolve } from "path";
import { generateSchema, generateSchemas } from "./graphql";
import {
  generateEditor as _generateEditor,
  generateImportScript as _generateImportScript,
  generateProcessor as _generateProcessor,
  generateSubgraph as _generateSubgraph,
<<<<<<< HEAD
} from "./hygen.js";
import { generateSchemas, generateSchema } from "./graphql.js";
import fs from "node:fs";
import { join, resolve } from "path";
import { paramCase, pascalCase } from "change-case";
import { loadDocumentModel } from "./utils.js";
import { PowerhouseConfig } from "@powerhousedao/config/powerhouse";
=======
  generateAll,
  generateDocumentModel,
} from "./hygen";
import { loadDocumentModel } from "./utils";
>>>>>>> 962b1b17

function generateGraphqlSchema(documentModel: DocumentModelState) {
  const spec =
    documentModel.specifications[documentModel.specifications.length - 1];

  // eslint-disable-next-line @typescript-eslint/no-unnecessary-condition
  if (!spec) {
    throw new Error(`No spec found for ${documentModel.id}`);
  }

  const {
    modules,
    state: { global, local },
  } = spec;
  const schemas = [
    global.schema,
    local.schema,
    ...modules
      .map((module) => [
        `# ${module.name}`,
        ...module.operations.map((op) => op.schema),
      ])
      .flat()
      .filter((schema) => schema && schema.length > 0),
  ];
  return schemas.join("\n\n");
}

export type DocumentTypesMap = Record<
  DocumentModelModule["initialGlobalState"]["id"],
  { name: string; importPath: string }
>;

// returns map of document model id to document model name in pascal case and import path
async function getDocumentTypesMap(
  dir: string,
  pathOrigin = "../../../",
): Promise<DocumentTypesMap> {
  const documentTypesMap: DocumentTypesMap = {};

  // add document types from provided dir
  if (fs.existsSync(dir)) {
    fs.readdirSync(dir, { withFileTypes: true })
      .filter((dirent) => dirent.isDirectory())
      .map((dirent) => dirent.name)
      .forEach((name) => {
        const specPath = resolve(dir, name, `${name}.json`);
        if (!fs.existsSync(specPath)) {
          return;
        }

        const specRaw = fs.readFileSync(specPath, "utf-8");
        try {
          const spec = JSON.parse(specRaw) as DocumentModelState;
          if (spec.id) {
            documentTypesMap[spec.id] = {
              name: pascalCase(name),
              importPath: join(pathOrigin, dir, name),
            };
          }
        } catch {
          console.error(`Failed to parse ${specPath}`);
        }
      });
  }

  // add documents from document-model-libs if lib is installed
  try {
    /* eslint-disable */
    // @ts-ignore-error TS2307 this import is expected to fail if document-model-libs is not available
    const documentModels = await import("document-model-libs/document-models");
    Object.keys(documentModels).forEach((name) => {
      const documentModel = documentModels[
        name as keyof typeof documentModels
      ] as DocumentModelModule;
      documentTypesMap[documentModel.initialGlobalState.id] = {
        name,
        importPath: `document-model-libs/${paramCase(name)}`,
      };
    });
    /* eslint-enable */
  } catch {
    /* document-model-libs is not available */
  }

  return documentTypesMap;
}

export async function generate(config: PowerhouseConfig) {
  const { skipFormat, watch } = config;
  await generateSchemas(config.documentModelsDir, { skipFormat, watch });
  await generateAll(config.documentModelsDir, { skipFormat, watch });
}

export async function generateFromFile(path: string, config: PowerhouseConfig) {
  // load document model spec from file
  const documentModel = await loadDocumentModel(path);

  const name = paramCase(documentModel.name);

  // create document model folder and spec as json
  fs.mkdirSync(join(config.documentModelsDir, name), { recursive: true });
  fs.writeFileSync(
    join(config.documentModelsDir, name, `${name}.json`),
    JSON.stringify(documentModel, null, 4),
  );

  // bundle graphql schemas together
  const schemaStr = [
    typeDefs.join("\n"), // inject ph scalars
    generateGraphqlSchema(documentModel),
  ].join("\n");

  if (schemaStr) {
    fs.writeFileSync(
      join(config.documentModelsDir, name, `schema.graphql`),
      schemaStr,
    );
  }

  await generateSchema(name, config.documentModelsDir, config);
  await generateDocumentModel(documentModel, config.documentModelsDir, config);
}

export async function generateEditor(
  name: string,
  documentTypes: string[],
  config: PowerhouseConfig,
) {
  const pathOrigin = "../../";

  const { documentModelsDir, skipFormat } = config;
  const documentTypesMap = await getDocumentTypesMap(
    documentModelsDir,
    pathOrigin,
  );

  const invalidType = documentTypes.find(
    (type) => !Object.keys(documentTypesMap).includes(type),
  );
  if (invalidType) {
    throw new Error(`Document model for ${invalidType} not found`);
  }
  return _generateEditor(
    name,
    documentTypes,
    documentTypesMap,
    config.editorsDir,
    config.documentModelsDir,
    { skipFormat },
  );
}

export async function generateSubgraph(
  name: string,
  file: string | null,
  config: PowerhouseConfig,
) {
  return _generateSubgraph(
    name,
    file !== null ? await loadDocumentModel(file) : null,
    config.subgraphsDir,
    config,
  );
}

export async function generateProcessor(
  name: string,
  type: "analytics" | "operational",
  documentTypes: string[],
  config: PowerhouseConfig,
) {
  const { documentModelsDir, skipFormat } = config;
  const documentTypesMap = await getDocumentTypesMap(documentModelsDir);

  const invalidType = documentTypes.find(
    (type) => !Object.keys(documentTypesMap).includes(type),
  );
  if (invalidType) {
    throw new Error(`Document model for ${invalidType} not found`);
  }

  return _generateProcessor(
    name,
    documentTypes,
    documentTypesMap,
    config.processorsDir,
    config.documentModelsDir,
    type,
    { skipFormat },
  );
}

export async function generateImportScript(
  name: string,
  config: PowerhouseConfig,
) {
  return _generateImportScript(name, config.importScriptsDir, config);
}<|MERGE_RESOLUTION|>--- conflicted
+++ resolved
@@ -1,13 +1,9 @@
 #! /usr/bin/env node
-<<<<<<< HEAD
-import { DocumentModelModule, DocumentModelState } from "document-model";
-=======
 import { PowerhouseConfig } from "@powerhousedao/config/powerhouse";
->>>>>>> 962b1b17
 import { typeDefs } from "@powerhousedao/scalars";
 import { paramCase, pascalCase } from "change-case";
 import { DocumentModel } from "document-model/document";
-import { DocumentModelState } from "document-model/document-model";
+import { DocumentModelModule, DocumentModelState } from "document-model";
 import fs from "node:fs";
 import { join, resolve } from "path";
 import { generateSchema, generateSchemas } from "./graphql";
@@ -16,7 +12,6 @@
   generateImportScript as _generateImportScript,
   generateProcessor as _generateProcessor,
   generateSubgraph as _generateSubgraph,
-<<<<<<< HEAD
 } from "./hygen.js";
 import { generateSchemas, generateSchema } from "./graphql.js";
 import fs from "node:fs";
@@ -24,12 +19,6 @@
 import { paramCase, pascalCase } from "change-case";
 import { loadDocumentModel } from "./utils.js";
 import { PowerhouseConfig } from "@powerhousedao/config/powerhouse";
-=======
-  generateAll,
-  generateDocumentModel,
-} from "./hygen";
-import { loadDocumentModel } from "./utils";
->>>>>>> 962b1b17
 
 function generateGraphqlSchema(documentModel: DocumentModelState) {
   const spec =
