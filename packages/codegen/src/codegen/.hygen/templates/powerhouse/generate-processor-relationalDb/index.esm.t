---
to: "<%= rootDir %>/<%= h.changeCase.param(name) %>/index.ts"
unless_exists: true
---
<<<<<<< HEAD
import { type IRelationalDb } from "document-drive";
import { RelationalDbProcessor } from "document-drive";
import { type InternalTransmitterUpdate } from "document-drive";
<% documentTypes.forEach(type => { _%>
import type { <%= documentTypesMap[type].name %>Document } from "<%= documentTypesMap[type].importPath %>/index.js";
%><% }); _%>
<% if(documentTypes.length === 0) { %>import { type PHDocument } from "document-model";<% } %>
=======
import { type IRelationalDb } from "document-drive/processors/types";
import { RelationalDbProcessor } from "document-drive/processors/relational";
import { type InternalTransmitterUpdate } from "document-drive/server/listener/transmitter/internal";
>>>>>>> 98469560
import { up } from "./migrations.js";
import { type DB } from "./schema.js";

export class <%= pascalName %>Processor extends RelationalDbProcessor<DB> {
  static override getNamespace(driveId: string): string {
    // Default namespace: `${this.name}_${driveId.replaceAll("-", "_")}`
    return super.getNamespace(driveId);
  }

  override async initAndUpgrade(): Promise<void> {
    await up(this.relationalDb);
  }

  override async onStrands(
    strands: InternalTransmitterUpdate[],
  ): Promise<void> {
    if (strands.length === 0) {
      return;
    }

    for (const strand of strands) {
      if (strand.operations.length === 0) {
        continue;
      }

      for (const operation of strand.operations) {
        await this.relationalDb
          .insertInto("todo")
          .values({
            task: `${strand.documentId}-${operation.index}: ${operation.action.type}`,
            status: true,
          })
          .onConflict((oc) => oc.column("task").doNothing())
          .execute();
      }
    }
  }

  async onDisconnect() {}

}<|MERGE_RESOLUTION|>--- conflicted
+++ resolved
@@ -2,7 +2,6 @@
 to: "<%= rootDir %>/<%= h.changeCase.param(name) %>/index.ts"
 unless_exists: true
 ---
-<<<<<<< HEAD
 import { type IRelationalDb } from "document-drive";
 import { RelationalDbProcessor } from "document-drive";
 import { type InternalTransmitterUpdate } from "document-drive";
@@ -10,11 +9,6 @@
 import type { <%= documentTypesMap[type].name %>Document } from "<%= documentTypesMap[type].importPath %>/index.js";
 %><% }); _%>
 <% if(documentTypes.length === 0) { %>import { type PHDocument } from "document-model";<% } %>
-=======
-import { type IRelationalDb } from "document-drive/processors/types";
-import { RelationalDbProcessor } from "document-drive/processors/relational";
-import { type InternalTransmitterUpdate } from "document-drive/server/listener/transmitter/internal";
->>>>>>> 98469560
 import { up } from "./migrations.js";
 import { type DB } from "./schema.js";
 
