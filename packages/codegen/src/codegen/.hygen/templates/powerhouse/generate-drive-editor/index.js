--- conflicted
+++ resolved
@@ -1,8 +1,4 @@
 const { pascalCase, paramCase } = require("change-case");
-<<<<<<< HEAD
-const { getModuleExports } = require("../utils.js");
-=======
->>>>>>> 5c56d621
 const path = require("path");
 
 // @ts-check
@@ -14,25 +10,10 @@
     const driveEditorDir = path.join(rootDir, driveEditorDirName);
     const pascalCaseDriveEditorName = pascalCase(name);
     const paramCaseDriveEditorName = paramCase(name);
-<<<<<<< HEAD
-    const moduleExports = getModuleExports(
-      rootDir,
-      /export\s+const\s+(\w+)\s*:\s*EditorModule\s*=/,
-      {
-        paramCaseName: driveEditorDirName,
-        pascalCaseName: pascalCaseDriveEditorName,
-      },
-    );
-=======
->>>>>>> 5c56d621
 
     return {
       rootDir,
       driveEditorDir,
-<<<<<<< HEAD
-      moduleExports,
-=======
->>>>>>> 5c56d621
       name: args.name,
       appId: args.appId,
       isDragAndDropEnabled: args.isDragAndDropEnabled,
