const {
  pascalCase,
  paramCase,
  capitalCase,
  camelCase,
} = require("change-case");
const { readdirSync, readFileSync } = require("fs");
const { join } = require("path");
<<<<<<< HEAD
const { getModuleExports } = require("../utils.js");
=======
>>>>>>> 5c56d621

// @ts-check
module.exports = {
  params: ({ args }) => {
    const rootDir = args.rootDir;
    const editorDirName = args.editorDirName || paramCase(args.name);
    const editorDir = join(rootDir, editorDirName);
    const documentTypes = args.documentTypes
      .split(",")
      .map((type) => type.trim())
      .filter((type) => type !== "");
    const documentTypesMap = JSON.parse(args.documentTypesMap);

    // if this editor is for a single document type, then the boilerplate will be customized to it
    const singleDocumentType =
      documentTypes.length === 1 ? documentTypes[0] : undefined;
    const documentType = singleDocumentType
      ? { ...documentTypesMap[singleDocumentType], type: singleDocumentType }
      : undefined;
    const packageName = args.packageName;
    const pascalCaseEditorName = pascalCase(args.name);
    const paramCaseEditorName = paramCase(args.name);
    const pascalCaseDocumentType = pascalCase(documentType?.name);
    const paramCaseDocumentType = paramCase(documentType?.name);
    const camelCaseDocumentType = camelCase(documentType?.name);
    const documentVariableName = documentType
      ? `${camelCaseDocumentType}Document`
      : "document";
    const phDocumentTypeName = documentType
      ? `${pascalCaseDocumentType}Document`
      : "Document";
    const actionTypeName = `${pascalCaseDocumentType}Action`;
    const documentModelDir = `${packageName}/document-models/${paramCaseDocumentType}`;
    const hooksDir = `${packageName}/editors/hooks`;
    const isDocumentOfTypeFunctionName = `is${phDocumentTypeName}`;
    const assertIsDocumentOfTypeFunctionName = `assertIs${phDocumentTypeName}`;
    const useByIdHookName = documentType
      ? `use${phDocumentTypeName}ById`
      : "useDocumentById";
    const useSelectedHookName = documentType
      ? `useSelected${phDocumentTypeName}`
      : "useSelectedDocument";
    const useInSelectedDriveHookName = documentType
      ? `use${phDocumentTypeName}sInSelectedDrive`
      : "useDocumentsInSelectedDrive";
    const useInSelectedFolderHookName = documentType
      ? `use${phDocumentTypeName}sInSelectedFolder`
      : "useDocumentsInSelectedFolder";
    const editNameComponentName = documentType
      ? `Edit${pascalCaseDocumentType}Name`
      : "EditDocumentName";
<<<<<<< HEAD
    const moduleExports = getModuleExports(
      rootDir,
      /export\s+const\s+(\w+)\s*:\s*EditorModule\s*=/,
      {
        paramCaseName: editorDirName,
        pascalCaseName: pascalCaseEditorName,
      },
    );
=======
>>>>>>> 5c56d621

    return {
      rootDir,
      editorDir,
<<<<<<< HEAD
      moduleExports,
=======
>>>>>>> 5c56d621
      documentModelsDir: args.documentModelsDir,
      name: args.name,
      pascalCaseEditorName,
      paramCaseEditorName,
      pascalCaseDocumentType,
      paramCaseDocumentType,
      camelCaseDocumentType,
      documentVariableName,
      phDocumentTypeName,
      actionTypeName,
      hooksDir,
      documentModelDir,
      isDocumentOfTypeFunctionName,
      assertIsDocumentOfTypeFunctionName,
      useByIdHookName,
      useSelectedHookName,
      useInSelectedDriveHookName,
      useInSelectedFolderHookName,
      editNameComponentName,
      documentTypes: args.documentTypes
        .split(",")
        .filter((type) => type !== ""),
      documentTypesMap,
      editorId: args.editorId,
      documentType,
      packageName,
    };
  },
};<|MERGE_RESOLUTION|>--- conflicted
+++ resolved
@@ -6,10 +6,6 @@
 } = require("change-case");
 const { readdirSync, readFileSync } = require("fs");
 const { join } = require("path");
-<<<<<<< HEAD
-const { getModuleExports } = require("../utils.js");
-=======
->>>>>>> 5c56d621
 
 // @ts-check
 module.exports = {
@@ -61,25 +57,10 @@
     const editNameComponentName = documentType
       ? `Edit${pascalCaseDocumentType}Name`
       : "EditDocumentName";
-<<<<<<< HEAD
-    const moduleExports = getModuleExports(
-      rootDir,
-      /export\s+const\s+(\w+)\s*:\s*EditorModule\s*=/,
-      {
-        paramCaseName: editorDirName,
-        pascalCaseName: pascalCaseEditorName,
-      },
-    );
-=======
->>>>>>> 5c56d621
 
     return {
       rootDir,
       editorDir,
-<<<<<<< HEAD
-      moduleExports,
-=======
->>>>>>> 5c56d621
       documentModelsDir: args.documentModelsDir,
       name: args.name,
       pascalCaseEditorName,
