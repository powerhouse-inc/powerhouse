--- conflicted
+++ resolved
@@ -23,35 +23,22 @@
 export const initialGlobalState: <%= h.changeCase.pascal(documentType) %>State = <%- initialGlobalState %>;
 export const initialLocalState: <%= h.changeCase.pascal(documentType) %>LocalState = <%- initialLocalState %>;
 
-export const createState: CreateState<<%= h.changeCase.pascal(documentType) %>PHState> = (state) => {
-    return { 
-        ...defaultBaseState(), 
-        global: { ...initialGlobalState, ...(state?.global ?? {}) }, 
-        local: { ...initialLocalState, ...(state?.local ?? {}) } 
-    };
-};
+const utils: DocumentModelUtils<<%= h.changeCase.pascal(documentType) %>Document> = {
+    fileExtension: '<%- fileExtension %>',
+    createState(state) {
+        return { ...defaultBaseState(), global: { ...initialGlobalState, ...state?.global }, local: { ...initialLocalState, ...state?.local } };
+    },
+    createDocument(state) {
+        const document = baseCreateDocument(
+            utils.createState,
+            state
+        );
 
-export const createDocument: CreateDocument<<%= h.changeCase.pascal(documentType) %>PHState> = (state) => {
-    const document = baseCreateDocument(createState, state);
-    document.header.documentType = '<%- documentTypeId %>';
-    // for backwards compatibility, but this is NOT a valid signed document id
-    document.header.id = generateId();
-    return document;
-};
+        document.header.documentType = '<%- documentTypeId %>';
 
-export const saveToFile = (document: any, path: string, name?: string) => {
-    return baseSaveToFile(document, path, '<%- fileExtension %>', name);
-};
+        // for backwards compatibility, but this is NOT a valid signed document id
+        document.header.id = generateId();
 
-export const saveToFileHandle = (document: any, input: any) => {
-    return baseSaveToFileHandle(document, input);
-};
-
-export const loadFromFile: LoadFromFile<<%= h.changeCase.pascal(documentType) %>PHState> = (path) => {
-    return baseLoadFromFile(path, reducer);
-};
-
-<<<<<<< HEAD
         return document;
     },
     saveToFileHandle(document, input) {
@@ -66,20 +53,5 @@
 export const createState = utils.createState;
 export const saveToFileHandle = utils.saveToFileHandle;
 export const loadFromInput = utils.loadFromInput;
-=======
-export const loadFromInput: LoadFromInput<<%= h.changeCase.pascal(documentType) %>PHState> = (input) => {
-    return baseLoadFromInput(input, reducer);
-};
-
-const utils = {
-    fileExtension: '<%- fileExtension %>',
-    createState,
-    createDocument,
-    saveToFile,
-    saveToFileHandle,
-    loadFromFile,
-    loadFromInput,
-};
->>>>>>> 98469560
 
 export default utils;