--- conflicted
+++ resolved
@@ -3,11 +3,7 @@
 unless_exists: true
 ---
 import { type ProcessorRecord } from "document-drive";
-<<<<<<< HEAD
 import { type IProcessorHostModule } from "document-drive";
-=======
-import { type IProcessorHostModule } from "document-drive/processors/types";
->>>>>>> 98469560
 import { type PHDocumentHeader } from "document-model";
 import { <%= pascalName %>Processor } from "./index.js";
 
