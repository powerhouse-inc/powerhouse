import { pascalCase } from "change-case";
import { DocumentModel } from "document-model";
import { DocumentModelState } from "document-model/document-model";
import { Logger, runner } from "hygen";
import fs from "node:fs";
import { createRequire } from "node:module";
import path from "node:path";
import { fileURLToPath } from "node:url";
<<<<<<< HEAD
import { Logger, runner } from "hygen";
import { loadDocumentModel } from "./utils.js";
import { DocumentTypesMap } from "./index.js";
import { pascalCase } from "change-case";
import { DocumentModelState } from "document-model";
=======
import { DocumentTypesMap } from ".";
import { loadDocumentModel } from "./utils";
>>>>>>> 962b1b17

const require = createRequire(import.meta.url);

const __dirname =
  import.meta.dirname || path.dirname(fileURLToPath(import.meta.url));
const logger = new Logger(console.log.bind(console));
const defaultTemplates = path.join(__dirname, ".hygen", "templates");

// eslint-disable-next-line @typescript-eslint/no-unused-vars
async function run(args: string[], { watch = false, skipFormat = false } = {}) {
  const result = await runner(args, {
    templates: defaultTemplates,
    cwd: process.cwd(),
    logger,
    createPrompter: () => {
      // eslint-disable-next-line @typescript-eslint/no-unsafe-return
      return require("enquirer");
    },
    exec: (action, body) => {
      const opts = body && body.length > 0 ? { input: body } : {};
      // eslint-disable-next-line @typescript-eslint/no-unsafe-return, @typescript-eslint/no-unsafe-call, @typescript-eslint/no-unsafe-member-access
      return require("execa").shell(action, opts);
    },
    debug: !!process.env.DEBUG,
  });
  if (!skipFormat) {
    const execa = await import("execa");
    const actions = result.actions as { status: string; subject: string }[];
    actions
      .filter((action) => ["added", "inject"].includes(action.status))
      .forEach((action) => {
        execa.$`prettier --ignore-path --write ${action.subject.replace(
          ".",
          process.cwd(),
        )}`.catch((err: unknown) => {
          console.log(err);
        });
      });
  }

  return result;
}

export async function generateAll(
  dir: string,
  { watch = false, skipFormat = false } = {},
) {
  const files = fs.readdirSync(dir, { withFileTypes: true });
  for (const directory of files.filter((f) => f.isDirectory())) {
    const documentModelPath = path.join(
      dir,
      directory.name,
      `${directory.name}.json`,
    );
    if (!fs.existsSync(documentModelPath)) {
      continue;
    }

    try {
      const documentModel = await loadDocumentModel(documentModelPath);
      await generateDocumentModel(documentModel, dir, { watch, skipFormat });
    } catch (error) {
      console.error(directory.name, error);
    }
  }
}

export async function generateDocumentModel(
  documentModelState: DocumentModelState,
  dir: string,
  { watch = false, skipFormat = false } = {},
) {
  // Generate the singular files for the document model logic
  await run(
    [
      "powerhouse",
      "generate-document-model",
      "--document-model",
      JSON.stringify(documentModelState),
      "--root-dir",
      dir,
    ],
    { watch, skipFormat },
  );

  const latestSpec =
<<<<<<< HEAD
    documentModelState.specifications[
      documentModelState.specifications.length - 1
    ];
=======
    documentModel.specifications[documentModel.specifications.length - 1];

  // Generate the module-specific files for the document model logic
>>>>>>> 962b1b17
  for (const module of latestSpec.modules) {
    await run(
      [
        "powerhouse",
        "generate-document-model-module",
        "--document-model",
        JSON.stringify(documentModelState),
        "--root-dir",
        dir,
        "--module",
        module.name,
      ],
      { watch, skipFormat },
    );
  }
}

export async function generateEditor(
  name: string,
  documentTypes: string[],
  documentTypesMap: DocumentTypesMap,
  dir: string,
  documentModelsDir: string,
  { skipFormat = false } = {},
) {
  // Generate the singular files for the document model logic
  await run(
    [
      "powerhouse",
      "generate-editor",
      "--name",
      name,
      "--root-dir",
      dir,
      "--document-types",
      documentTypes.join(","),
      "--document-types-map",
      JSON.stringify(documentTypesMap),
      "--document-models-dir",
      documentModelsDir,
    ],
    { skipFormat },
  );
}

export async function generateProcessor(
  name: string,
  documentTypes: string[],
  documentTypesMap: DocumentTypesMap,
  dir: string,
  documentModelsDir: string,
  type = "analytics",
  { skipFormat = false } = {},
) {
  // Generate the singular files for the document model logic
  const processorType = type === "operational" ? "operational" : "analytics";
  await run(
    [
      "powerhouse",
      `generate-processor-${processorType}`,
      "--name",
      name,
      "--pascalName",
      pascalCase(name),
      "--root-dir",
      dir,
      "--document-types",
      documentTypes.join(","),
      "--document-types-map",
      JSON.stringify(documentTypesMap),
      "--document-models-dir",
      documentModelsDir,
    ],
    { skipFormat },
  );
}

export async function generateSubgraph(
  name: string,
  documentModel: DocumentModelState | null,
  dir: string,
  { skipFormat = false } = {},
) {
  const params = [
    "powerhouse",
    `generate-subgraph`,
    "--name",
    name,
    "--pascalName",
    pascalCase(name),
    "--root-dir",
    dir,
  ];

  if (documentModel) {
    params.push("--loadFromFile", "1");
  }

  // Generate the singular files for the document model logic
  await run(params, { skipFormat });

  if (documentModel) {
    // Generate the GraphQL mutation schemas
    await run(
      [
        "powerhouse",
        "generate-document-model-mutations",
        "--subgraph",
        name,
        "--document-model",
        JSON.stringify(documentModel),
        "--root-dir",
        dir,
      ],
      { skipFormat },
    );
  }
}

export async function generateImportScript(
  name: string,
  dir: string,
  { skipFormat = false } = {},
) {
  // Generate the singular files for the document model logic
  await run(
    [
      "powerhouse",
      `generate-import-script`,
      "--name",
      name,
      "--pascalName",
      pascalCase(name),
      "--root-dir",
      dir,
    ],
    { skipFormat },
  );
}<|MERGE_RESOLUTION|>--- conflicted
+++ resolved
@@ -6,16 +6,11 @@
 import { createRequire } from "node:module";
 import path from "node:path";
 import { fileURLToPath } from "node:url";
-<<<<<<< HEAD
 import { Logger, runner } from "hygen";
 import { loadDocumentModel } from "./utils.js";
 import { DocumentTypesMap } from "./index.js";
 import { pascalCase } from "change-case";
 import { DocumentModelState } from "document-model";
-=======
-import { DocumentTypesMap } from ".";
-import { loadDocumentModel } from "./utils";
->>>>>>> 962b1b17
 
 const require = createRequire(import.meta.url);
 
@@ -102,15 +97,11 @@
   );
 
   const latestSpec =
-<<<<<<< HEAD
     documentModelState.specifications[
       documentModelState.specifications.length - 1
     ];
-=======
-    documentModel.specifications[documentModel.specifications.length - 1];
 
   // Generate the module-specific files for the document model logic
->>>>>>> 962b1b17
   for (const module of latestSpec.modules) {
     await run(
       [
