<<<<<<< HEAD
## 5.0.0-staging.6 (2025-09-08)

This was a version bump only for @powerhousedao/codegen to align it with other projects, there were no code changes.

## 5.0.0-staging.5 (2025-09-08)

This was a version bump only for @powerhousedao/codegen to align it with other projects, there were no code changes.

## 5.0.0-staging.4 (2025-09-08)

### 🩹 Fixes

- **codegen:** set proper created and last modified fields ([5fcd69385](https://github.com/powerhouse-inc/powerhouse/commit/5fcd69385))

### ❤️ Thank You

- Frank

## 5.0.0-staging.3 (2025-09-08)

This was a version bump only for @powerhousedao/codegen to align it with other projects, there were no code changes.

## 5.0.0-staging.2 (2025-09-05)
=======
## 4.1.0-dev.48 (2025-09-09)

### 🩹 Fixes

- **reactor-api,reactor/browser:** update open in switchboard url ([f42897b29](https://github.com/powerhouse-inc/powerhouse/commit/f42897b29))

### ❤️ Thank You

- acaldas @acaldas

## 4.1.0-dev.47 (2025-09-06)
>>>>>>> 7ecabf51

### 🩹 Fixes

- **codegen:** remove .jsx imports ([880a98fe0](https://github.com/powerhouse-inc/powerhouse/commit/880a98fe0))
- **docs:** added zip redundancy to release notes ([3acfe1027](https://github.com/powerhouse-inc/powerhouse/commit/3acfe1027))

### ❤️ Thank You

- acaldas @acaldas
- Callme-T

<<<<<<< HEAD
=======
## 4.1.0-dev.46 (2025-09-05)

This was a version bump only for @powerhousedao/codegen to align it with other projects, there were no code changes.

## 5.0.0-staging.2 (2025-09-05)

### 🩹 Fixes

- **codegen:** remove .jsx imports ([880a98fe0](https://github.com/powerhouse-inc/powerhouse/commit/880a98fe0))
- **docs:** added zip redundancy to release notes ([3acfe1027](https://github.com/powerhouse-inc/powerhouse/commit/3acfe1027))

### ❤️ Thank You

- acaldas @acaldas
- Callme-T

>>>>>>> 7ecabf51
## 5.0.0-staging.1 (2025-09-04)

This was a version bump only for @powerhousedao/codegen to align it with other projects, there were no code changes.

## 4.1.0-dev.44 (2025-09-04)

### 🚀 Features

- **switchboard:** updated readme ([9659cf035](https://github.com/powerhouse-inc/powerhouse/commit/9659cf035))

### ❤️ Thank You

- Frank

## 4.1.0-dev.43 (2025-09-02)

This was a version bump only for @powerhousedao/codegen to align it with other projects, there were no code changes.

## 4.1.0-dev.42 (2025-09-02)

This was a version bump only for @powerhousedao/codegen to align it with other projects, there were no code changes.

## 4.1.0-dev.41 (2025-09-02)

### 🩹 Fixes

- **document-drive:** install openssl ([89f21529e](https://github.com/powerhouse-inc/powerhouse/commit/89f21529e))
- **document-drive:** prisma build ([7884368a2](https://github.com/powerhouse-inc/powerhouse/commit/7884368a2))
- **switchboard, connect:** fetch proper tag ([79a0bc967](https://github.com/powerhouse-inc/powerhouse/commit/79a0bc967))

### ❤️ Thank You

- Frank

## 4.1.0-dev.40 (2025-09-02)

This was a version bump only for @powerhousedao/codegen to align it with other projects, there were no code changes.

## 4.1.0-dev.39 (2025-09-02)

This was a version bump only for @powerhousedao/codegen to align it with other projects, there were no code changes.

## 4.1.0-dev.38 (2025-08-30)

### 🚀 Features

- gql-gen spec ([5bf2c7226](https://github.com/powerhouse-inc/powerhouse/commit/5bf2c7226))
- **reactor:** we have a reactor facade ([7a61e68ab](https://github.com/powerhouse-inc/powerhouse/commit/7a61e68ab))
- **reactor:** impstubbing out initial interface and types ([b74b194f9](https://github.com/powerhouse-inc/powerhouse/commit/b74b194f9))

### ❤️ Thank You

- Benjamin Jordan (@thegoldenmule)

## 4.1.0-dev.37 (2025-08-29)

### 🩹 Fixes

- enhance codegen processor reliability and error handling ([8baef31d6](https://github.com/powerhouse-inc/powerhouse/commit/8baef31d6))

### ❤️ Thank You

- Guillermo Puente Sandoval @gpuente

## 4.1.0-dev.36 (2025-08-28)

This was a version bump only for @powerhousedao/codegen to align it with other projects, there were no code changes.

## 4.1.0-dev.35 (2025-08-27)

### 🩹 Fixes

- **codegen:** updating codegen with type fix ([3dc9b5f2d](https://github.com/powerhouse-inc/powerhouse/commit/3dc9b5f2d))

### ❤️ Thank You

- Benjamin Jordan (@thegoldenmule)

## 4.1.0-dev.34 (2025-08-26)

### 🩹 Fixes

- updated document editor templates ([470583a25](https://github.com/powerhouse-inc/powerhouse/commit/470583a25))

### ❤️ Thank You

- Guillermo Puente @gpuente

## 4.1.0-dev.33 (2025-08-21)

This was a version bump only for @powerhousedao/codegen to align it with other projects, there were no code changes.

## 4.1.0-dev.32 (2025-08-21)

This was a version bump only for @powerhousedao/codegen to align it with other projects, there were no code changes.

## 4.1.0-dev.31 (2025-08-20)

### 🩹 Fixes

- **codegen:** document drive templates ([0561a1991](https://github.com/powerhouse-inc/powerhouse/commit/0561a1991))

### ❤️ Thank You

- Guillermo Puente @gpuente

## 4.1.0-dev.30 (2025-08-20)

### 🩹 Fixes

- add additional tags ([4f0cf8658](https://github.com/powerhouse-inc/powerhouse/commit/4f0cf8658))

### ❤️ Thank You

- Frank

## 4.1.0-dev.29 (2025-08-20)

### 🩹 Fixes

- fetch tags :-) ([df0b7beba](https://github.com/powerhouse-inc/powerhouse/commit/df0b7beba))

### ❤️ Thank You

- Frank

## 4.1.0-dev.28 (2025-08-20)

### 🩹 Fixes

- removed metadata extraction from commit ([637960021](https://github.com/powerhouse-inc/powerhouse/commit/637960021))

### ❤️ Thank You

- Frank

## 4.1.0-dev.27 (2025-08-20)

### 🩹 Fixes

- extract metadata tags and labels for docker ([bb9c81ce7](https://github.com/powerhouse-inc/powerhouse/commit/bb9c81ce7))
- use github tag properly ([95ccff4b8](https://github.com/powerhouse-inc/powerhouse/commit/95ccff4b8))
- proper tag for docker images ([e73e10617](https://github.com/powerhouse-inc/powerhouse/commit/e73e10617))
- use patname secret instead of github token ([db9dfd5cd](https://github.com/powerhouse-inc/powerhouse/commit/db9dfd5cd))

### ❤️ Thank You

- Frank

## 4.1.0-dev.26 (2025-08-20)

### 🩹 Fixes

- docker deploy alternative approach ([2a5522cdc](https://github.com/powerhouse-inc/powerhouse/commit/2a5522cdc))

### ❤️ Thank You

- Frank

## 4.1.0-dev.25 (2025-08-20)

### 🩹 Fixes

- docker deploy ([b057a7cce](https://github.com/powerhouse-inc/powerhouse/commit/b057a7cce))

### ❤️ Thank You

- Frank

## 4.1.0-dev.24 (2025-08-20)

### 🚀 Features

- **codegen:** update templates ([d789b7a48](https://github.com/powerhouse-inc/powerhouse/commit/d789b7a48))
- **codegen:** add drive explorer template ([9c27219dc](https://github.com/powerhouse-inc/powerhouse/commit/9c27219dc))
- **connect,reactor-browser:** remove more old electron garbage ([5cd255568](https://github.com/powerhouse-inc/powerhouse/commit/5cd255568))
- **connect:** remove broken electron code ([3f28d6a46](https://github.com/powerhouse-inc/powerhouse/commit/3f28d6a46))
- **reactor-browser,connect,vetra:** move state hooks into reactor browser and eliminate redundant and dead code ([30fa16f1f](https://github.com/powerhouse-inc/powerhouse/commit/30fa16f1f))
- **connect,state,renown:** add state hook for renown ([5beb1252b](https://github.com/powerhouse-inc/powerhouse/commit/5beb1252b))
- **connect:** remove unused dep ([ef492bc7a](https://github.com/powerhouse-inc/powerhouse/commit/ef492bc7a))
- **connect,state,reactor-browser:** eliminate jotai ([53b1ab759](https://github.com/powerhouse-inc/powerhouse/commit/53b1ab759))
- **state:** rename to vetra packages ([c415b7dc2](https://github.com/powerhouse-inc/powerhouse/commit/c415b7dc2))
- **state:** use ph packages atoms ([6421fbeea](https://github.com/powerhouse-inc/powerhouse/commit/6421fbeea))

### 🩹 Fixes

- today claude taught me I could mock a package to fix circular references ([dcb83174c](https://github.com/powerhouse-inc/powerhouse/commit/dcb83174c))
- **vetra,reactor-browser,builder-tools:** use base state type ([0ed258c14](https://github.com/powerhouse-inc/powerhouse/commit/0ed258c14))
- **monorepo:** numerous build issues ([04349dd25](https://github.com/powerhouse-inc/powerhouse/commit/04349dd25))

### ❤️ Thank You

- Benjamin Jordan (@thegoldenmule)
- ryanwolhuter @ryanwolhuter

## 4.1.0-dev.23 (2025-08-19)

### 🩹 Fixes

- fix downstream consequences of getting rid of extended state ([2177d6e41](https://github.com/powerhouse-inc/powerhouse/commit/2177d6e41))

### ❤️ Thank You

- Benjamin Jordan (@thegoldenmule)

## 4.1.0-dev.22 (2025-08-15)

### 🩹 Fixes

- **vetra:** use app id in editor app ([#1767](https://github.com/powerhouse-inc/powerhouse/pull/1767))

### ❤️ Thank You

- Guillermo Puente Sandoval @gpuente

## 4.1.0-dev.21 (2025-08-15)

### 🚀 Features

- **vetra:** update manifest when new module is added ([#1766](https://github.com/powerhouse-inc/powerhouse/pull/1766))

### 🩹 Fixes

- fixed debug launch configuration now that source maps are in the proper locations ([c75d793ed](https://github.com/powerhouse-inc/powerhouse/commit/c75d793ed))

### ❤️ Thank You

- Benjamin Jordan (@thegoldenmule)
- Guillermo Puente Sandoval @gpuente

## 4.1.0-dev.20 (2025-08-15)

### 🚀 Features

- added app document to vetra package ([#1762](https://github.com/powerhouse-inc/powerhouse/pull/1762))

### 🩹 Fixes

- **codegen:** codegen update for operations change ([689df960c](https://github.com/powerhouse-inc/powerhouse/commit/689df960c))

### ❤️ Thank You

- Benjamin Jordan (@thegoldenmule)
- Guillermo Puente Sandoval @gpuente

## 4.1.0-dev.19 (2025-08-14)

This was a version bump only for @powerhousedao/codegen to align it with other projects, there were no code changes.

## 4.1.0-dev.18 (2025-08-14)

This was a version bump only for @powerhousedao/codegen to align it with other projects, there were no code changes.

## 4.1.0-dev.17 (2025-08-12)

### 🚀 Features

- refactor vetra command and remove vetra deps in connect and reactor ([#1753](https://github.com/powerhouse-inc/powerhouse/pull/1753))

### ❤️ Thank You

- Guillermo Puente Sandoval @gpuente

## 4.1.0-dev.16 (2025-08-12)

### 🚀 Features

- **codegen:** deduplicate operation errors and import them automatically with ts-morph ([e813b22b4](https://github.com/powerhouse-inc/powerhouse/commit/e813b22b4))

### 🩹 Fixes

- **codegen:** Unexpected BlockString ([00a31bba5](https://github.com/powerhouse-inc/powerhouse/commit/00a31bba5))

### ❤️ Thank You

- acaldas @acaldas
- Frank

## 4.1.0-dev.15 (2025-08-12)

### 🚀 Features

- **reactor-mcp,reactor-api,reactor-local,switchboard,ph-cli:** run mcp on express app ([d51fa590e](https://github.com/powerhouse-inc/powerhouse/commit/d51fa590e))

### ❤️ Thank You

- acaldas @acaldas

## 4.1.0-dev.14 (2025-08-11)

### 🚀 Features

- update document engineering dep ([54dcee90d](https://github.com/powerhouse-inc/powerhouse/commit/54dcee90d))

### ❤️ Thank You

- acaldas @acaldas

## 4.1.0-dev.13 (2025-08-09)

### 🚀 Features

- **codegen,ph-cli:** add reducer code on codegen if it is set and allow --force option to overwrite reducers ([12751a8f5](https://github.com/powerhouse-inc/powerhouse/commit/12751a8f5))

### ❤️ Thank You

- acaldas @acaldas

## 4.1.0-dev.12 (2025-08-08)

This was a version bump only for @powerhousedao/codegen to align it with other projects, there were no code changes.

## 4.1.0-dev.11 (2025-08-07)

### 🚀 Features

- **switchboard,reactor-local,reactor-api:** moved vite loader to reactor-api package ([c84f0a2a3](https://github.com/powerhouse-inc/powerhouse/commit/c84f0a2a3))
- vetra package documents and app integration ([0e4053302](https://github.com/powerhouse-inc/powerhouse/commit/0e4053302))
- **vetra:** added vetra drive editor ([4ebafd143](https://github.com/powerhouse-inc/powerhouse/commit/4ebafd143))
- **codegen:** implement generateManifest function for creating and updating Powerhouse manifests ([27b2f5650](https://github.com/powerhouse-inc/powerhouse/commit/27b2f5650))
- integrate package documents into reactor system ([939fe8e80](https://github.com/powerhouse-inc/powerhouse/commit/939fe8e80))
- **connect:** integrate Vetra package documents and editors ([2ecb9bd15](https://github.com/powerhouse-inc/powerhouse/commit/2ecb9bd15))

### ❤️ Thank You

- acaldas @acaldas
- Guillermo Puente @gpuente
- Guillermo Puente Sandoval @gpuente

## 4.1.0-dev.10 (2025-08-07)

### 🚀 Features

- **builder-tools,codegen,design-system,reactor-api:** updated document-engineering version ([e74068b43](https://github.com/powerhouse-inc/powerhouse/commit/e74068b43))

### ❤️ Thank You

- acaldas @acaldas

## 4.1.0-dev.9 (2025-08-07)

This was a version bump only for @powerhousedao/codegen to align it with other projects, there were no code changes.

## 4.1.0-dev.8 (2025-08-06)

This was a version bump only for @powerhousedao/codegen to align it with other projects, there were no code changes.

## 4.1.0-dev.7 (2025-08-06)

This was a version bump only for @powerhousedao/codegen to align it with other projects, there were no code changes.

## 4.1.0-dev.6 (2025-08-06)

### 🚀 Features

- **reactor-mcp:** load local document models and reload when they change ([0408a017c](https://github.com/powerhouse-inc/powerhouse/commit/0408a017c))
- **reactor-local,reactor-api,document-drive:** reload local document models when they change ([5d9af3951](https://github.com/powerhouse-inc/powerhouse/commit/5d9af3951))
- **codegen:** added generation of document model subgraphs to vetra processor ([0efa4b56e](https://github.com/powerhouse-inc/powerhouse/commit/0efa4b56e))

### 🩹 Fixes

- **codegen:** added driveId to getDocuments Query ([7e84ce2df](https://github.com/powerhouse-inc/powerhouse/commit/7e84ce2df))

### ❤️ Thank You

- acaldas @acaldas
- Frank

## 4.1.0-dev.5 (2025-08-05)

This was a version bump only for @powerhousedao/codegen to align it with other projects, there were no code changes.

## 4.1.0-dev.4 (2025-08-02)

### 🚀 Features

- ts morph integration ([#1729](https://github.com/powerhouse-inc/powerhouse/pull/1729))

### ❤️ Thank You

- Guillermo Puente Sandoval @gpuente

## 4.1.0-dev.3 (2025-08-01)

### 🚀 Features

- **reactor-mcp:** setup of modular reactor tools ([ceab98b08](https://github.com/powerhouse-inc/powerhouse/commit/ceab98b08))

### 🩹 Fixes

- **codegen:** generate actions and documents without the third type parameter ([4bf98510c](https://github.com/powerhouse-inc/powerhouse/commit/4bf98510c))

### ❤️ Thank You

- acaldas @acaldas
- Benjamin Jordan (@thegoldenmule)

## 4.1.0-dev.2 (2025-07-31)

### 🚀 Features

- **reactor-mcp,document/model:** initial implementation of reactor mcp ([4eaab9ab0](https://github.com/powerhouse-inc/powerhouse/commit/4eaab9ab0))

### 🩹 Fixes

- linter issues ([e55a16456](https://github.com/powerhouse-inc/powerhouse/commit/e55a16456))
- remove operation scope from codegen output ([3127fd20d](https://github.com/powerhouse-inc/powerhouse/commit/3127fd20d))

### ❤️ Thank You

- acaldas @acaldas
- Benjamin Jordan (@thegoldenmule)

## 4.1.0-dev.1 (2025-07-29)

### 🚀 Features

- added vetra command and vetra project ([#1713](https://github.com/powerhouse-inc/powerhouse/pull/1713))

### ❤️ Thank You

- Guillermo Puente Sandoval @gpuente

## 4.0.0-staging.8 (2025-07-29)

This was a version bump only for @powerhousedao/codegen to align it with other projects, there were no code changes.

## 4.0.0-staging.7 (2025-07-26)

### 🚀 Features

- **state:** make all atom states derivative ([68a4bfece](https://github.com/powerhouse-inc/powerhouse/commit/68a4bfece))

### ❤️ Thank You

- ryanwolhuter @ryanwolhuter

## 4.0.0-staging.6 (2025-07-25)

### 🚀 Features

- **connect:** remove unused dep ([00d3f68c0](https://github.com/powerhouse-inc/powerhouse/commit/00d3f68c0))
- **state:** use reactor on window object ([40321826e](https://github.com/powerhouse-inc/powerhouse/commit/40321826e))
- **state:** add state package reference to monorepo tsconfig ([93de86073](https://github.com/powerhouse-inc/powerhouse/commit/93de86073))
- **state:** remove unused deps ([d681fff7a](https://github.com/powerhouse-inc/powerhouse/commit/d681fff7a))
- **state:** remove jotai optics dep ([dfc955a82](https://github.com/powerhouse-inc/powerhouse/commit/dfc955a82))
- **common:** add storybook react dev dep ([61404f414](https://github.com/powerhouse-inc/powerhouse/commit/61404f414))
- **common:** install storybook types ([c4d45bb7c](https://github.com/powerhouse-inc/powerhouse/commit/c4d45bb7c))
- **connect:** use new hooks ([93a9eccfa](https://github.com/powerhouse-inc/powerhouse/commit/93a9eccfa))
- **state:** move state code to own package ([605bd5d75](https://github.com/powerhouse-inc/powerhouse/commit/605bd5d75))
- support initial strand without operations ([46698d2ff](https://github.com/powerhouse-inc/powerhouse/commit/46698d2ff))
- **document-drive:** removed drive id where possible ([adcedc4f0](https://github.com/powerhouse-inc/powerhouse/commit/adcedc4f0))

### 🩹 Fixes

- **document-drive:** added deprecation warnings and release notes ([dbc86d172](https://github.com/powerhouse-inc/powerhouse/commit/dbc86d172))
- **common:** update storybook story type ([a84550281](https://github.com/powerhouse-inc/powerhouse/commit/a84550281))

### ❤️ Thank You

- acaldas @acaldas
- ryanwolhuter @ryanwolhuter

## 3.3.0-dev.19 (2025-07-25)

### 🚀 Features

- **connect:** remove unused dep ([00d3f68c0](https://github.com/powerhouse-inc/powerhouse/commit/00d3f68c0))
- **state:** use reactor on window object ([40321826e](https://github.com/powerhouse-inc/powerhouse/commit/40321826e))
- **state:** add state package reference to monorepo tsconfig ([93de86073](https://github.com/powerhouse-inc/powerhouse/commit/93de86073))
- **state:** remove unused deps ([d681fff7a](https://github.com/powerhouse-inc/powerhouse/commit/d681fff7a))
- **state:** remove jotai optics dep ([dfc955a82](https://github.com/powerhouse-inc/powerhouse/commit/dfc955a82))
- **common:** add storybook react dev dep ([61404f414](https://github.com/powerhouse-inc/powerhouse/commit/61404f414))
- **common:** install storybook types ([c4d45bb7c](https://github.com/powerhouse-inc/powerhouse/commit/c4d45bb7c))
- **connect:** use new hooks ([93a9eccfa](https://github.com/powerhouse-inc/powerhouse/commit/93a9eccfa))
- **state:** move state code to own package ([605bd5d75](https://github.com/powerhouse-inc/powerhouse/commit/605bd5d75))
- support initial strand without operations ([46698d2ff](https://github.com/powerhouse-inc/powerhouse/commit/46698d2ff))
- **document-drive:** removed drive id where possible ([adcedc4f0](https://github.com/powerhouse-inc/powerhouse/commit/adcedc4f0))

### 🩹 Fixes

- **document-drive:** added deprecation warnings and release notes ([dbc86d172](https://github.com/powerhouse-inc/powerhouse/commit/dbc86d172))
- **common:** update storybook story type ([a84550281](https://github.com/powerhouse-inc/powerhouse/commit/a84550281))

### ❤️ Thank You

- acaldas @acaldas
- ryanwolhuter @ryanwolhuter

## 3.3.0-dev.18 (2025-07-24)

This was a version bump only for @powerhousedao/codegen to align it with other projects, there were no code changes.

## 3.3.0-dev.17 (2025-07-23)

### 🩹 Fixes

- **codegen:** revert changes to resolvers template ([b96a7b899](https://github.com/powerhouse-inc/powerhouse/commit/b96a7b899))
- update release notes ([f1b6a8e71](https://github.com/powerhouse-inc/powerhouse/commit/f1b6a8e71))
- add release notes on correct branch ([a2d60a537](https://github.com/powerhouse-inc/powerhouse/commit/a2d60a537))

### ❤️ Thank You

- acaldas
- Callme-T

## 3.3.0-dev.16 (2025-07-22)

This was a version bump only for @powerhousedao/codegen to align it with other projects, there were no code changes.

## 3.3.0-dev.15 (2025-07-17)

### 🩹 Fixes

- **codegen:** updated processor factory to handle async processor factories ([8a562d95a](https://github.com/powerhouse-inc/powerhouse/commit/8a562d95a))
- **codegen:** updated subgraph template to deal with undefined return on getDocument ([7b2862a91](https://github.com/powerhouse-inc/powerhouse/commit/7b2862a91))

### ❤️ Thank You

- acaldas

## 3.3.0-dev.14 (2025-07-17)

### 🩹 Fixes

- **codegen:** renamed folder to relationalDb ([42fb0ddff](https://github.com/powerhouse-inc/powerhouse/commit/42fb0ddff))
- **codegen:** run schema codegen without requiring kysely-pglite to be a direct dependency ([e9d901e00](https://github.com/powerhouse-inc/powerhouse/commit/e9d901e00))

### ❤️ Thank You

- acaldas @acaldas
- Frank

## 3.3.0-dev.13 (2025-07-17)

### 🚀 Features

- **codegen,document-drive:** refactored relational processor namespace methods and updated related codegen templates ([00d4c4e87](https://github.com/powerhouse-inc/powerhouse/commit/00d4c4e87))

### ❤️ Thank You

- acaldas @acaldas

## 3.3.0-dev.12 (2025-07-17)

### 🚀 Features

- **reactor-api,reactor-browser,document-drive,codegen,connect:** operation to relationalDb renaming, relational db type improvements, added namespace methods to IRelationalDb ([fd35c3500](https://github.com/powerhouse-inc/powerhouse/commit/fd35c3500))

### 🩹 Fixes

- **document-drive:** use lowercase letters when hashing relational processor namespace ([87c7944d3](https://github.com/powerhouse-inc/powerhouse/commit/87c7944d3))

### ❤️ Thank You

- acaldas @acaldas

## 3.3.0-dev.11 (2025-07-16)

### 🚀 Features

- **document-drive,codegen:** updated operational processor factory ([39630bfd4](https://github.com/powerhouse-inc/powerhouse/commit/39630bfd4))
- **codegen,document-drive,reactor-api:** use namespaces per drive and operational processor ([9f2280929](https://github.com/powerhouse-inc/powerhouse/commit/9f2280929))

### ❤️ Thank You

- acaldas @acaldas

## 3.3.0-dev.10 (2025-07-15)

### 🩹 Fixes

- **codegen:** remove sucrase dependency and update schema gen ([9d3efd2ec](https://github.com/powerhouse-inc/powerhouse/commit/9d3efd2ec))

### ❤️ Thank You

- Guillermo Puente

## 3.3.0-dev.9 (2025-07-10)

### 🩹 Fixes

- force release ([8185a3b37](https://github.com/powerhouse-inc/powerhouse/commit/8185a3b37))

### ❤️ Thank You

- Guillermo Puente @gpuente

## 3.3.0-dev.8 (2025-07-10)

### 🩹 Fixes

- **codegen:** fix broken test ([4135c4174](https://github.com/powerhouse-inc/powerhouse/commit/4135c4174))
- **codegen:** update codegen with new header changes ([a933f1829](https://github.com/powerhouse-inc/powerhouse/commit/a933f1829))

### ❤️ Thank You

- Guillermo Puente @gpuente

## 3.3.0-dev.7 (2025-07-10)

This was a version bump only for @powerhousedao/codegen to align it with other projects, there were no code changes.

## 3.3.0-dev.6 (2025-07-10)

### 🚀 Features

- **codegen:** support loading migration typescript file ([d3cc1957b](https://github.com/powerhouse-inc/powerhouse/commit/d3cc1957b))

### 🩹 Fixes

- **codegen,ph-cli:** make schema-file optional and updated generate help text ([adad303a8](https://github.com/powerhouse-inc/powerhouse/commit/adad303a8))
- **codegen:** use inmemory pglite instance to generate db schema types ([93b075965](https://github.com/powerhouse-inc/powerhouse/commit/93b075965))
- **codegen:** replaced kysely with OperationalStore ([b8def2efd](https://github.com/powerhouse-inc/powerhouse/commit/b8def2efd))

### ❤️ Thank You

- acaldas
- Frank

## 3.3.0-dev.5 (2025-07-09)

### 🩹 Fixes

- **codegen:** proper import path for document types ([11352d4ae](https://github.com/powerhouse-inc/powerhouse/commit/11352d4ae))

### ❤️ Thank You

- Frank

## 3.3.0-dev.4 (2025-07-09)

### 🚀 Features

- **codegen,ph-cli:** added generate schema command ([9a5e921fb](https://github.com/powerhouse-inc/powerhouse/commit/9a5e921fb))
- **document-drive:** initial work on BaseOperationalProcessor ([40fe0ec2f](https://github.com/powerhouse-inc/powerhouse/commit/40fe0ec2f))

### 🩹 Fixes

- **codegen:** schema generation ([378a666b2](https://github.com/powerhouse-inc/powerhouse/commit/378a666b2))
- **codegen:** imports and instantiation ([37e6ae9ab](https://github.com/powerhouse-inc/powerhouse/commit/37e6ae9ab))
- **reactor-api, reactor-local:** build issues ([927192aff](https://github.com/powerhouse-inc/powerhouse/commit/927192aff))

### ❤️ Thank You

- acaldas
- Frank

## 3.3.0-dev.3 (2025-07-08)

### 🚀 Features

- added operational hooks and utils in reactor-browser ([216f7d03d](https://github.com/powerhouse-inc/powerhouse/commit/216f7d03d))

### ❤️ Thank You

- acaldas

## 3.3.0-dev.2 (2025-07-05)

This was a version bump only for @powerhousedao/codegen to align it with other projects, there were no code changes.

## 3.3.0-dev.1 (2025-07-04)

This was a version bump only for @powerhousedao/codegen to align it with other projects, there were no code changes.

## 3.3.0-dev.0 (2025-07-02)

### 🚀 Features

- **connect:** use atom store and provider from state library ([28f646636](https://github.com/powerhouse-inc/powerhouse/commit/28f646636))
- added drive analytics processor ([#1607](https://github.com/powerhouse-inc/powerhouse/pull/1607))

### 🩹 Fixes

- fix build ([c0cd6988d](https://github.com/powerhouse-inc/powerhouse/commit/c0cd6988d))
- nx should ignore this specific dependency issue, as it's just tests ([693cca500](https://github.com/powerhouse-inc/powerhouse/commit/693cca500))
- updated processor generator and added codegen test for it ([6af3bbcf7](https://github.com/powerhouse-inc/powerhouse/commit/6af3bbcf7))
- fixing deprecated it usage ([e9d3bd4d8](https://github.com/powerhouse-inc/powerhouse/commit/e9d3bd4d8))
- whoops, remove debug compile error ([40f1cc331](https://github.com/powerhouse-inc/powerhouse/commit/40f1cc331))
- added test to generate and compile a generated document-model ([17bbca3bb](https://github.com/powerhouse-inc/powerhouse/commit/17bbca3bb))
- adding a test for generating doc models, fixing a couple small pieces ([5f2edc53a](https://github.com/powerhouse-inc/powerhouse/commit/5f2edc53a))
- updated document-engineering ver ([3522179d6](https://github.com/powerhouse-inc/powerhouse/commit/3522179d6))
- updated atoms with header changes ([2b557197a](https://github.com/powerhouse-inc/powerhouse/commit/2b557197a))

### ❤️ Thank You

- acaldas @acaldas
- Benjamin Jordan (@thegoldenmule)
- Guillermo Puente @gpuente
- Guillermo Puente Sandoval @gpuente
- ryanwolhuter @ryanwolhuter

## 3.2.0-dev.9 (2025-07-02)

### 🩹 Fixes

- nx should ignore this specific dependency issue, as it's just tests ([693cca500](https://github.com/powerhouse-inc/powerhouse/commit/693cca500))
- updated processor generator and added codegen test for it ([6af3bbcf7](https://github.com/powerhouse-inc/powerhouse/commit/6af3bbcf7))
- fixing deprecated it usage ([e9d3bd4d8](https://github.com/powerhouse-inc/powerhouse/commit/e9d3bd4d8))
- whoops, remove debug compile error ([40f1cc331](https://github.com/powerhouse-inc/powerhouse/commit/40f1cc331))
- added test to generate and compile a generated document-model ([17bbca3bb](https://github.com/powerhouse-inc/powerhouse/commit/17bbca3bb))
- adding a test for generating doc models, fixing a couple small pieces ([5f2edc53a](https://github.com/powerhouse-inc/powerhouse/commit/5f2edc53a))

### ❤️ Thank You

- Benjamin Jordan (@thegoldenmule)

## 3.2.0-dev.8 (2025-07-01)

This was a version bump only for @powerhousedao/codegen to align it with other projects, there were no code changes.

## 3.2.0-dev.7 (2025-06-28)

This was a version bump only for @powerhousedao/codegen to align it with other projects, there were no code changes.

## 3.2.0-dev.6 (2025-06-27)

### 🚀 Features

- **connect:** use atom store and provider from state library ([28f646636](https://github.com/powerhouse-inc/powerhouse/commit/28f646636))
- added drive analytics processor ([#1607](https://github.com/powerhouse-inc/powerhouse/pull/1607))

### 🩹 Fixes

- updated document-engineering ver ([3522179d6](https://github.com/powerhouse-inc/powerhouse/commit/3522179d6))
- updated atoms with header changes ([2b557197a](https://github.com/powerhouse-inc/powerhouse/commit/2b557197a))

### ❤️ Thank You

- Benjamin Jordan (@thegoldenmule)
- Guillermo Puente
- Guillermo Puente Sandoval
- ryanwolhuter

## 3.2.0-dev.5 (2025-06-26)

### 🚀 Features

- **common:** add atoms library ([dbc8e8b44](https://github.com/powerhouse-inc/powerhouse/commit/dbc8e8b44))

### 🩹 Fixes

- **codegen:** update snapshot ([f77a6c03c](https://github.com/powerhouse-inc/powerhouse/commit/f77a6c03c))
- **connect,codegen,common,reactor-browser:** fix analytics query subscription ([6e9729739](https://github.com/powerhouse-inc/powerhouse/commit/6e9729739))

### ❤️ Thank You

- acaldas
- Guillermo Puente
- ryanwolhuter

## 3.2.0-dev.4 (2025-06-25)

### 🚀 Features

- added drive analytics processor ([#1607](https://github.com/powerhouse-inc/powerhouse/pull/1607))

### ❤️ Thank You

- Guillermo Puente Sandoval @gpuente

## 3.2.0-dev.3 (2025-06-24)

### 🩹 Fixes

- **connect, builder-tools:** disable external packages in dev mode ([e13243874](https://github.com/powerhouse-inc/powerhouse/commit/e13243874))

### ❤️ Thank You

- acaldas

## 3.2.0-dev.2 (2025-06-20)

This was a version bump only for @powerhousedao/codegen to align it with other projects, there were no code changes.

## 3.2.0-dev.1 (2025-06-19)

### 🩹 Fixes

- **connect,builder-tools:** support base paths without ending slash ([1ee6d9d9f](https://github.com/powerhouse-inc/powerhouse/commit/1ee6d9d9f))

### ❤️ Thank You

- acaldas @acaldas

## 3.2.0-dev.0 (2025-06-18)

### 🚀 Features

- use document model subgraph when clicking on switchboard url button ([24cf6ad94](https://github.com/powerhouse-inc/powerhouse/commit/24cf6ad94))

### ❤️ Thank You

- acaldas @acaldas

## 2.5.0-dev.41 (2025-06-18)

This was a version bump only for @powerhousedao/codegen to align it with other projects, there were no code changes.

## 2.5.0-dev.40 (2025-06-18)

This was a version bump only for @powerhousedao/codegen to align it with other projects, there were no code changes.

## 2.5.0-dev.39 (2025-06-18)

This was a version bump only for @powerhousedao/codegen to align it with other projects, there were no code changes.

## 2.5.0-dev.38 (2025-06-18)

This was a version bump only for @powerhousedao/codegen to align it with other projects, there were no code changes.

## 2.5.0-dev.37 (2025-06-18)

This was a version bump only for @powerhousedao/codegen to align it with other projects, there were no code changes.

## 2.5.0-dev.36 (2025-06-18)

This was a version bump only for @powerhousedao/codegen to align it with other projects, there were no code changes.

## 2.5.0-dev.35 (2025-06-18)

### 🩹 Fixes

- **codegen:** removed stray import ([539cd017d](https://github.com/powerhouse-inc/powerhouse/commit/539cd017d))

### ❤️ Thank You

- acaldas @acaldas

## 2.5.0-dev.34 (2025-06-18)

This was a version bump only for @powerhousedao/codegen to align it with other projects, there were no code changes.

## 2.5.0-dev.33 (2025-06-18)

### 🩹 Fixes

- deploy not on push to main ([63eef7020](https://github.com/powerhouse-inc/powerhouse/commit/63eef7020))
- deploy powerhouse to available environments ([a45859a22](https://github.com/powerhouse-inc/powerhouse/commit/a45859a22))

### ❤️ Thank You

- Frank

## 2.5.0-dev.32 (2025-06-18)

This was a version bump only for @powerhousedao/codegen to align it with other projects, there were no code changes.

## 2.5.0-dev.31 (2025-06-18)

### 🚀 Features

- **reactor:** initial event-bus implementation with tests and benchmarks ([ef5b3c42e](https://github.com/powerhouse-inc/powerhouse/commit/ef5b3c42e))

### ❤️ Thank You

- Benjamin Jordan (@thegoldenmule)

## 2.5.0-dev.30 (2025-06-17)

### 🩹 Fixes

- **codegen:** remove unnecessary docId from subgraph resolvers ([7217cd2d9](https://github.com/powerhouse-inc/powerhouse/commit/7217cd2d9))
- **connect:** set proper tag on docker build ([598c1b3fb](https://github.com/powerhouse-inc/powerhouse/commit/598c1b3fb))

### ❤️ Thank You

- Frank

## 2.5.0-dev.29 (2025-06-17)

This was a version bump only for @powerhousedao/codegen to align it with other projects, there were no code changes.

## 2.5.0-dev.28 (2025-06-16)

### 🚀 Features

- add app skeleton to html at build time ([1882bb820](https://github.com/powerhouse-inc/powerhouse/commit/1882bb820))

### 🔥 Performance

- bundle and accessibility improvements ([94ef22345](https://github.com/powerhouse-inc/powerhouse/commit/94ef22345))

### ❤️ Thank You

- acaldas

## 2.5.0-dev.27 (2025-06-16)

This was a version bump only for @powerhousedao/codegen to align it with other projects, there were no code changes.

## 2.5.0-dev.26 (2025-06-16)

This was a version bump only for @powerhousedao/codegen to align it with other projects, there were no code changes.

## 2.5.0-dev.25 (2025-06-13)

### 🚀 Features

- start dependent services with switchboard ([188c82c6a](https://github.com/powerhouse-inc/powerhouse/commit/188c82c6a))

### 🩹 Fixes

- **docker:** request write permissions ([29d4d3fd7](https://github.com/powerhouse-inc/powerhouse/commit/29d4d3fd7))

### ❤️ Thank You

- Frank

## 2.5.0-dev.24 (2025-06-13)

### 🚀 Features

- added hostnames in docker compose ([a590eea17](https://github.com/powerhouse-inc/powerhouse/commit/a590eea17))
- **docker-compose:** work with published images ([9f31b70fb](https://github.com/powerhouse-inc/powerhouse/commit/9f31b70fb))
- **ci:** build and publish docker images on newly created tags ([ee930c4a4](https://github.com/powerhouse-inc/powerhouse/commit/ee930c4a4))

### ❤️ Thank You

- Frank

## 2.5.0-dev.23 (2025-06-13)

This was a version bump only for @powerhousedao/codegen to align it with other projects, there were no code changes.

## 2.5.0-dev.22 (2025-06-13)

### 🩹 Fixes

- **ci:** set proper tags for docker images ([3cab91969](https://github.com/powerhouse-inc/powerhouse/commit/3cab91969))
- **ci:** connect deployment ([8ac8e423b](https://github.com/powerhouse-inc/powerhouse/commit/8ac8e423b))

### ❤️ Thank You

- Frank

## 2.5.0-dev.21 (2025-06-12)

This was a version bump only for @powerhousedao/codegen to align it with other projects, there were no code changes.

## 2.5.0-dev.20 (2025-06-12)

### 🚀 Features

- **codegen:** updated editor template ([e2d654238](https://github.com/powerhouse-inc/powerhouse/commit/e2d654238))

### ❤️ Thank You

- Guillermo Puente @gpuente

## 2.5.0-dev.19 (2025-06-12)

This was a version bump only for @powerhousedao/codegen to align it with other projects, there were no code changes.

## 2.5.0-dev.18 (2025-06-12)

### 🚀 Features

- added docker publish workflow ([adf65ef8a](https://github.com/powerhouse-inc/powerhouse/commit/adf65ef8a))

### ❤️ Thank You

- Frank

## 2.5.0-dev.17 (2025-06-12)

### 🚀 Features

- show app skeleton while loading and accessibility fixes ([4f96e2472](https://github.com/powerhouse-inc/powerhouse/commit/4f96e2472))

### ❤️ Thank You

- acaldas @acaldas

## 2.5.0-dev.16 (2025-06-11)

This was a version bump only for @powerhousedao/codegen to align it with other projects, there were no code changes.

## 2.5.0-dev.15 (2025-06-11)

This was a version bump only for @powerhousedao/codegen to align it with other projects, there were no code changes.

## 2.5.0-dev.14 (2025-06-10)

### 🚀 Features

- improved analytics frontend integration ([269aed50c](https://github.com/powerhouse-inc/powerhouse/commit/269aed50c))

### ❤️ Thank You

- acaldas @acaldas

## 2.5.0-dev.13 (2025-06-10)

This was a version bump only for @powerhousedao/codegen to align it with other projects, there were no code changes.

## 2.5.0-dev.12 (2025-06-10)

This was a version bump only for @powerhousedao/codegen to align it with other projects, there were no code changes.

## 2.5.0-dev.11 (2025-06-07)

### 🚀 Features

- **connect:** updated diff-analyzer processor ([ce5d1219f](https://github.com/powerhouse-inc/powerhouse/commit/ce5d1219f))

### ❤️ Thank You

- acaldas @acaldas

## 2.5.0-dev.10 (2025-06-06)

### 🚀 Features

- run analytics db on web worker ([ecf79575f](https://github.com/powerhouse-inc/powerhouse/commit/ecf79575f))

### ❤️ Thank You

- acaldas

## 2.5.0-dev.9 (2025-06-05)

This was a version bump only for @powerhousedao/codegen to align it with other projects, there were no code changes.

## 2.5.0-dev.8 (2025-06-05)

This was a version bump only for @powerhousedao/codegen to align it with other projects, there were no code changes.

## 2.5.0-dev.7 (2025-06-05)

This was a version bump only for @powerhousedao/codegen to align it with other projects, there were no code changes.

## 2.5.0-dev.6 (2025-06-05)

### 🩹 Fixes

- set node 22 in release branch workflow ([b33681938](https://github.com/powerhouse-inc/powerhouse/commit/b33681938))

### ❤️ Thank You

- Frank

## 2.5.0-dev.5 (2025-06-05)

This was a version bump only for @powerhousedao/codegen to align it with other projects, there were no code changes.

## 2.5.0-dev.4 (2025-06-05)

### 🩹 Fixes

- **builder-tools:** move esbuild dev dep to deps ([baa22be6f](https://github.com/powerhouse-inc/powerhouse/commit/baa22be6f))

### ❤️ Thank You

- ryanwolhuter @ryanwolhuter

## 2.5.0-dev.3 (2025-06-05)

### 🚀 Features

- **builder-tools:** add node polyfills esbuild plugin for connect build ([43dd16b4d](https://github.com/powerhouse-inc/powerhouse/commit/43dd16b4d))

### ❤️ Thank You

- ryanwolhuter

## 2.5.0-dev.2 (2025-06-05)

This was a version bump only for @powerhousedao/codegen to align it with other projects, there were no code changes.

## 2.5.0-dev.1 (2025-06-05)

This was a version bump only for @powerhousedao/codegen to align it with other projects, there were no code changes.

## 2.5.0-dev.0 (2025-06-04)

### 🚀 Features

- **academy:** centralize husky & auto-update cli docs ([8c92e0bb1](https://github.com/powerhouse-inc/powerhouse/commit/8c92e0bb1))
- **ph-cli:** added setup-service command ([dfa082aa6](https://github.com/powerhouse-inc/powerhouse/commit/dfa082aa6))
- **scripts:** updated setup scripts ([9f7fa7644](https://github.com/powerhouse-inc/powerhouse/commit/9f7fa7644))
- enforce conventional commits ([faa49da40](https://github.com/powerhouse-inc/powerhouse/commit/faa49da40))
- removed scalars package ([d6f7059a7](https://github.com/powerhouse-inc/powerhouse/commit/d6f7059a7))
- enabled switchboard command ([5a9c467bf](https://github.com/powerhouse-inc/powerhouse/commit/5a9c467bf))
- removed scalars dependencies ([596aedbd5](https://github.com/powerhouse-inc/powerhouse/commit/596aedbd5))
- **builder-tools:** handle recursive objects in initial state generator ([c9eedcc43](https://github.com/powerhouse-inc/powerhouse/commit/c9eedcc43))
- **monorepo:** bump graphql lib ([ba9d5d338](https://github.com/powerhouse-inc/powerhouse/commit/ba9d5d338))
- add getDocumentModelModule and getEditor props to drive explorer ([a40f5e6a2](https://github.com/powerhouse-inc/powerhouse/commit/a40f5e6a2))
- **monorepo:** handle updating monorepo build deps ([db2ac2316](https://github.com/powerhouse-inc/powerhouse/commit/db2ac2316))
- **monorepo:** regenerate lockfile ([a6c390b4e](https://github.com/powerhouse-inc/powerhouse/commit/a6c390b4e))
- **builder-tools:** fix wrong value used for field id ([a6c6142e0](https://github.com/powerhouse-inc/powerhouse/commit/a6c6142e0))
- **reactor-api,reactor-local:** updated analytics dependencies ([cbeace573](https://github.com/powerhouse-inc/powerhouse/commit/cbeace573))

### 🩹 Fixes

- **academy:** lockfile issue second time' ([6208fe614](https://github.com/powerhouse-inc/powerhouse/commit/6208fe614))
- **academy:** fix frozen lockfile issue' ([80f18ec73](https://github.com/powerhouse-inc/powerhouse/commit/80f18ec73))
- **pre-commit:** use bash syntax and shebang ([da00ff581](https://github.com/powerhouse-inc/powerhouse/commit/da00ff581))
- added missing dep to academy ([4ec6c8278](https://github.com/powerhouse-inc/powerhouse/commit/4ec6c8278))
- **academy:** clean up husky script ([e18e26cd8](https://github.com/powerhouse-inc/powerhouse/commit/e18e26cd8))
- **switchboard:** docker build ([7052e39e1](https://github.com/powerhouse-inc/powerhouse/commit/7052e39e1))
- docker build with PH_PACKAGES ([856ac1187](https://github.com/powerhouse-inc/powerhouse/commit/856ac1187))
- **document-drive:** fix type issue on browser storage ([240a78b41](https://github.com/powerhouse-inc/powerhouse/commit/240a78b41))
- **ph-cli:** ph add does not remove installed packages ([aedfbf56e](https://github.com/powerhouse-inc/powerhouse/commit/aedfbf56e))
- **codegen:** subgraph resolvers type ([1054400fa](https://github.com/powerhouse-inc/powerhouse/commit/1054400fa))
- **codegen:** subgraphs export type ([fa8eb8810](https://github.com/powerhouse-inc/powerhouse/commit/fa8eb8810))
- **codegen:** use with instead of assert ([b1685d492](https://github.com/powerhouse-inc/powerhouse/commit/b1685d492))
- remove .env and add to .gitignore ([0d2d48684](https://github.com/powerhouse-inc/powerhouse/commit/0d2d48684))
- **switchboard,reactor-local:** latest version of sky atlas was not being installed ([72bf72fd4](https://github.com/powerhouse-inc/powerhouse/commit/72bf72fd4))

### ❤️ Thank You

- acaldas @acaldas
- Benjamin Jordan
- Callme-T
- Frank
- Guillermo Puente @gpuente
- ryanwolhuter @ryanwolhuter

## 0.8.0 (2024-10-25)

### 🚀 Features

- implement a standard document model toolbar with out of the box functionalities in the document model editor ([#430](https://github.com/powerhouse-inc/powerhouse/pull/430))
- **document-model-libs:** port code from private repo ([11ef336a](https://github.com/powerhouse-inc/powerhouse/commit/11ef336a))
- **ph-cli:** Support for dev and generate command ([#406](https://github.com/powerhouse-inc/powerhouse/pull/406))
- **ph-cli:** added base ph-cli package setup ([#404](https://github.com/powerhouse-inc/powerhouse/pull/404))
- **switchboard-gui:** init ([#405](https://github.com/powerhouse-inc/powerhouse/pull/405))

### ❤️  Thank You

- frankp.eth @froid1911
- Guillermo Puente Sandoval @gpuente
- ryanwolhuter @ryanwolhuter

## 0.7.0 (2024-10-16)

### 🚀 Features

- **codegen:** improved package exports ([21059412](https://github.com/powerhouse-inc/powerhouse/commit/21059412))

### 🩹 Fixes

- **codegen:** export create-lib methods ([#403](https://github.com/powerhouse-inc/powerhouse/pull/403))

### ❤️  Thank You

- acaldas @acaldas
- Guillermo Puente Sandoval @gpuente

## 0.6.0 (2024-10-14)

### 🚀 Features

- **codegen:** bundle with tsup ([3cccbdf9](https://github.com/powerhouse-inc/powerhouse/commit/3cccbdf9))
- **document-model-libs:** update codegen dependency ([f5330139](https://github.com/powerhouse-inc/powerhouse/commit/f5330139))

### 🩹 Fixes

- **document-model-libs:** added type annotation for createDocumentStory ([6c5441f3](https://github.com/powerhouse-inc/powerhouse/commit/6c5441f3))

### ❤️  Thank You

- acaldas @acaldas

## 0.5.0 (2024-10-14)

### 🚀 Features

- added codegen build step ([66523278](https://github.com/powerhouse-inc/powerhouse/commit/66523278))
- **scalars:** setup scalars project ([#370](https://github.com/powerhouse-inc/powerhouse/pull/370))
- **design-system:** create icon components in prepare install of postinstall ([f302d65f](https://github.com/powerhouse-inc/powerhouse/commit/f302d65f))
- **design-system:** improve bundle size and tree shaking support ([ffb68cfc](https://github.com/powerhouse-inc/powerhouse/commit/ffb68cfc))

### ❤️  Thank You

- acaldas @acaldas
- Guillermo Puente Sandoval @gpuente

## 0.4.0 (2024-10-09)

### 🚀 Features

- **monorepo:** use latest version of pnpm ([5b60c6b5](https://github.com/powerhouse-inc/powerhouse/commit/5b60c6b5))
- **monorepo:** regenerate lockfile ([b4a469e5](https://github.com/powerhouse-inc/powerhouse/commit/b4a469e5))
- **monorepo:** regenerate lockfile ([0e277cec](https://github.com/powerhouse-inc/powerhouse/commit/0e277cec))
- **monorepo:** apply auto fix to updated files ([f8357f46](https://github.com/powerhouse-inc/powerhouse/commit/f8357f46))
- **monorepo:** apply lint fixes ([9803ac77](https://github.com/powerhouse-inc/powerhouse/commit/9803ac77))
- **monorepo:** update github workflows ([daec0ac6](https://github.com/powerhouse-inc/powerhouse/commit/daec0ac6))
- **monorepo:** migrate to unified configs ([693ce1a3](https://github.com/powerhouse-inc/powerhouse/commit/693ce1a3))
- **design-system:** rwa editor props and modals logic ([f0ab9f0f](https://github.com/powerhouse-inc/powerhouse/commit/f0ab9f0f))

### 🩹 Fixes

- **monorepo:** try just release publish ([3a708dab](https://github.com/powerhouse-inc/powerhouse/commit/3a708dab))
- **monorepo:** remove skip publish ([3788d2c7](https://github.com/powerhouse-inc/powerhouse/commit/3788d2c7))
- **monorepo:** add install ignore scripts ([4f2832d6](https://github.com/powerhouse-inc/powerhouse/commit/4f2832d6))
- **monorepo:** fix command name ([d3e296e8](https://github.com/powerhouse-inc/powerhouse/commit/d3e296e8))
- **monorepo:** try build all ([42beb01c](https://github.com/powerhouse-inc/powerhouse/commit/42beb01c))
- **monorepo:** remove workspaces and package manager fields ([e0b53fef](https://github.com/powerhouse-inc/powerhouse/commit/e0b53fef))
- **monorepo:** try remove resolutions ([d8ed0db3](https://github.com/powerhouse-inc/powerhouse/commit/d8ed0db3))
- **monorepo:** try frozen lockfile ([ea788885](https://github.com/powerhouse-inc/powerhouse/commit/ea788885))
- **monorepo:** add missing dep ([28d487d7](https://github.com/powerhouse-inc/powerhouse/commit/28d487d7))

### ❤️  Thank You

- Guillermo Puente @gpuente
- ryanwolhuter @ryanwolhuter

## 0.2.0 (2024-10-08)


### 🚀 Features

- **codegen:** added support for local state on editor codegen ([14c84bde](https://github.com/powerhouse-inc/powerhouse/commit/14c84bde))

- **codegen:** fixed editor folder name ([ae0e6e2c](https://github.com/powerhouse-inc/powerhouse/commit/ae0e6e2c))


### ❤️  Thank You

- acaldas @acaldas
- 
## 0.1.0 (2024-09-26)


### 🚀 Features

- **codegen:** initial codegen package setup ([0f67da6](https://github.com/powerhouse-inc/powerhouse/commit/0f67da6))


### ❤️  Thank You

- Guillermo Puente @gpuente<|MERGE_RESOLUTION|>--- conflicted
+++ resolved
@@ -1,4 +1,3 @@
-<<<<<<< HEAD
 ## 5.0.0-staging.6 (2025-09-08)
 
 This was a version bump only for @powerhousedao/codegen to align it with other projects, there were no code changes.
@@ -11,30 +10,17 @@
 
 ### 🩹 Fixes
 
-- **codegen:** set proper created and last modified fields ([5fcd69385](https://github.com/powerhouse-inc/powerhouse/commit/5fcd69385))
-
-### ❤️ Thank You
-
-- Frank
+- **reactor-api,reactor/browser:** update open in switchboard url ([f42897b29](https://github.com/powerhouse-inc/powerhouse/commit/f42897b29))
+
+### ❤️ Thank You
+
+- acaldas @acaldas
 
 ## 5.0.0-staging.3 (2025-09-08)
 
 This was a version bump only for @powerhousedao/codegen to align it with other projects, there were no code changes.
 
 ## 5.0.0-staging.2 (2025-09-05)
-=======
-## 4.1.0-dev.48 (2025-09-09)
-
-### 🩹 Fixes
-
-- **reactor-api,reactor/browser:** update open in switchboard url ([f42897b29](https://github.com/powerhouse-inc/powerhouse/commit/f42897b29))
-
-### ❤️ Thank You
-
-- acaldas @acaldas
-
-## 4.1.0-dev.47 (2025-09-06)
->>>>>>> 7ecabf51
 
 ### 🩹 Fixes
 
@@ -46,25 +32,6 @@
 - acaldas @acaldas
 - Callme-T
 
-<<<<<<< HEAD
-=======
-## 4.1.0-dev.46 (2025-09-05)
-
-This was a version bump only for @powerhousedao/codegen to align it with other projects, there were no code changes.
-
-## 5.0.0-staging.2 (2025-09-05)
-
-### 🩹 Fixes
-
-- **codegen:** remove .jsx imports ([880a98fe0](https://github.com/powerhouse-inc/powerhouse/commit/880a98fe0))
-- **docs:** added zip redundancy to release notes ([3acfe1027](https://github.com/powerhouse-inc/powerhouse/commit/3acfe1027))
-
-### ❤️ Thank You
-
-- acaldas @acaldas
-- Callme-T
-
->>>>>>> 7ecabf51
 ## 5.0.0-staging.1 (2025-09-04)
 
 This was a version bump only for @powerhousedao/codegen to align it with other projects, there were no code changes.
