--- conflicted
+++ resolved
@@ -1,15 +1,11 @@
 {
   "name": "@powerhousedao/reactor-local",
   "type": "module",
-<<<<<<< HEAD
-  "version": "1.20.0",
-=======
   "version": "1.20.2",
   "main": "dist/server.js",
   "bin": {
     "reactor-local": "dist/cli.js"
   },
->>>>>>> cc1c4a64
   "publishConfig": {
     "access": "public"
   },
