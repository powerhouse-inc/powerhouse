--- conflicted
+++ resolved
@@ -1,11 +1,7 @@
 {
   "name": "@powerhousedao/reactor-local",
   "type": "module",
-<<<<<<< HEAD
   "version": "2.5.0-staging.0",
-=======
-  "version": "2.5.0-dev.13",
->>>>>>> 269aed50
   "main": "dist/server.js",
   "repository": {
     "type": "git",
