--- conflicted
+++ resolved
@@ -1,11 +1,7 @@
 {
   "name": "@powerhousedao/reactor-local",
   "type": "module",
-<<<<<<< HEAD
-  "version": "1.12.0",
-=======
   "version": "1.18.1",
->>>>>>> 73d2180d
   "main": "dist/server.js",
   "bin": {
     "reactor-local": "dist/cli.js"
