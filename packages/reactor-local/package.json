{
  "name": "@powerhousedao/reactor-local",
  "type": "module",
<<<<<<< HEAD
  "version": "1.27.48-dev.0",
=======
  "version": "1.27.39-staging.1",
>>>>>>> 2c0db835
  "main": "dist/server.js",
  "publishConfig": {
    "access": "public"
  },
  "scripts": {
    "start": "vite-node src/index.ts",
    "build:tsc": "tsc --build",
    "build": "tsc --build",
    "prebuild": "npm run clean",
    "clean": "rimraf dist",
    "clean:node_modules": "rimraf node_modules"
  },
  "exports": "./dist/index.js",
  "types": "./dist/index.d.ts",
  "files": [
    "./dist"
  ],
  "author": "",
  "license": "ISC",
  "description": "",
  "dependencies": {
    "@apollo/subgraph": "^2.9.2",
    "@electric-sql/pglite": "^0.2.12",
    "@libsql/client": "^0.14.0",
    "@originjs/vite-plugin-commonjs": "^1.0.3",
    "@powerhousedao/reactor-api": "workspace:*",
<<<<<<< HEAD
    "@powerhousedao/scalars": "workspace:*",
=======
>>>>>>> 2c0db835
    "change-case": "^5.4.4",
    "commander": "^12.1.0",
    "document-drive": "workspace:*",
    "document-model": "workspace:*",
    "dotenv": "^16.4.5",
    "express": "^4.21.0",
    "graphql": "^16.11.0",
    "graphql-request": "^6.1.0",
    "json-stringify-deterministic": "^1.0.12",
    "ms": "^2.1.3",
    "nanoevents": "^9.0.0",
    "sanitize-filename": "^1.6.3",
    "uuid": "^11.0.2",
    "vite": "^6.3.3"
  },
  "devDependencies": {
    "@powerhousedao/analytics-engine-graphql": "^0.3.0",
    "@powerhousedao/config": "workspace:*",
    "@types/body-parser": "^1.19.5",
    "@types/cors": "^2.8.17",
    "@types/express": "^5.0.0",
    "@types/ms": "^0.7.34",
    "@types/node": "^22.15.17"
  }
}<|MERGE_RESOLUTION|>--- conflicted
+++ resolved
@@ -1,11 +1,7 @@
 {
   "name": "@powerhousedao/reactor-local",
   "type": "module",
-<<<<<<< HEAD
   "version": "1.27.48-dev.0",
-=======
-  "version": "1.27.39-staging.1",
->>>>>>> 2c0db835
   "main": "dist/server.js",
   "publishConfig": {
     "access": "public"
@@ -32,10 +28,6 @@
     "@libsql/client": "^0.14.0",
     "@originjs/vite-plugin-commonjs": "^1.0.3",
     "@powerhousedao/reactor-api": "workspace:*",
-<<<<<<< HEAD
-    "@powerhousedao/scalars": "workspace:*",
-=======
->>>>>>> 2c0db835
     "change-case": "^5.4.4",
     "commander": "^12.1.0",
     "document-drive": "workspace:*",
