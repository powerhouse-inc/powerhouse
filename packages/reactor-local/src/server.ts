--- conflicted
+++ resolved
@@ -9,29 +9,25 @@
 } from "@powerhousedao/reactor-api";
 import {
   DriveAlreadyExistsError,
-  driveDocumentModelModule,
   DriveInput,
-  FilesystemStorage,
   IDocumentDriveServer,
   InternalTransmitter,
   IReceiver,
-  ListenerFilter,
   ReactorBuilder,
 } from "document-drive";
-<<<<<<< HEAD
-=======
 import { logger } from "document-drive/logger";
 import { FilesystemStorage } from "document-drive/storage/filesystem";
->>>>>>> 6f7d26d3
 import {
-  documentModelDocumentModelModule,
-  DocumentModelModule,
-} from "document-model";
+  module as DocumentDrive,
+  ListenerFilter,
+} from "document-model-libs/document-drive";
+import { DocumentModel } from "document-model/document";
+import { module as DocumentModelLib } from "document-model/document-model";
 import dotenv from "dotenv";
 import { access } from "node:fs/promises";
 import path from "node:path";
 import { createServer as createViteServer, ViteDevServer } from "vite";
-import { PackagesManager } from "./packages.js";
+import { PackagesManager } from "./packages";
 
 type FSError = {
   errno: number;
@@ -94,12 +90,9 @@
   ) => Promise<InternalTransmitter>;
 };
 
-const baseDocumentModels = [
-  documentModelDocumentModelModule,
-  driveDocumentModelModule,
-] as DocumentModelModule[];
-
-export const startServer = async (
+const baseDocumentModels = [DocumentModelLib, DocumentDrive] as DocumentModel[];
+
+const startServer = async (
   options?: StartServerOptions,
 ): Promise<LocalReactor> => {
   process.setMaxListeners(0);
@@ -161,7 +154,7 @@
     (error) => console.error(error),
   );
   packagesManager.onDocumentModelsChange((documentModels) => {
-    driveServer.setDocumentModelModules(
+    driveServer.setDocumentModels(
       joinDocumentModels(baseDocumentModels, documentModels),
     );
   });
@@ -240,14 +233,11 @@
     await access(path);
     const localDMs = (await vite.ssrLoadModule(path)) as Record<
       string,
-      DocumentModelModule
+      DocumentModel
     >;
     const localDocumentModels = Object.values(localDMs);
-    driveServer.setDocumentModelModules(
-      joinDocumentModels(
-        driveServer.getDocumentModelModules(),
-        localDocumentModels,
-      ),
+    driveServer.setDocumentModels(
+      joinDocumentModels(driveServer.getDocumentModels(), localDocumentModels),
     );
   } catch (e) {
     if ((e as FSError).code === "ENOENT") {
@@ -308,15 +298,17 @@
   }
 }
 
-function joinDocumentModels(...documentModels: DocumentModelModule[][]) {
+function joinDocumentModels(...documentModels: DocumentModel[][]) {
   return documentModels
     .flat()
     .toReversed()
-    .reduce<DocumentModelModule[]>(
+    .reduce<DocumentModel[]>(
       (acc, curr) =>
-        acc.find((dm) => dm.documentType === curr.documentType)
+        acc.find((dm) => dm.documentModel.id === curr.documentModel.id)
           ? acc
           : [...acc, curr],
       [],
     );
-}+}
+
+export { startServer };