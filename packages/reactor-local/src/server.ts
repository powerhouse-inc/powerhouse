--- conflicted
+++ resolved
@@ -1,13 +1,4 @@
 import { isLogLevel } from "@powerhousedao/config";
-<<<<<<< HEAD
-import {
-  startAPI,
-  startViteServer,
-  VitePackageLoader,
-} from "@powerhousedao/reactor-api";
-import type { DefaultRemoteDriveInput } from "document-drive";
-import { InMemoryCache, logger, ReactorBuilder } from "document-drive";
-=======
 import {
   EventBus,
   InMemoryQueue,
@@ -24,8 +15,7 @@
   DefaultRemoteDriveInput,
 } from "document-drive";
 import { InMemoryCache, ReactorBuilder, logger } from "document-drive";
-import type { IDocumentStorage } from "document-drive/storage/types";
->>>>>>> 1141709e
+import type { IDocumentStorage } from "document-drive";
 import dotenv from "dotenv";
 import path from "node:path";
 import type {
