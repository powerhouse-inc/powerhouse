--- conflicted
+++ resolved
@@ -13,24 +13,13 @@
 import * as contributorBillAnalyzerListener from "document-model-libs/processors/contributor-bill-analyzer";
 import { DocumentModel } from "document-model/document";
 import { module as DocumentModelLib } from "document-model/document-model";
-<<<<<<< HEAD
-import dotenv from "dotenv";
+import { ListenerFilter } from "document-model-libs/document-drive";
+import { registerInternalListener } from "@powerhousedao/reactor-api";
+import { addSubgraph } from "@powerhousedao/reactor-api";
+import { createSchema } from "@powerhousedao/reactor-api";
 import { drizzle } from "drizzle-orm/connect";
-import path from "path";
-import * as searchListener from "@powerhousedao/general-document-indexer";
-dotenv.config();
-console.log(contributorBillAnalyzerListener);
-// start document drive server with all available document models & filesystem storage
-const driveServer = new DocumentDriveServer(
-  [DocumentModelLib, ...Object.values(DocumentModelsLibs)] as DocumentModel[],
-  new FilesystemStorage(path.join(__dirname, "../file-storage"))
-);
-=======
-import { ListenerFilter } from "document-model-libs/document-drive";
-
 const dirname =
   import.meta.dirname || path.dirname(fileURLToPath(import.meta.url));
->>>>>>> 5a060055
 
 dotenv.config();
 
@@ -65,7 +54,7 @@
   // start document drive server with all available document models & filesystem storage
   const driveServer = new DocumentDriveServer(
     [DocumentModelLib, ...Object.values(DocumentModelsLibs)] as DocumentModel[],
-    new FilesystemStorage(storagePath),
+    new FilesystemStorage(storagePath)
   );
 
   // init drive server
@@ -87,36 +76,17 @@
     await startAPI(driveServer, {
       port: serverPort,
     });
-<<<<<<< HEAD
 
-    setAdditionalContextFields({ db });
+    const db = await drizzle("pglite", "./dev.db");
 
-    // register general document indexer listener
     await registerInternalListener({
-      name: "search",
-      options: searchListener.options,
-      transmit: (strands) => searchListener.transmit(strands, db),
-    });
-
-    // add general document indexer subgraph
-    await addSubgraph({
-      getSchema: () =>
-        createSchema(
-          driveServer,
-          searchListener.resolvers as GraphQLResolverMap,
-          searchListener.typeDefs
-        ),
-      name: "search/:drive",
-    });
-
-    registerInternalListener({
       name: "contributor-bill-analyzer",
       options: contributorBillAnalyzerListener.options,
       transmit: (strands) =>
         contributorBillAnalyzerListener.transmit(strands, db),
     });
 
-    addSubgraph({
+    await addSubgraph({
       getSchema: () =>
         createSchema(
           driveServer,
@@ -125,8 +95,6 @@
         ),
       name: "contributor-bill-analyzer",
     });
-=======
->>>>>>> 5a060055
   } catch (e) {
     console.error("App crashed", e);
   }
@@ -143,7 +111,7 @@
         label: string;
         block: boolean;
         filter: ListenerFilter;
-      },
+      }
     ) => driveServer.addInternalListener(driveId, receiver, options),
   };
 };
