--- conflicted
+++ resolved
@@ -2,18 +2,11 @@
   API,
   IProcessorManager,
   isProcessorClass,
-<<<<<<< HEAD
-  startAPI,
-  SubgraphManager,
-} from "@powerhousedao/reactor-api";
-import { isSubgraphClass, SubgraphClass } from "@powerhousedao/reactor-api";
-=======
   isSubgraphClass,
   startAPI,
   SubgraphClass,
   SubgraphManager,
 } from "@powerhousedao/reactor-api";
->>>>>>> 73d2180d
 import {
   DocumentDriveServer,
   DriveAlreadyExistsError,
@@ -31,8 +24,6 @@
 import { access } from "node:fs/promises";
 import path from "node:path";
 import { createServer as createViteServer, ViteDevServer } from "vite";
-<<<<<<< HEAD
-=======
 
 type FSError = {
   errno: number;
@@ -40,7 +31,6 @@
   syscall: string;
   path: string;
 };
->>>>>>> 73d2180d
 
 const dirname = process.cwd();
 
@@ -107,11 +97,7 @@
   options?: StartServerOptions,
 ): Promise<LocalReactor> => {
   process.setMaxListeners(0);
-<<<<<<< HEAD
-  const { port, storagePath, drive, dev, dbPath } = {
-=======
   const { port, storagePath, drive, dev, dbPath, packages } = {
->>>>>>> 73d2180d
     ...DefaultStartServerOptions,
     ...options,
   };
@@ -162,10 +148,7 @@
     const api = await startAPI(driveServer, {
       port: serverPort,
       dbPath,
-<<<<<<< HEAD
-=======
       https: options?.https,
->>>>>>> 73d2180d
     });
     driveUrl = `http://localhost:${serverPort}/${driveId ? `d/${drive.global.slug ?? drive.global.id}` : ""}`;
     console.log(`  ➜  Reactor:   ${driveUrl}`);
@@ -195,11 +178,7 @@
   };
 };
 
-<<<<<<< HEAD
-const startDevMode = async (api: API, driveServer: IDocumentDriveServer) => {
-=======
 async function startDevMode(api: API, driveServer: IDocumentDriveServer) {
->>>>>>> 73d2180d
   const vite = await createViteServer({
     server: { middlewareMode: true, watch: null },
     appType: "custom",
@@ -226,9 +205,6 @@
   /**
    * TODO: watch code changes on processors and document models
    */
-<<<<<<< HEAD
-};
-=======
 }
 
 async function loadPackages(packages: Packages) {
@@ -251,7 +227,6 @@
   }
   return loadedPackages;
 }
->>>>>>> 73d2180d
 
 async function loadDocumentModels(
   path: string,
@@ -260,22 +235,11 @@
 ) {
   try {
     console.log("> Loading document models from", path);
-<<<<<<< HEAD
-=======
     await access(path);
->>>>>>> 73d2180d
     const localDMs = (await vite.ssrLoadModule(path)) as Record<
       string,
       DocumentModel
     >;
-<<<<<<< HEAD
-    driveServer.setDocumentModels([
-      ...baseDocumentModels,
-      ...Object.values(localDMs),
-    ]);
-  } catch (e) {
-    console.error("Error loading document models", e);
-=======
     const localDocumentModels = Object.values(localDMs);
     driveServer.setDocumentModels(
       joinDocumentModels(driveServer.getDocumentModels(), localDocumentModels),
@@ -286,7 +250,6 @@
     } else {
       console.error("Error loading document models", e);
     }
->>>>>>> 73d2180d
   }
 }
 
@@ -297,10 +260,7 @@
 ) {
   try {
     console.log("> Loading processors from", path);
-<<<<<<< HEAD
-=======
     await access(path);
->>>>>>> 73d2180d
     const localProcessors = await vite.ssrLoadModule(path);
     for (const [name, processor] of Object.entries(localProcessors)) {
       // eslint-disable-next-line @typescript-eslint/no-unsafe-assignment, @typescript-eslint/no-unsafe-member-access
@@ -310,15 +270,11 @@
       }
     }
   } catch (e) {
-<<<<<<< HEAD
-    console.error("Error loading processors", e);
-=======
     if ((e as FSError).code === "ENOENT") {
       console.warn("No local document models found");
     } else {
       console.error("Error loading processors", e);
     }
->>>>>>> 73d2180d
   }
 }
 
@@ -329,10 +285,7 @@
 ) {
   try {
     console.log("> Loading subgraphs from", path);
-<<<<<<< HEAD
-=======
     await access(path);
->>>>>>> 73d2180d
     const localSubgraphs = await vite.ssrLoadModule(path);
     for (const [name, subgraph] of Object.entries(localSubgraphs)) {
       // eslint-disable-next-line @typescript-eslint/no-unsafe-member-access
@@ -342,12 +295,6 @@
       }
     }
   } catch (e) {
-<<<<<<< HEAD
-    console.error("Error loading subgraphs", e);
-  }
-}
-
-=======
     if ((e as FSError).code === "ENOENT") {
       console.warn("No local document models found");
     } else {
@@ -369,5 +316,4 @@
     );
 }
 
->>>>>>> 73d2180d
 export { startServer };