--- conflicted
+++ resolved
@@ -15,11 +15,8 @@
   IDocumentDriveServer,
   InternalTransmitter,
   IReceiver,
-<<<<<<< HEAD
+  ReactorBuilder,
   ListenerFilter,
-=======
-  ReactorBuilder,
->>>>>>> e21f1edd
 } from "document-drive";
 import {
   documentModelDocumentModelModule,
