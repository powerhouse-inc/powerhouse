{
  "name": "@powerhousedao/switchboard-gui",
  "private": true,
<<<<<<< HEAD
  "version": "0.26.1",
=======
  "version": "3.1.0",
>>>>>>> 13ff95ee
  "type": "module",
  "repository": {
    "type": "git",
    "url": "https://github.com/powerhouse-inc/powerhouse"
  },
  "scripts": {
    "dev": "vite",
    "build": "tsc -b && vite build",
    "build:tsc": "tsc --build",
    "lint": "eslint .",
    "lint:nx": "eslint . --fix --quiet",
    "preview": "vite preview",
    "prepack": "npm run build",
    "clean": "rimraf dist",
    "clean:node_modules": "rimraf node_modules",
    "prebuild": "npm run clean"
  },
  "dependencies": {
    "@apollo/client": "^3.11.8",
    "@heroicons/react": "^2.1.5",
    "ethers": "^6.13.3",
    "jwt-decode": "^4.0.0",
    "postcss": "^8",
    "preact": "^10.24.1",
    "preact-router": "^4.1.2",
    "tailwindcss": "^4.0.11",
    "zustand": "5.0.0-rc.2"
  },
  "devDependencies": {
    "@preact/preset-vite": "^2.9.3",
    "@tailwindcss/vite": "^4.0.9",
    "vite": "^6.2.0"
  }
}<|MERGE_RESOLUTION|>--- conflicted
+++ resolved
@@ -1,11 +1,7 @@
 {
   "name": "@powerhousedao/switchboard-gui",
   "private": true,
-<<<<<<< HEAD
-  "version": "0.26.1",
-=======
   "version": "3.1.0",
->>>>>>> 13ff95ee
   "type": "module",
   "repository": {
     "type": "git",
