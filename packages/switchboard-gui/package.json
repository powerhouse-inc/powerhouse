{
  "name": "@powerhousedao/switchboard-gui",
  "private": true,
<<<<<<< HEAD
  "version": "0.25.0-dev.9",
=======
  "version": "0.25.0-staging.5",
>>>>>>> 2c0db835
  "type": "module",
  "scripts": {
    "dev": "vite",
    "build": "tsc -b && vite build",
    "build:tsc": "tsc --build",
    "lint": "eslint .",
    "lint:nx": "eslint . --fix --quiet",
    "preview": "vite preview",
    "prepack": "npm run build",
    "clean": "rimraf dist",
    "clean:node_modules": "rimraf node_modules",
    "prebuild": "npm run clean"
  },
  "dependencies": {
    "@apollo/client": "^3.11.8",
    "@heroicons/react": "^2.1.5",
    "ethers": "^6.13.3",
    "jwt-decode": "^4.0.0",
    "postcss": "^8",
    "preact": "^10.24.1",
    "preact-router": "^4.1.2",
    "tailwindcss": "^4.0.11",
    "zustand": "5.0.0-rc.2"
  },
  "devDependencies": {
    "@preact/preset-vite": "^2.9.3",
<<<<<<< HEAD
    "@tailwindcss/vite": "^4.0.9",
    "vite": "^6.2.2"
=======
    "@tailwindcss/vite": "^4.1.4",
    "vite": "^6.3.3"
>>>>>>> 2c0db835
  }
}<|MERGE_RESOLUTION|>--- conflicted
+++ resolved
@@ -1,11 +1,7 @@
 {
   "name": "@powerhousedao/switchboard-gui",
   "private": true,
-<<<<<<< HEAD
   "version": "0.25.0-dev.9",
-=======
-  "version": "0.25.0-staging.5",
->>>>>>> 2c0db835
   "type": "module",
   "scripts": {
     "dev": "vite",
@@ -32,12 +28,7 @@
   },
   "devDependencies": {
     "@preact/preset-vite": "^2.9.3",
-<<<<<<< HEAD
-    "@tailwindcss/vite": "^4.0.9",
-    "vite": "^6.2.2"
-=======
     "@tailwindcss/vite": "^4.1.4",
     "vite": "^6.3.3"
->>>>>>> 2c0db835
   }
 }