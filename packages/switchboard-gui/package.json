{
  "name": "@powerhousedao/switchboard-gui",
  "private": true,
<<<<<<< HEAD
  "version": "5.0.0-staging.21",
=======
  "version": "4.1.0-dev.59",
>>>>>>> 4c7be58f
  "type": "module",
  "repository": {
    "type": "git",
    "url": "https://github.com/powerhouse-inc/powerhouse"
  },
  "exports": "./dist/src/index.js",
  "types": "./dist/src/index.d.ts",
  "scripts": {
    "tsc": "tsc",
    "lint": "eslint",
    "dev": "vite",
    "build:vite": "vite build",
    "preview": "vite preview"
  },
  "dependencies": {
    "@apollo/client": "^3.11.8",
    "@heroicons/react": "^2.1.5",
    "ethers": "^6.13.3",
    "jwt-decode": "^4.0.0",
    "postcss": "^8",
    "preact": "^10.24.1",
    "preact-router": "^4.1.2",
    "tailwindcss": "^4.0.11",
    "zustand": "5.0.0-rc.2"
  },
  "devDependencies": {
    "@preact/preset-vite": "^2.9.3",
    "@tailwindcss/vite": "^4.1.4",
    "vite": "^6.3.3"
  }
}<|MERGE_RESOLUTION|>--- conflicted
+++ resolved
@@ -1,11 +1,7 @@
 {
   "name": "@powerhousedao/switchboard-gui",
   "private": true,
-<<<<<<< HEAD
   "version": "5.0.0-staging.21",
-=======
-  "version": "4.1.0-dev.59",
->>>>>>> 4c7be58f
   "type": "module",
   "repository": {
     "type": "git",
