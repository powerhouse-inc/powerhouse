--- conflicted
+++ resolved
@@ -1,5 +1,3 @@
-<<<<<<< HEAD
-=======
 ## 0.14.0 (2025-01-23)
 
 ### 🚀 Features
@@ -48,7 +46,6 @@
 - acaldas @acaldas
 - Guillermo Puente Sandoval @gpuente
 
->>>>>>> 73d2180d
 ## 0.11.0 (2025-01-06)
 
 ### 🚀 Features
