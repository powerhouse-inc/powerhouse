<<<<<<< HEAD
import { Subgraph } from "@powerhousedao/reactor-api";
import type { DocumentNode } from "graphql";
import { schema } from "./schema.js";
=======
import type { DocumentNode } from "graphql";
import { BaseSubgraph } from "@powerhousedao/reactor-api";
>>>>>>> 4c7be58f
import { getResolvers } from "./resolvers.js";
import { schema } from "./schema.js";

export class AppModuleSubgraph extends BaseSubgraph {
  name = "app-module";
  typeDefs: DocumentNode = schema;
  resolvers = getResolvers(this);
  additionalContextFields = {};
  async onSetup() {}
  async onDisconnect() {}
}<|MERGE_RESOLUTION|>--- conflicted
+++ resolved
@@ -1,11 +1,5 @@
-<<<<<<< HEAD
-import { Subgraph } from "@powerhousedao/reactor-api";
-import type { DocumentNode } from "graphql";
-import { schema } from "./schema.js";
-=======
 import type { DocumentNode } from "graphql";
 import { BaseSubgraph } from "@powerhousedao/reactor-api";
->>>>>>> 4c7be58f
 import { getResolvers } from "./resolvers.js";
 import { schema } from "./schema.js";
 
