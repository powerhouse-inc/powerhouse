--- conflicted
+++ resolved
@@ -1,10 +1,6 @@
-<<<<<<< HEAD
-import { BaseSubgraph } from "@powerhousedao/reactor-api";
-=======
-import { Subgraph } from "@powerhousedao/reactor-api";
 import type { DocumentNode } from "graphql";
 import { schema } from "./schema.js";
->>>>>>> 1141709e
+import { BaseSubgraph } from "@powerhousedao/reactor-api";
 import { getResolvers } from "./resolvers.js";
 import { schema } from "./schema.js";
 
