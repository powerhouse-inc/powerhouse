<<<<<<< HEAD
import type { BaseSubgraph } from "@powerhousedao/reactor-api";
=======
import type { Subgraph } from "@powerhousedao/reactor-api";
>>>>>>> 98469560
import { addFile } from "document-drive";
import { setName } from "document-model";
import type {
  SetAppNameInput,
  SetAppStatusInput,
} from "../../document-models/app-module/index.js";
import { actions } from "../../document-models/app-module/index.js";

export const getResolvers = (subgraph: BaseSubgraph): Record<string, any> => {
  const reactor = subgraph.reactor;

  return {
    Query: {
      AppModule: async () => {
        return {
          getDocument: async (args: { docId: string; driveId: string }) => {
            const { docId, driveId } = args;

            if (!docId) {
              throw new Error("Document id is required");
            }

            if (driveId) {
              const docIds = await reactor.getDocuments(driveId);
              if (!docIds.includes(docId)) {
                throw new Error(
                  `Document with id ${docId} is not part of ${driveId}`,
                );
              }
            }

            const doc = await reactor.getDocument(docId);
            return {
              driveId: driveId,
              ...doc,
              ...doc.header,
              // these will be ripped out in the future, but for now all doc models have global state
              // TODO (thegoldenmule): once the gql interface is updated for arbitrary state, we can remove this
              // eslint-disable-next-line @typescript-eslint/no-unsafe-assignment, @typescript-eslint/no-unsafe-member-access
              state: (doc.state as any).global ?? {},
              // eslint-disable-next-line @typescript-eslint/no-unsafe-assignment, @typescript-eslint/no-unsafe-member-access
              stateJSON: (doc.state as any).global ?? "{}",
              revision: doc.header?.revision?.global ?? 0,
            };
          },
          getDocuments: async (args: { driveId: string }) => {
            const { driveId } = args;
            const docsIds = await reactor.getDocuments(driveId);
            const docs = await Promise.all(
              docsIds.map(async (docId) => {
                const doc = await reactor.getDocument(docId);
                return {
                  driveId: driveId,
                  ...doc,
                  ...doc.header,
                  // these will be ripped out in the future, but for now all doc models have global state
                  // TODO (thegoldenmule): once the gql interface is updated for arbitrary state, we can remove this
                  // eslint-disable-next-line @typescript-eslint/no-unsafe-assignment, @typescript-eslint/no-unsafe-member-access
                  state: (doc.state as any).global ?? {},
                  // eslint-disable-next-line @typescript-eslint/no-unsafe-assignment, @typescript-eslint/no-unsafe-member-access
                  stateJSON: (doc.state as any).global ?? "{}",
                  revision: doc.header?.revision?.global ?? 0,
                };
              }),
            );

            return docs.filter(
              (doc) => doc.header.documentType === "powerhouse/app",
            );
          },
        };
      },
    },
    Mutation: {
      AppModule_createDocument: async (
        _: unknown,
        args: { name: string; driveId?: string },
      ) => {
        const { driveId, name } = args;
        const document = await reactor.addDocument("powerhouse/app");

        if (driveId) {
          await reactor.addAction(
            driveId,
            addFile({
              name,
              id: document.header.id,
              documentType: "powerhouse/app",
            }),
          );
        }

        if (name) {
          await reactor.addAction(document.header.id, setName(name));
        }

        return document.header.id;
      },

      AppModule_setAppName: async (
        _: unknown,
        args: { docId: string; input: SetAppNameInput },
      ) => {
        const { docId, input } = args;
        const doc = await reactor.getDocument(docId);
        if (!doc) {
          throw new Error("Document not found");
        }

        const result = await reactor.addAction(
          docId,
          actions.setAppName(input),
        );

        if (result.status !== "SUCCESS") {
          throw new Error(result.error?.message ?? "Failed to setAppName");
        }

        return true;
      },

      AppModule_setAppStatus: async (
        _: unknown,
        args: { docId: string; input: SetAppStatusInput },
      ) => {
        const { docId, input } = args;
        const doc = await reactor.getDocument(docId);
        if (!doc) {
          throw new Error("Document not found");
        }

        const result = await reactor.addAction(
          docId,
          actions.setAppStatus(input),
        );

        if (result.status !== "SUCCESS") {
          throw new Error(result.error?.message ?? "Failed to setAppStatus");
        }

        return true;
      },
    },
  };
};<|MERGE_RESOLUTION|>--- conflicted
+++ resolved
@@ -1,8 +1,4 @@
-<<<<<<< HEAD
 import type { BaseSubgraph } from "@powerhousedao/reactor-api";
-=======
-import type { Subgraph } from "@powerhousedao/reactor-api";
->>>>>>> 98469560
 import { addFile } from "document-drive";
 import { setName } from "document-model";
 import type {
