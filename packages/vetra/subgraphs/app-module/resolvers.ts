<<<<<<< HEAD
import type { BaseSubgraph } from "@powerhousedao/reactor-api";
=======
import { type Subgraph } from "@powerhousedao/reactor-api";
>>>>>>> 1141709e
import { addFile } from "document-drive";
import { setName } from "document-model";
import {
  actions,
  type AddDocumentTypeInput,
  type AppModuleDocument,
  type RemoveDocumentTypeInput,
  type SetAppNameInput,
  type SetAppStatusInput,
  type SetDragAndDropEnabledInput,
} from "../../document-models/app-module/index.js";

<<<<<<< HEAD
export const getResolvers = (subgraph: BaseSubgraph): Record<string, any> => {
=======
export const getResolvers = (subgraph: Subgraph): Record<string, unknown> => {
>>>>>>> 1141709e
  const reactor = subgraph.reactor;

  return {
    Query: {
      AppModule: async () => {
        return {
          getDocument: async (args: { docId: string; driveId: string }) => {
            const { docId, driveId } = args;

            if (!docId) {
              throw new Error("Document id is required");
            }

            if (driveId) {
              const docIds = await reactor.getDocuments(driveId);
              if (!docIds.includes(docId)) {
                throw new Error(
                  `Document with id ${docId} is not part of ${driveId}`,
                );
              }
            }

            const doc = await reactor.getDocument<AppModuleDocument>(docId);
            return {
              driveId: driveId,
              ...doc,
              ...doc.header,
              created: doc.header.createdAtUtcIso,
              lastModified: doc.header.lastModifiedAtUtcIso,
              state: doc.state.global,
              stateJSON: doc.state.global,
              revision: doc.header?.revision?.global ?? 0,
            };
          },
          getDocuments: async (args: { driveId: string }) => {
            const { driveId } = args;
            const docsIds = await reactor.getDocuments(driveId);
            const docs = await Promise.all(
              docsIds.map(async (docId) => {
                const doc = await reactor.getDocument<AppModuleDocument>(docId);
                return {
                  driveId: driveId,
                  ...doc,
                  ...doc.header,
                  created: doc.header.createdAtUtcIso,
                  lastModified: doc.header.lastModifiedAtUtcIso,
                  state: doc.state.global,
                  stateJSON: doc.state.global,
                  revision: doc.header?.revision?.global ?? 0,
                };
              }),
            );

            return docs.filter(
              (doc) => doc.header.documentType === "powerhouse/app",
            );
          },
        };
      },
    },
    Mutation: {
      AppModule_createDocument: async (
        _: unknown,
        args: { name: string; driveId?: string },
      ) => {
        const { driveId, name } = args;
        const document = await reactor.addDocument("powerhouse/app");

        if (driveId) {
          await reactor.addAction(
            driveId,
            addFile({
              name,
              id: document.header.id,
              documentType: "powerhouse/app",
            }),
          );
        }

        if (name) {
          await reactor.addAction(document.header.id, setName(name));
        }

        return document.header.id;
      },

      AppModule_setAppName: async (
        _: unknown,
        args: { docId: string; input: SetAppNameInput },
      ) => {
        const { docId, input } = args;
        const doc = await reactor.getDocument<AppModuleDocument>(docId);
        if (!doc) {
          throw new Error("Document not found");
        }

        const result = await reactor.addAction(
          docId,
          actions.setAppName(input),
        );

        if (result.status !== "SUCCESS") {
          throw new Error(result.error?.message ?? "Failed to setAppName");
        }

        return true;
      },

      AppModule_setAppStatus: async (
        _: unknown,
        args: { docId: string; input: SetAppStatusInput },
      ) => {
        const { docId, input } = args;
        const doc = await reactor.getDocument<AppModuleDocument>(docId);
        if (!doc) {
          throw new Error("Document not found");
        }

        const result = await reactor.addAction(
          docId,
          actions.setAppStatus(input),
        );

        if (result.status !== "SUCCESS") {
          throw new Error(result.error?.message ?? "Failed to setAppStatus");
        }

        return true;
      },

      AppModule_addDocumentType: async (
        _: unknown,
        args: { docId: string; input: AddDocumentTypeInput },
      ) => {
        const { docId, input } = args;
        const doc = await reactor.getDocument<AppModuleDocument>(docId);
        if (!doc) {
          throw new Error("Document not found");
        }

        const result = await reactor.addAction(
          docId,
          actions.addDocumentType(input),
        );

        if (result.status !== "SUCCESS") {
          throw new Error(result.error?.message ?? "Failed to addDocumentType");
        }

        return true;
      },

      AppModule_removeDocumentType: async (
        _: unknown,
        args: { docId: string; input: RemoveDocumentTypeInput },
      ) => {
        const { docId, input } = args;
        const doc = await reactor.getDocument<AppModuleDocument>(docId);
        if (!doc) {
          throw new Error("Document not found");
        }

        const result = await reactor.addAction(
          docId,
          actions.removeDocumentType(input),
        );

        if (result.status !== "SUCCESS") {
          throw new Error(
            result.error?.message ?? "Failed to removeDocumentType",
          );
        }

        return true;
      },

      AppModule_setDragAndDropEnabled: async (
        _: unknown,
        args: { docId: string; input: SetDragAndDropEnabledInput },
      ) => {
        const { docId, input } = args;
        const doc = await reactor.getDocument<AppModuleDocument>(docId);
        if (!doc) {
          throw new Error("Document not found");
        }

        const result = await reactor.addAction(
          docId,
          actions.setDragAndDropEnabled(input),
        );

        if (result.status !== "SUCCESS") {
          throw new Error(
            result.error?.message ?? "Failed to setDragAndDropEnabled",
          );
        }

        return true;
      },
    },
  };
};<|MERGE_RESOLUTION|>--- conflicted
+++ resolved
@@ -1,8 +1,4 @@
-<<<<<<< HEAD
-import type { BaseSubgraph } from "@powerhousedao/reactor-api";
-=======
-import { type Subgraph } from "@powerhousedao/reactor-api";
->>>>>>> 1141709e
+import { type BaseSubgraph } from "@powerhousedao/reactor-api";
 import { addFile } from "document-drive";
 import { setName } from "document-model";
 import {
@@ -15,11 +11,7 @@
   type SetDragAndDropEnabledInput,
 } from "../../document-models/app-module/index.js";
 
-<<<<<<< HEAD
-export const getResolvers = (subgraph: BaseSubgraph): Record<string, any> => {
-=======
 export const getResolvers = (subgraph: Subgraph): Record<string, unknown> => {
->>>>>>> 1141709e
   const reactor = subgraph.reactor;
 
   return {
