--- conflicted
+++ resolved
@@ -84,10 +84,6 @@
     "@powerhousedao/reactor-api": "workspace:*",
     "@powerhousedao/reactor-browser": "workspace:*",
     "@powerhousedao/reactor-local": "workspace:*",
-<<<<<<< HEAD
-=======
-    "@powerhousedao/state": "workspace:*",
->>>>>>> 01f9b9f6
     "@powerhousedao/switchboard": "workspace:*",
     "@tailwindcss/cli": "^4.0.15",
     "@testing-library/react": "^16.3.0",
