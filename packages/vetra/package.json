{
  "name": "@powerhousedao/vetra",
<<<<<<< HEAD
  "version": "5.0.0-staging.21",
=======
  "version": "4.1.0-dev.59",
>>>>>>> 4c7be58f
  "license": "AGPL-3.0-only",
  "type": "module",
  "repository": {
    "type": "git",
    "url": "https://github.com/powerhouse-inc/powerhouse"
  },
  "publishConfig": {
    "access": "public"
  },
  "files": [
    "dist"
  ],
  "exports": {
    ".": {
      "import": "./dist/index.js",
      "types": "./dist/index.d.ts"
    },
    "./document-models": {
      "import": "./dist/document-models/index.js",
      "types": "./dist/document-models/index.d.ts"
    },
    "./document-models/*.js": {
      "import": "./dist/document-models/*.js",
      "types": "./dist/document-models/*.d.ts"
    },
    "./editors": {
      "import": "./dist/editors/index.js",
      "types": "./dist/editors/index.d.ts"
    },
    "./subgraphs": {
      "import": "./dist/subgraphs/index.js",
      "types": "./dist/subgraphs/index.d.ts"
    },
    "./processors": {
      "import": "./dist/processors/index.js",
      "types": "./dist/processors/index.d.ts"
    },
    "./manifest": {
      "import": "./dist/manifest.js",
      "types": "./dist/manifest.d.ts"
    },
    "./vetra-drive-app": {
      "import": "./dist/editors/vetra-drive-app/index.js",
      "types": "./dist/editors/vetra-drive-app/index.d.ts"
    },
    "./style.css": "./dist/style.css"
  },
  "scripts": {
    "tsc": "tsc",
    "lint": "eslint",
    "build:css": "npx @tailwindcss/cli -i ./style.css -o ./dist/style.css",
    "test": "vitest run",
    "test:watch": "vitest",
    "generate": "ph-cli generate",
    "connect": "ph-cli connect",
    "reactor": "ph-cli reactor",
    "service": "ph-cli service",
    "service-startup": "bash ./node_modules/@powerhousedao/ph-cli/dist/scripts/service-startup.sh",
    "service-unstartup": "bash ./node_modules/@powerhousedao/ph-cli/dist/scripts/service-unstartup.sh"
  },
  "dependencies": {
    "document-model": "workspace:*",
    "@powerhousedao/builder-tools": "workspace:*",
    "@powerhousedao/common": "workspace:*",
    "@powerhousedao/config": "workspace:*",
    "@powerhousedao/design-system": "workspace:*",
    "change-case": "^5.4.4",
    "colorette": "^2.0.20",
    "graphql": "^16.10.0",
    "graphql-tag": "^2.12.6",
    "uuid": "^11.1.0",
    "zod": "^3.24.2"
  },
  "devDependencies": {
    "document-drive": "workspace:*",
    "@powerhousedao/codegen": "workspace:*",
    "@powerhousedao/ph-cli": "workspace:*",
    "@powerhousedao/reactor-api": "workspace:*",
    "@powerhousedao/reactor-browser": "workspace:*",
    "@powerhousedao/reactor-local": "workspace:*",
    "@powerhousedao/switchboard": "workspace:*",
    "@powerhousedao/analytics-engine-core": "^0.5.0",
    "@powerhousedao/document-engineering": "^1.27.0",
    "@electric-sql/pglite": "^0.2.12",
    "@tailwindcss/cli": "^4.0.15",
    "@testing-library/react": "^16.3.0",
    "@types/node": "^22.13.11",
    "@types/react": "^18.3.19",
    "@vitejs/plugin-react": "^4.3.4",
    "eslint": "^9.22.0",
    "eslint-plugin-react": "^7.37.4",
    "eslint-plugin-react-hooks": "^5.2.0",
    "globals": "^16.0.0",
    "package-manager-detector": "^0.2.8",
    "pm2": "^5.4.3",
    "react": "^18.3.1",
    "react-dom": "^18.3.1",
    "tailwindcss": "^4.0.15",
    "vite": "^6.2.3",
    "vitest": "^3.2.4"
  },
  "peerDependencies": {
    "react": "^18.3.1",
    "react-dom": "^18.3.1"
  },
  "description": ""
}<|MERGE_RESOLUTION|>--- conflicted
+++ resolved
@@ -1,10 +1,6 @@
 {
   "name": "@powerhousedao/vetra",
-<<<<<<< HEAD
   "version": "5.0.0-staging.21",
-=======
-  "version": "4.1.0-dev.59",
->>>>>>> 4c7be58f
   "license": "AGPL-3.0-only",
   "type": "module",
   "repository": {
@@ -91,7 +87,7 @@
     "@electric-sql/pglite": "^0.2.12",
     "@tailwindcss/cli": "^4.0.15",
     "@testing-library/react": "^16.3.0",
-    "@types/node": "^22.13.11",
+    "@types/node": "^24.6.1",
     "@types/react": "^18.3.19",
     "@vitejs/plugin-react": "^4.3.4",
     "eslint": "^9.22.0",
