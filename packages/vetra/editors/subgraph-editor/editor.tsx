import { useDocumentById } from "@powerhousedao/reactor-browser";
import type { EditorProps } from "document-model";
import { useCallback } from "react";
import {
  type SubgraphModuleDocument,
  actions
} from "../../document-models/subgraph-module/index.js";
import { SubgraphEditorForm } from "./components/SubgraphEditorForm.js";

export type IProps = EditorProps;

export default function Editor(props: IProps) {
<<<<<<< HEAD
  const { document: initialDocument } = props;
  const [document, dispatch] = useDocumentById(initialDocument.header.id);
  const unsafeCastOfDocument = document as SubgraphModuleDocument;
  const onConfirm = useCallback((name: string) => {
    if (!unsafeCastOfDocument.state.global.name && !name) return;
    if (name === unsafeCastOfDocument.state.global.name) return;

=======
  const { document, dispatch } = props;

  const onNameChange = useCallback((name: string) => {
    if (name === document.state.global.name) return;
>>>>>>> 01f9b9f6
    dispatch(actions.setSubgraphName({ name }));
  }, [unsafeCastOfDocument.state.global.name, dispatch]);

  const onConfirm = useCallback(() => {
    dispatch(actions.setSubgraphStatus({ status: "CONFIRMED" }));
  }, [dispatch]);

  return (
    <div>
      <SubgraphEditorForm
<<<<<<< HEAD
        subgraphName={unsafeCastOfDocument.state.global.name ?? ""}
=======
        subgraphName={document.state.global.name ?? ""}
        status={document.state.global.status}
        onNameChange={onNameChange}
>>>>>>> 01f9b9f6
        onConfirm={onConfirm}
      />
    </div>
  );
}<|MERGE_RESOLUTION|>--- conflicted
+++ resolved
@@ -10,20 +10,12 @@
 export type IProps = EditorProps;
 
 export default function Editor(props: IProps) {
-<<<<<<< HEAD
   const { document: initialDocument } = props;
   const [document, dispatch] = useDocumentById(initialDocument.header.id);
   const unsafeCastOfDocument = document as SubgraphModuleDocument;
-  const onConfirm = useCallback((name: string) => {
-    if (!unsafeCastOfDocument.state.global.name && !name) return;
-    if (name === unsafeCastOfDocument.state.global.name) return;
-
-=======
-  const { document, dispatch } = props;
 
   const onNameChange = useCallback((name: string) => {
-    if (name === document.state.global.name) return;
->>>>>>> 01f9b9f6
+    if (name === unsafeCastOfDocument.state.global.name) return;
     dispatch(actions.setSubgraphName({ name }));
   }, [unsafeCastOfDocument.state.global.name, dispatch]);
 
@@ -34,13 +26,9 @@
   return (
     <div>
       <SubgraphEditorForm
-<<<<<<< HEAD
         subgraphName={unsafeCastOfDocument.state.global.name ?? ""}
-=======
-        subgraphName={document.state.global.name ?? ""}
-        status={document.state.global.status}
+        status={unsafeCastOfDocument.state.global.status}
         onNameChange={onNameChange}
->>>>>>> 01f9b9f6
         onConfirm={onConfirm}
       />
     </div>
