--- conflicted
+++ resolved
@@ -1,4 +1,8 @@
-import { DefaultEditorLoader } from "@powerhousedao/design-system";
+ 
+ 
+import {
+  DefaultEditorLoader,
+} from "@powerhousedao/design-system";
 import {
   useDocumentById,
   type IDriveContext,
@@ -6,38 +10,6 @@
   type VetraEditorModule,
 } from "@powerhousedao/reactor-browser";
 import { Suspense } from "react";
-<<<<<<< HEAD
-
-export interface EditorContainerProps {
-  driveId: string;
-  documentId: string;
-  documentType: string;
-  context: IDriveContext;
-  documentModelModule: VetraDocumentModelModule;
-  editorModule: VetraEditorModule;
-}
-
-export const EditorContainer: React.FC<EditorContainerProps> = (props) => {
-  const { context, editorModule } = props;
-  const drive = useSelectedDrive();
-
-  const loadingContent = (
-    <div className="flex h-full flex-1 items-center justify-center">
-      <DefaultEditorLoader />
-    </div>
-  );
-
-  if (!document) return loadingContent;
-
-  const EditorComponent = editorModule.Component;
-
-  return (
-    <Suspense fallback={loadingContent}>
-      <EditorComponent context={context} document={drive} error={error} />
-    </Suspense>
-  );
-};
-=======
   
   export interface EditorContainerProps {
     driveId: string;
@@ -71,5 +43,4 @@
         />
       </Suspense>
     );
-  };
->>>>>>> 89e569e2
+  };