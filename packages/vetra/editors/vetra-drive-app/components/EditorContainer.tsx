--- conflicted
+++ resolved
@@ -32,15 +32,7 @@
 
   return (
     <Suspense fallback={loadingContent}>
-<<<<<<< HEAD
       <EditorComponent context={context} documentId={documentId} />
-=======
-      <EditorComponent
-        context={context}
-        document={document}
-        dispatch={dispatch}
-      />
->>>>>>> c47d1d5d
     </Suspense>
   );
 };