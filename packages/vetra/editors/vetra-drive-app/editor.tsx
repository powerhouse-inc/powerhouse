import { WagmiContext } from "@powerhousedao/design-system";
import {
  addDocument,
  DriveContextProvider,
  setSelectedNode,
  useAnalyticsDatabaseName,
  useDocumentModelModules,
  useDriveContext,
  type DriveEditorProps,
} from "@powerhousedao/reactor-browser";
import { AnalyticsProvider } from "@powerhousedao/reactor-browser/analytics/context";
import { type DocumentDriveDocument, type FileNode } from "document-drive";
import { useCallback } from "react";
import { DriveExplorer } from "./DriveExplorer.js";
import { DOCUMENT_TYPES } from "./document-types.js";

export type IProps = DriveEditorProps;

export function BaseEditor(props: IProps) {
  const { context, document } = props;
  const unsafeCastOfDocument = document as DocumentDriveDocument;
  const { showCreateDocumentModal } = useDriveContext();
  const driveId = unsafeCastOfDocument.header.id;
  const documentModels = useDocumentModelModules();
  const fileNodes = unsafeCastOfDocument.state.global.nodes.filter(
    (node) => node.kind === "file",
  ) as Array<FileNode>;
  const packageDocumentId = fileNodes.find(
    (node) => node.documentType === DOCUMENT_TYPES.documentPackage,
  )?.id;

  const docModelsNodes = fileNodes.filter(
    (node) => node.documentType === DOCUMENT_TYPES.documentModel,
  );
  const docEditorsNodes = fileNodes.filter(
    (node) => node.documentType === DOCUMENT_TYPES.documentEditor,
  );
  const docSubgraphsNodes = fileNodes.filter(
    (node) => node.documentType === DOCUMENT_TYPES.documentSubgraph,
  );
  const docProcessorsNodes = fileNodes.filter(
    (node) => node.documentType === DOCUMENT_TYPES.documentProcessor,
  );
  const docAppsNodes = fileNodes.filter(
    (node) => node.documentType === DOCUMENT_TYPES.documentApp,
  );

  const onCreateDocument = useCallback(
    (documentType: string) => {
      const documentModel = documentModels?.find(
        (model) => model.documentModel.id === documentType,
      );

      if (documentModel) {
        showCreateDocumentModal(documentModel);
      }
    },
    [showCreateDocumentModal, documentModels?.length],
  );

<<<<<<< HEAD
  const onCreatePackageFile = useCallback(() => {
    addDocument(driveId, "vetra-package", DOCUMENT_TYPES.documentPackage);
  }, [driveId]);
=======
  const onCreatePackageFile = useCallback(
    () => {
      addDocument(
        driveId,
        'vetra-package',
        DOCUMENT_TYPES.documentPackage,
      )
    },
    [driveId],
  );
>>>>>>> 89e569e2

  return (
    <div className="bg-white" style={{ height: "100%" }}>
      <DriveExplorer
        documentModels={docModelsNodes}
        editors={docEditorsNodes}
        apps={docAppsNodes}
        subgraphs={docSubgraphsNodes}
        processors={docProcessorsNodes}
        codegenProcessors={[]}
        onAddDocumentModel={() =>
          onCreateDocument(DOCUMENT_TYPES.documentModel)
        }
        onAddEditor={() => onCreateDocument(DOCUMENT_TYPES.documentEditor)}
        onAddApp={() => onCreateDocument(DOCUMENT_TYPES.documentApp)}
        onAddSubgraph={() => onCreateDocument(DOCUMENT_TYPES.documentSubgraph)}
        onAddProcessor={() =>
          onCreateDocument(DOCUMENT_TYPES.documentProcessor)
        }
        onAddCodegenProcessor={() => console.log("add codegen processor")}
        context={context}
        packageDocumentId={packageDocumentId}
        onAddPackageDocument={onCreatePackageFile}
        driveId={document.header.id}
        onOpenDocument={(node) => setSelectedNode(node)}
      />
    </div>
  );
}

export default function Editor(props: IProps) {
  const analyticsDatabaseName = useAnalyticsDatabaseName();
  return (
    <DriveContextProvider value={props.context}>
      <WagmiContext>
        <AnalyticsProvider databaseName={analyticsDatabaseName}>
          <BaseEditor {...props} />
        </AnalyticsProvider>
      </WagmiContext>
    </DriveContextProvider>
  );
}<|MERGE_RESOLUTION|>--- conflicted
+++ resolved
@@ -58,11 +58,6 @@
     [showCreateDocumentModal, documentModels?.length],
   );
 
-<<<<<<< HEAD
-  const onCreatePackageFile = useCallback(() => {
-    addDocument(driveId, "vetra-package", DOCUMENT_TYPES.documentPackage);
-  }, [driveId]);
-=======
   const onCreatePackageFile = useCallback(
     () => {
       addDocument(
@@ -73,7 +68,6 @@
     },
     [driveId],
   );
->>>>>>> 89e569e2
 
   return (
     <div className="bg-white" style={{ height: "100%" }}>
