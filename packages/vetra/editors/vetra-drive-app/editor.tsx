import { WagmiContext } from "@powerhousedao/design-system";
import type { DriveEditorProps } from "@powerhousedao/reactor-browser";
import {
  addDocument,
<<<<<<< HEAD
=======
  AnalyticsProvider,
  DriveContextProvider,
>>>>>>> 4c7be58f
  setSelectedNode,
  showCreateDocumentModal,
  useAnalyticsDatabaseName,
  useDocumentModelModules,
  useSelectedDriveDocument,
} from "@powerhousedao/reactor-browser";
<<<<<<< HEAD
import { AnalyticsProvider } from "@powerhousedao/reactor-browser/analytics/context";
import type { FileNode } from "document-drive";
=======
import type { DocumentDriveDocument, FileNode } from "document-drive";
>>>>>>> 4c7be58f
import { useCallback } from "react";
import { DOCUMENT_TYPES } from "./document-types.js";
<<<<<<< HEAD
import { withDropZone } from "./utils/withDropZone.js";
=======
import { DriveExplorer } from "./DriveExplorer.js";
>>>>>>> 4c7be58f

export type IProps = DriveEditorProps;

export function BaseEditor(props: IProps) {
  const { children } = props;

  const [document] = useSelectedDriveDocument();

  const driveId = document.header.id;
  const documentModels = useDocumentModelModules();
  const fileNodes = document.state.global.nodes.filter(
    (node) => node.kind === "file",
  ) as Array<FileNode>;
  const packageDocumentId = fileNodes.find(
    (node) => node.documentType === DOCUMENT_TYPES.documentPackage,
  )?.id;

  const docModelsNodes = fileNodes.filter(
    (node) => node.documentType === DOCUMENT_TYPES.documentModel,
  );
  const docEditorsNodes = fileNodes.filter(
    (node) => node.documentType === DOCUMENT_TYPES.documentEditor,
  );
  const docSubgraphsNodes = fileNodes.filter(
    (node) => node.documentType === DOCUMENT_TYPES.documentSubgraph,
  );
  const docProcessorsNodes = fileNodes.filter(
    (node) => node.documentType === DOCUMENT_TYPES.documentProcessor,
  );
  const docAppsNodes = fileNodes.filter(
    (node) => node.documentType === DOCUMENT_TYPES.documentApp,
  );

  const onCreateDocument = useCallback(
    (documentType: string) => {
      const documentModel = documentModels?.find(
        (model) => model.documentModel.global.id === documentType,
      );

      if (documentModel) {
        showCreateDocumentModal(documentModel.documentModel.id);
      }
    },
    [showCreateDocumentModal, documentModels?.length],
  );

  const onCreatePackageFile = useCallback(() => {
    addDocument(driveId, "vetra-package", DOCUMENT_TYPES.documentPackage).catch(
      console.error,
    );
  }, [driveId]);

  const showDocumentEditor = !!children;

  return showDocumentEditor ? (
    children
  ) : (
    <div
      style={{ height: "100%" }}
      className="bg-white after:pointer-events-none after:absolute after:inset-0 after:bg-blue-500 after:opacity-0 after:transition after:content-['']"
    >
      <DriveExplorer
        documentModels={docModelsNodes}
        editors={docEditorsNodes}
        apps={docAppsNodes}
        subgraphs={docSubgraphsNodes}
        processors={docProcessorsNodes}
        codegenProcessors={[]}
        onAddDocumentModel={() =>
          onCreateDocument(DOCUMENT_TYPES.documentModel)
        }
        onAddEditor={() => onCreateDocument(DOCUMENT_TYPES.documentEditor)}
        onAddApp={() => onCreateDocument(DOCUMENT_TYPES.documentApp)}
        onAddSubgraph={() => onCreateDocument(DOCUMENT_TYPES.documentSubgraph)}
        onAddProcessor={() =>
          onCreateDocument(DOCUMENT_TYPES.documentProcessor)
        }
        onAddCodegenProcessor={() => console.log("add codegen processor")}
        packageDocumentId={packageDocumentId}
        onAddPackageDocument={onCreatePackageFile}
        driveId={document.header.id}
        onOpenDocument={(node) => setSelectedNode(node)}
      />
    </div>
  );
}

const BaseEditorWithDropZone = withDropZone(BaseEditor);

export function Editor(props: IProps) {
  const analyticsDatabaseName = useAnalyticsDatabaseName();
  return (
    <WagmiContext>
      <AnalyticsProvider databaseName={analyticsDatabaseName}>
        <BaseEditorWithDropZone {...props} />
      </AnalyticsProvider>
    </WagmiContext>
  );
}<|MERGE_RESOLUTION|>--- conflicted
+++ resolved
@@ -2,30 +2,18 @@
 import type { DriveEditorProps } from "@powerhousedao/reactor-browser";
 import {
   addDocument,
-<<<<<<< HEAD
-=======
   AnalyticsProvider,
-  DriveContextProvider,
->>>>>>> 4c7be58f
   setSelectedNode,
   showCreateDocumentModal,
   useAnalyticsDatabaseName,
   useDocumentModelModules,
   useSelectedDriveDocument,
 } from "@powerhousedao/reactor-browser";
-<<<<<<< HEAD
-import { AnalyticsProvider } from "@powerhousedao/reactor-browser/analytics/context";
-import type { FileNode } from "document-drive";
-=======
 import type { DocumentDriveDocument, FileNode } from "document-drive";
->>>>>>> 4c7be58f
 import { useCallback } from "react";
 import { DOCUMENT_TYPES } from "./document-types.js";
-<<<<<<< HEAD
+import { DriveExplorer } from "./DriveExplorer.js";
 import { withDropZone } from "./utils/withDropZone.js";
-=======
-import { DriveExplorer } from "./DriveExplorer.js";
->>>>>>> 4c7be58f
 
 export type IProps = DriveEditorProps;
 
@@ -66,7 +54,7 @@
       );
 
       if (documentModel) {
-        showCreateDocumentModal(documentModel.documentModel.id);
+        showCreateDocumentModal(documentModel.documentModel.global.id);
       }
     },
     [showCreateDocumentModal, documentModels?.length],
