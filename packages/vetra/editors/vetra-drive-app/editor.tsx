import { WagmiContext } from "@powerhousedao/design-system";
import {
  addDocument,
  AnalyticsProvider,
  setSelectedNode,
  showCreateDocumentModal,
  useAnalyticsDatabaseName,
  useDocumentModelModules,
  useFileNodes,
  useSelectedDrive,
} from "@powerhousedao/reactor-browser";
<<<<<<< HEAD
import type { EditorProps } from "document-model";
=======
import type { FileNode } from "document-drive";
>>>>>>> 08a6e23b
import { useCallback } from "react";
import { DriveExplorer } from "./DriveExplorer.js";
import { withDropZone } from "./utils/withDropZone.js";

export function BaseEditor({ children }: EditorProps) {
  const [document] = useSelectedDrive();
  const driveId = document.header.id;
  const documentModels = useDocumentModelModules();
  const fileNodes = useFileNodes() ?? [];

  const packageDocumentId = fileNodes.find(
    (node) => node.documentType === "powerhouse/package",
  )?.id;

  const docModelsNodes = fileNodes.filter(
    (node) => node.documentType === "powerhouse/document-model",
  );
  const docEditorsNodes = fileNodes.filter(
    (node) => node.documentType === "powerhouse/document-editor",
  );
  const docSubgraphsNodes = fileNodes.filter(
    (node) => node.documentType === "powerhouse/subgraph",
  );
  const docProcessorsNodes = fileNodes.filter(
    (node) => node.documentType === "powerhouse/processor",
  );
  const docAppsNodes = fileNodes.filter(
    (node) => node.documentType === "powerhouse/app",
  );

  const onCreateDocument = useCallback(
    (documentType: string) => {
      const documentModel = documentModels?.find(
        (model) => model.documentModel.global.id === documentType,
      );

      if (documentModel) {
        showCreateDocumentModal(documentModel.documentModel.global.id);
      }
    },
    [showCreateDocumentModal, documentModels?.length],
  );

  const onCreatePackageFile = useCallback(() => {
    addDocument(driveId, "vetra-package", "powerhouse/package").catch(
      console.error,
    );
  }, [driveId]);

  const showDocumentEditor = !!children;

  return showDocumentEditor ? (
    children
  ) : (
    <div
      style={{ height: "100%" }}
      className="bg-white after:pointer-events-none after:absolute after:inset-0 after:bg-blue-500 after:opacity-0 after:transition after:content-['']"
    >
      <DriveExplorer
        documentModels={docModelsNodes}
        editors={docEditorsNodes}
        apps={docAppsNodes}
        subgraphs={docSubgraphsNodes}
        processors={docProcessorsNodes}
        codegenProcessors={[]}
        onAddDocumentModel={() => onCreateDocument("powerhouse/document-model")}
        onAddEditor={() => onCreateDocument("powerhouse/document-editor")}
        onAddApp={() => onCreateDocument("powerhouse/app")}
        onAddSubgraph={() => onCreateDocument("powerhouse/subgraph")}
        onAddProcessor={() => onCreateDocument("powerhouse/processor")}
        onAddCodegenProcessor={() => console.log("add codegen processor")}
        packageDocumentId={packageDocumentId}
        onAddPackageDocument={onCreatePackageFile}
        onOpenDocument={(node) => setSelectedNode(node)}
      />
    </div>
  );
}

const BaseEditorWithDropZone = withDropZone(BaseEditor);

export function Editor(props: EditorProps) {
  const analyticsDatabaseName = useAnalyticsDatabaseName();
  return (
    <WagmiContext>
      <AnalyticsProvider databaseName={analyticsDatabaseName}>
        <BaseEditorWithDropZone {...props} />
      </AnalyticsProvider>
    </WagmiContext>
  );
}<|MERGE_RESOLUTION|>--- conflicted
+++ resolved
@@ -9,11 +9,7 @@
   useFileNodes,
   useSelectedDrive,
 } from "@powerhousedao/reactor-browser";
-<<<<<<< HEAD
 import type { EditorProps } from "document-model";
-=======
-import type { FileNode } from "document-drive";
->>>>>>> 08a6e23b
 import { useCallback } from "react";
 import { DriveExplorer } from "./DriveExplorer.js";
 import { withDropZone } from "./utils/withDropZone.js";
