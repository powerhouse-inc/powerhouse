import { WagmiContext } from "@powerhousedao/design-system";
import type { DriveEditorProps } from "@powerhousedao/reactor-browser";
import {
  addDocument,
  DriveContextProvider,
  setSelectedNode,
  useAnalyticsDatabaseName,
  useDocumentModelModules,
  useDriveContext,
  useDriveDocument,
} from "@powerhousedao/reactor-browser";
import { AnalyticsProvider } from "@powerhousedao/reactor-browser/analytics/context";
import type { FileNode } from "document-drive";
import { useCallback } from "react";
import { DriveExplorer } from "./DriveExplorer.js";
import { DOCUMENT_TYPES } from "./document-types.js";
import { withDropZone } from "./utils/withDropZone.js";

export type IProps = DriveEditorProps;

export function BaseEditor(props: IProps) {
<<<<<<< HEAD
  const { context, documentId } = props;

  const [document] = useDriveDocument(documentId);
=======
  const { context, document } = props;
>>>>>>> c47d1d5d

  const { showCreateDocumentModal, onAddFile } = useDriveContext();
  const driveId = document.header.id;
  const documentModels = useDocumentModelModules();
  const fileNodes = document.state.global.nodes.filter(
    (node) => node.kind === "file",
  ) as Array<FileNode>;
  const packageDocumentId = fileNodes.find(
    (node) => node.documentType === DOCUMENT_TYPES.documentPackage,
  )?.id;

  const docModelsNodes = fileNodes.filter(
    (node) => node.documentType === DOCUMENT_TYPES.documentModel,
  );
  const docEditorsNodes = fileNodes.filter(
    (node) => node.documentType === DOCUMENT_TYPES.documentEditor,
  );
  const docSubgraphsNodes = fileNodes.filter(
    (node) => node.documentType === DOCUMENT_TYPES.documentSubgraph,
  );
  const docProcessorsNodes = fileNodes.filter(
    (node) => node.documentType === DOCUMENT_TYPES.documentProcessor,
  );
  const docAppsNodes = fileNodes.filter(
    (node) => node.documentType === DOCUMENT_TYPES.documentApp,
  );

  const onCreateDocument = useCallback(
    (documentType: string) => {
      const documentModel = documentModels?.find(
        (model) => model.documentModel.id === documentType,
      );

      if (documentModel) {
        showCreateDocumentModal(documentModel);
      }
    },
    [showCreateDocumentModal, documentModels?.length],
  );

  const onCreatePackageFile = useCallback(() => {
    addDocument(driveId, "vetra-package", DOCUMENT_TYPES.documentPackage).catch(
      console.error,
    );
  }, [driveId]);

  return (
    <div
      style={{ height: "100%" }}
      className="bg-white after:pointer-events-none after:absolute after:inset-0 after:bg-blue-500 after:opacity-0 after:transition after:content-['']"
    >
      <DriveExplorer
        documentModels={docModelsNodes}
        editors={docEditorsNodes}
        apps={docAppsNodes}
        subgraphs={docSubgraphsNodes}
        processors={docProcessorsNodes}
        codegenProcessors={[]}
        onAddDocumentModel={() =>
          onCreateDocument(DOCUMENT_TYPES.documentModel)
        }
        onAddEditor={() => onCreateDocument(DOCUMENT_TYPES.documentEditor)}
        onAddApp={() => onCreateDocument(DOCUMENT_TYPES.documentApp)}
        onAddSubgraph={() => onCreateDocument(DOCUMENT_TYPES.documentSubgraph)}
        onAddProcessor={() =>
          onCreateDocument(DOCUMENT_TYPES.documentProcessor)
        }
        onAddCodegenProcessor={() => console.log("add codegen processor")}
        context={context}
        packageDocumentId={packageDocumentId}
        onAddPackageDocument={onCreatePackageFile}
        driveId={document.header.id}
        onOpenDocument={(node) => setSelectedNode(node)}
      />
    </div>
  );
}

const BaseEditorWithDropZone = withDropZone(BaseEditor);

export default function Editor(props: IProps) {
  const analyticsDatabaseName = useAnalyticsDatabaseName();
  return (
    <DriveContextProvider value={props.context}>
      <WagmiContext>
        <AnalyticsProvider databaseName={analyticsDatabaseName}>
          <BaseEditorWithDropZone {...props} />
        </AnalyticsProvider>
      </WagmiContext>
    </DriveContextProvider>
  );
}<|MERGE_RESOLUTION|>--- conflicted
+++ resolved
@@ -19,15 +19,11 @@
 export type IProps = DriveEditorProps;
 
 export function BaseEditor(props: IProps) {
-<<<<<<< HEAD
   const { context, documentId } = props;
 
   const [document] = useDriveDocument(documentId);
-=======
-  const { context, document } = props;
->>>>>>> c47d1d5d
 
-  const { showCreateDocumentModal, onAddFile } = useDriveContext();
+  const { showCreateDocumentModal } = useDriveContext();
   const driveId = document.header.id;
   const documentModels = useDocumentModelModules();
   const fileNodes = document.state.global.nodes.filter(
