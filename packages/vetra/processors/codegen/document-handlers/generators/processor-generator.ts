import { generateProcessor } from "@powerhousedao/codegen";
<<<<<<< HEAD
import type { InternalTransmitterUpdate } from "document-drive";
import type { DocumentModelDocument } from "document-model";
=======
import type { InternalTransmitterUpdate } from "document-drive/server/listener/transmitter/internal";
>>>>>>> 98469560
import type { ProcessorModuleState } from "../../../../document-models/processor-module/index.js";
import { logger } from "../../logger.js";
import { BaseDocumentGen } from "../base-document-gen.js";

/**
 * Generator for processor documents
 */
export class ProcessorGenerator extends BaseDocumentGen {
  readonly supportedDocumentTypes = "powerhouse/processor";

  /**
   * Validate if this processor strand should be processed
   */
<<<<<<< HEAD
  shouldProcess(
    strand: InternalTransmitterUpdate<DocumentModelDocument>,
  ): boolean {
=======
  shouldProcess(strand: InternalTransmitterUpdate): boolean {
>>>>>>> 98469560
    // First run base validation
    if (!super.shouldProcess(strand)) {
      return false;
    }

    const state = strand.state as ProcessorModuleState;
    if (!state) {
      logger.debug(`>>> No state found for processor: ${strand.documentId}`);
      return false;
    }

    // Check if we have a valid processor name, type, document types, and it's confirmed
    if (!state.name) {
      logger.debug(`>>> No name found for processor: ${strand.documentId}`);
      return false;
    }

    if (!state.type) {
      logger.debug(`>>> No type found for processor: ${state.name}`);
      return false;
    }

    if (!state.documentTypes || state.documentTypes.length === 0) {
      logger.debug(`>>> No document types found for processor: ${state.name}`);
      return false;
    }

    if (state.status !== "CONFIRMED") {
      logger.debug(
        `>>> Processor not confirmed: ${state.name} (status: ${state.status})`,
      );
      return false;
    }

    return true;
  }

  async generate(strand: InternalTransmitterUpdate): Promise<void> {
    const state = strand.state as ProcessorModuleState;

    // Check if we have a valid processor name, type, document types, and it's confirmed
    if (
      state.name &&
      state.type &&
      state.documentTypes.length > 0 &&
      state.status === "CONFIRMED"
    ) {
      logger.info(`🔄 Starting processor generation for: ${state.name}`);
      try {
        // Map the type value from document state to generateProcessor expected values
        let processorType: "analytics" | "relationalDb";
        if (state.type === "analytics") {
          processorType = "analytics";
        } else if (state.type === "relational") {
          processorType = "relationalDb";
        } else {
          logger.error(`❌ Unsupported processor type: ${state.type}`);
          return;
        }

        // Extract document types from the state
        const documentTypes = state.documentTypes.map((dt) => dt.documentType);

        // Generate the processor using the codegen function
        await generateProcessor(
          state.name,
          processorType,
          documentTypes,
          this.config.PH_CONFIG,
        );

        logger.info(
          `✅ Processor generation completed successfully for: ${state.name}`,
        );
      } catch (error) {
        logger.error(
          `❌ Error during processor generation for ${state.name}:`,
          error,
        );
        if (error instanceof Error) {
          logger.error(`❌ Error message: ${error.message}`);
        }
      }
    } else {
      if (!state.name) {
        logger.error(
          `❌ Skipping processor generation - missing name for processor`,
        );
        return;
      } else if (!state.type) {
        logger.error(
          `❌ Skipping processor generation - missing type for processor "${state.name}"`,
        );
        return;
      } else if (state.documentTypes.length === 0) {
        logger.error(
          `❌ Skipping processor generation - missing document types for processor "${state.name}"`,
        );
        return;
      } else if (state.status !== "CONFIRMED") {
        logger.error(
          `❌ Skipping processor generation - processor "${state.name}" is not confirmed (status: ${state.status})`,
        );
        return;
      }
    }
  }
}<|MERGE_RESOLUTION|>--- conflicted
+++ resolved
@@ -1,10 +1,6 @@
 import { generateProcessor } from "@powerhousedao/codegen";
-<<<<<<< HEAD
 import type { InternalTransmitterUpdate } from "document-drive";
 import type { DocumentModelDocument } from "document-model";
-=======
-import type { InternalTransmitterUpdate } from "document-drive/server/listener/transmitter/internal";
->>>>>>> 98469560
 import type { ProcessorModuleState } from "../../../../document-models/processor-module/index.js";
 import { logger } from "../../logger.js";
 import { BaseDocumentGen } from "../base-document-gen.js";
@@ -18,13 +14,9 @@
   /**
    * Validate if this processor strand should be processed
    */
-<<<<<<< HEAD
   shouldProcess(
     strand: InternalTransmitterUpdate<DocumentModelDocument>,
   ): boolean {
-=======
-  shouldProcess(strand: InternalTransmitterUpdate): boolean {
->>>>>>> 98469560
     // First run base validation
     if (!super.shouldProcess(strand)) {
       return false;
