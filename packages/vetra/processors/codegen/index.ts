--- conflicted
+++ resolved
@@ -1,13 +1,16 @@
-<<<<<<< HEAD
-import { generateEditor, generateFromDocument, validateDocumentModelState } from "@powerhousedao/codegen";
+import {
+  generateEditor,
+  generateFromDocument,
+  generateSubgraphFromDocumentModel,
+  validateDocumentModelState,
+} from "@powerhousedao/codegen";
 import { getConfig } from "@powerhousedao/config/utils";
-=======
-import { generateFromDocument, generateSubgraphFromDocumentModel, validateDocumentModelState } from "@powerhousedao/codegen";
-import { type PowerhouseConfig } from "@powerhousedao/config/powerhouse";
->>>>>>> bb686165
 import { type IProcessor } from "document-drive/processors/types";
 import { type InternalTransmitterUpdate } from "document-drive/server/listener/transmitter/internal";
-import { type DocumentModelDocument, type DocumentModelState } from "document-model";
+import {
+  type DocumentModelDocument,
+  type DocumentModelState,
+} from "document-model";
 import { type DocumentEditorState } from "../../document-models/document-editor/index.js";
 
 const PH_CONFIG = getConfig();
@@ -16,75 +19,89 @@
   async onStrands<TDocument extends DocumentModelDocument>(
     strands: InternalTransmitterUpdate<TDocument>[],
   ): Promise<void> {
-<<<<<<< HEAD
     console.log(">>> onStrands", strands);
 
     // TODO: refactor document handlers into a class
-    
+
     // Process document models first to ensure they exist before generating editors
-    const documentModelStrands = strands.filter(s => s.documentType === "powerhouse/document-model");
-    const otherStrands = strands.filter(s => s.documentType !== "powerhouse/document-model");
-    
+    const documentModelStrands = strands.filter(
+      (s) => s.documentType === "powerhouse/document-model",
+    );
+    const otherStrands = strands.filter(
+      (s) => s.documentType !== "powerhouse/document-model",
+    );
+
     // Process document models first
     for (const strand of documentModelStrands) {
       if (strand.documentType === "powerhouse/document-model") {
         const state = strand.state as DocumentModelState;
         const validationResult = validateDocumentModelState(state);
-    
+
         if (validationResult.isValid) {
-          console.log(`🔄 Starting code generation for document model: ${state.name}`);
+          console.log(
+            `🔄 Starting code generation for document model: ${state.name}`,
+          );
           try {
             await generateFromDocument(state, PH_CONFIG, { verbose: false });
-            console.log(`✅ Code generation completed successfully for: ${state.name}`);
+            await generateSubgraphFromDocumentModel(
+              state.name,
+              state,
+              PH_CONFIG,
+              { verbose: false },
+            );
+            console.log(
+              `✅ Code generation completed successfully for: ${state.name}`,
+            );
           } catch (error) {
-            console.error(`❌ Error during code generation for ${state.name}:`, error);
+            console.error(
+              `❌ Error during code generation for ${state.name}:`,
+              error,
+            );
           }
         } else {
-          console.error(`❌ Validation failed for document model: ${state.name}`, validationResult.errors);
+          console.error(
+            `❌ Validation failed for document model: ${state.name}`,
+            validationResult.errors,
+          );
         }
       }
     }
-    
+
     // Then process other document types
     for (const strand of otherStrands) {
       if (strand.documentType === "powerhouse/package") {
         console.log(">>> generate powerhouse/package", strand.state);
       } else if (strand.documentType === "powerhouse/document-editor") {
         const state = strand.state as DocumentEditorState;
-        
+
         // Check if we have a valid editor name and document types
         if (state.name && state.documentTypes.length > 0) {
           console.log(`🔄 Starting editor generation for: ${state.name}`);
           try {
             // Extract document types from the state
-            const documentTypes = state.documentTypes.map(dt => dt.documentType);
-            
+            const documentTypes = state.documentTypes.map(
+              (dt) => dt.documentType,
+            );
+
             // Generate the editor using the codegen function
             await generateEditor(state.name, documentTypes, PH_CONFIG);
-            
-            console.log(`✅ Editor generation completed successfully for: ${state.name}`);
+
+            console.log(
+              `✅ Editor generation completed successfully for: ${state.name}`,
+            );
           } catch (error) {
-            console.error(`❌ Error during editor generation for ${state.name}:`, error);
+            console.error(
+              `❌ Error during editor generation for ${state.name}:`,
+              error,
+            );
             if (error instanceof Error) {
               console.error(`❌ Error message: ${error.message}`);
             }
           }
         } else {
-          console.warn(`⚠️ Skipping editor generation - missing name or document types for editor`);
-=======
-    for (const strand of strands) {
-      const state = strand.state as DocumentModelState;
-      const validationResult = validateDocumentModelState(state);
-  
-      if (validationResult.isValid) {
-        console.log(`🔄 Starting code generation for document model: ${state.name}`);
-        try {
-          await generateFromDocument(state, PH_CONFIG, { verbose: false });
-          await generateSubgraphFromDocumentModel(state.name, state, PH_CONFIG, { verbose: false });
-          console.log(`✅ Code generation completed successfully for: ${state.name}`);
-        } catch (error) {
-          console.error(`❌ Error during code generation for ${state.name}:`, error);
->>>>>>> bb686165
+          console.warn(
+            `⚠️ Skipping editor generation - missing name or document types for editor`,
+          );
         }
       } else {
         console.log(">>> unknown document type", strand.documentType);
