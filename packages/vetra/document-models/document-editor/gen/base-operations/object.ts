--- conflicted
+++ resolved
@@ -1,5 +1,4 @@
 import { BaseDocumentClass } from "document-model";
-<<<<<<< HEAD
 import type {
   SetEditorNameInput,
   AddDocumentTypeInput,
@@ -7,14 +6,6 @@
   SetEditorStatusInput,
   DocumentEditorState,
   DocumentEditorLocalState,
-=======
-import { DocumentEditorPHState } from "../ph-factories.js";
-import {
-  type SetEditorNameInput,
-  type AddDocumentTypeInput,
-  type RemoveDocumentTypeInput,
-  type SetEditorStatusInput,
->>>>>>> 98469560
 } from "../types.js";
 import {
   setEditorName,
