--- conflicted
+++ resolved
@@ -1,26 +1,11 @@
 import type { DocumentModelUtils } from "document-model";
 import {
-<<<<<<< HEAD
-=======
-  type CreateDocument,
-  type CreateState,
-  type LoadFromFile,
-  type LoadFromInput,
->>>>>>> 98469560
   baseCreateDocument,
   baseLoadFromInput,
   baseSaveToFileHandle,
   defaultBaseState,
   generateId,
 } from "document-model";
-<<<<<<< HEAD
-=======
-import {
-  type DocumentEditorState,
-  type DocumentEditorLocalState,
-} from "./types.js";
-import { DocumentEditorPHState } from "./ph-factories.js";
->>>>>>> 98469560
 import { reducer } from "./reducer.js";
 import type {
   DocumentEditorDocument,
@@ -71,7 +56,6 @@
 
 const utils = {
   fileExtension: ".phdm",
-<<<<<<< HEAD
   createState(state) {
     return {
       ...defaultBaseState(),
@@ -96,14 +80,6 @@
   loadFromInput(input) {
     return baseLoadFromInput(input, reducer);
   },
-=======
-  createState,
-  createDocument,
-  saveToFile,
-  saveToFileHandle,
-  loadFromFile,
-  loadFromInput,
->>>>>>> 98469560
 };
 
 export default utils;