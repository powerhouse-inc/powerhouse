--- conflicted
+++ resolved
@@ -1,23 +1,17 @@
 import { createAction } from "document-model";
-<<<<<<< HEAD
-import type { SetAppNameInput, SetAppStatusInput } from "../types.js";
 import { z } from "../types.js";
-import type { SetAppNameAction, SetAppStatusAction } from "./actions.js";
-=======
-import {
-  z,
-  type SetAppNameInput,
-  type SetAppStatusInput,
-  type AddDocumentTypeInput,
-  type RemoveDocumentTypeInput,
+import type {
+  AddDocumentTypeInput,
+  RemoveDocumentTypeInput,
+  SetAppNameInput,
+  SetAppStatusInput,
 } from "../types.js";
-import {
-  type SetAppNameAction,
-  type SetAppStatusAction,
-  type AddDocumentTypeAction,
-  type RemoveDocumentTypeAction,
+import type {
+  AddDocumentTypeAction,
+  RemoveDocumentTypeAction,
+  SetAppNameAction,
+  SetAppStatusAction,
 } from "./actions.js";
->>>>>>> 1141709e
 
 export const setAppName = (input: SetAppNameInput) =>
   createAction<SetAppNameAction>(
