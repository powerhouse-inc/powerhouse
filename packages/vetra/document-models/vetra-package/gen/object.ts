--- conflicted
+++ resolved
@@ -1,4 +1,3 @@
-<<<<<<< HEAD
 import type { BaseStateFromDocument, SignalDispatch } from "document-model";
 import { applyMixins, BaseDocumentClass } from "document-model";
 import type { VetraPackageAction } from "./actions.js";
@@ -10,33 +9,16 @@
   VetraPackageState,
 } from "./types.js";
 import utils from "./utils.js";
-=======
-import {
-  BaseDocumentClass,
-  applyMixins,
-  type SignalDispatch,
-} from "document-model";
-import { VetraPackagePHState } from "./ph-factories.js";
-import { type VetraPackageAction } from "./actions.js";
-import { reducer } from "./reducer.js";
-import { createDocument } from "./utils.js";
-import VetraPackage_BaseOperations from "./base-operations/object.js";
->>>>>>> 98469560
 
 export * from "./base-operations/object.js";
 
 interface VetraPackage extends VetraPackage_BaseOperations {}
 
-<<<<<<< HEAD
 class VetraPackage extends BaseDocumentClass<
   VetraPackageState,
   VetraPackageLocalState,
   VetraPackageAction
 > {
-=======
-// eslint-disable-next-line @typescript-eslint/no-unsafe-declaration-merging
-class VetraPackage extends BaseDocumentClass<VetraPackagePHState> {
->>>>>>> 98469560
   static fileExtension = ".phdm";
 
   constructor(
