import type { DocumentModelUtils } from "document-model";
import {
<<<<<<< HEAD
=======
  type CreateDocument,
  type CreateState,
  type LoadFromFile,
  type LoadFromInput,
>>>>>>> 98469560
  baseCreateDocument,
  baseLoadFromInput,
  baseSaveToFileHandle,
  defaultBaseState,
  generateId,
} from "document-model";
<<<<<<< HEAD
=======
import {
  type VetraPackageState,
  type VetraPackageLocalState,
} from "./types.js";
import { VetraPackagePHState } from "./ph-factories.js";
>>>>>>> 98469560
import { reducer } from "./reducer.js";
import type {
  VetraPackageDocument,
  VetraPackageLocalState,
  VetraPackageState,
} from "./types.js";

export const initialGlobalState: VetraPackageState = {
  name: null,
  description: null,
  category: null,
  author: {
    name: null,
    website: null,
  },
  keywords: [],
  githubUrl: null,
  npmUrl: null,
};
export const initialLocalState: VetraPackageLocalState = {};

<<<<<<< HEAD
const utils: DocumentModelUtils<VetraPackageDocument> = {
  fileExtension: ".phdm",
  createState(state) {
    return {
      ...defaultBaseState(),

      global: { ...initialGlobalState, ...state?.global },
      local: { ...initialLocalState, ...state?.local },
    };
  },
  createDocument(state) {
    const document = baseCreateDocument(utils.createState, state);
=======
export const createState: CreateState<VetraPackagePHState> = (state) => {
  return {
    ...defaultBaseState(),
    global: { ...initialGlobalState, ...(state?.global ?? {}) },
    local: { ...initialLocalState, ...(state?.local ?? {}) },
  };
};
>>>>>>> 98469560

export const createDocument: CreateDocument<VetraPackagePHState> = (state) => {
  const document = baseCreateDocument(createState, state);
  document.header.documentType = "powerhouse/package";
  // for backwards compatibility, but this is NOT a valid signed document id
  document.header.id = generateId();
  return document;
};

export const saveToFile = (document: any, path: string, name?: string) => {
  return baseSaveToFile(document, path, ".phdm", name);
};

<<<<<<< HEAD
    return document;
  },
  saveToFileHandle(document, input) {
    return baseSaveToFileHandle(document, input);
  },
  loadFromInput(input) {
    return baseLoadFromInput(input, reducer);
  },
=======
export const saveToFileHandle = (document: any, input: any) => {
  return baseSaveToFileHandle(document, input);
};

export const loadFromFile: LoadFromFile<VetraPackagePHState> = (path) => {
  return baseLoadFromFile(path, reducer);
};

export const loadFromInput: LoadFromInput<VetraPackagePHState> = (input) => {
  return baseLoadFromInput(input, reducer);
};

const utils = {
  fileExtension: ".phdm",
  createState,
  createDocument,
  saveToFile,
  saveToFileHandle,
  loadFromFile,
  loadFromInput,
>>>>>>> 98469560
};

export default utils;<|MERGE_RESOLUTION|>--- conflicted
+++ resolved
@@ -1,26 +1,11 @@
 import type { DocumentModelUtils } from "document-model";
 import {
-<<<<<<< HEAD
-=======
-  type CreateDocument,
-  type CreateState,
-  type LoadFromFile,
-  type LoadFromInput,
->>>>>>> 98469560
   baseCreateDocument,
   baseLoadFromInput,
   baseSaveToFileHandle,
   defaultBaseState,
   generateId,
 } from "document-model";
-<<<<<<< HEAD
-=======
-import {
-  type VetraPackageState,
-  type VetraPackageLocalState,
-} from "./types.js";
-import { VetraPackagePHState } from "./ph-factories.js";
->>>>>>> 98469560
 import { reducer } from "./reducer.js";
 import type {
   VetraPackageDocument,
@@ -42,20 +27,6 @@
 };
 export const initialLocalState: VetraPackageLocalState = {};
 
-<<<<<<< HEAD
-const utils: DocumentModelUtils<VetraPackageDocument> = {
-  fileExtension: ".phdm",
-  createState(state) {
-    return {
-      ...defaultBaseState(),
-
-      global: { ...initialGlobalState, ...state?.global },
-      local: { ...initialLocalState, ...state?.local },
-    };
-  },
-  createDocument(state) {
-    const document = baseCreateDocument(utils.createState, state);
-=======
 export const createState: CreateState<VetraPackagePHState> = (state) => {
   return {
     ...defaultBaseState(),
@@ -63,7 +34,6 @@
     local: { ...initialLocalState, ...(state?.local ?? {}) },
   };
 };
->>>>>>> 98469560
 
 export const createDocument: CreateDocument<VetraPackagePHState> = (state) => {
   const document = baseCreateDocument(createState, state);
@@ -77,16 +47,6 @@
   return baseSaveToFile(document, path, ".phdm", name);
 };
 
-<<<<<<< HEAD
-    return document;
-  },
-  saveToFileHandle(document, input) {
-    return baseSaveToFileHandle(document, input);
-  },
-  loadFromInput(input) {
-    return baseLoadFromInput(input, reducer);
-  },
-=======
 export const saveToFileHandle = (document: any, input: any) => {
   return baseSaveToFileHandle(document, input);
 };
@@ -101,13 +61,30 @@
 
 const utils = {
   fileExtension: ".phdm",
-  createState,
-  createDocument,
-  saveToFile,
-  saveToFileHandle,
-  loadFromFile,
-  loadFromInput,
->>>>>>> 98469560
+  createState(state) {
+    return {
+      ...defaultBaseState(),
+
+      global: { ...initialGlobalState, ...state?.global },
+      local: { ...initialLocalState, ...state?.local },
+    };
+  },
+  createDocument(state) {
+    const document = baseCreateDocument(utils.createState, state);
+
+    document.header.documentType = "powerhouse/package";
+
+    // for backwards compatibility, but this is NOT a valid signed document id
+    document.header.id = generateId();
+
+    return document;
+  },
+  saveToFileHandle(document, input) {
+    return baseSaveToFileHandle(document, input);
+  },
+  loadFromInput(input) {
+    return baseLoadFromInput(input, reducer);
+  },
 };
 
 export default utils;