--- conflicted
+++ resolved
@@ -6,14 +6,10 @@
 export { z } from "./schema/index.js";
 export type * from "./schema/types.js";
 type VetraPackageLocalState = Record<PropertyKey, never>;
-<<<<<<< HEAD
 export type ExtendedvetrapackageState =
   BaseStateFromDocument<VetraPackageDocument>;
 export type VetraPackageDocument = PHDocument<
   VetraPackageState,
   VetraPackageLocalState
 >;
-=======
-export type VetraPackageDocument = PHDocument<VetraPackagePHState>;
->>>>>>> 98469560
 export type { VetraPackageState, VetraPackageLocalState, VetraPackageAction };