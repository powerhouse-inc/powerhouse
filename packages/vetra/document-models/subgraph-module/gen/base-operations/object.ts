--- conflicted
+++ resolved
@@ -1,16 +1,9 @@
 import { BaseDocumentClass } from "document-model";
-<<<<<<< HEAD
 import type {
   SetSubgraphNameInput,
   SetSubgraphStatusInput,
   SubgraphModuleState,
   SubgraphModuleLocalState,
-=======
-import { SubgraphModulePHState } from "../ph-factories.js";
-import {
-  type SetSubgraphNameInput,
-  type SetSubgraphStatusInput,
->>>>>>> 98469560
 } from "../types.js";
 import { setSubgraphName, setSubgraphStatus } from "./creators.js";
 import type { SubgraphModuleAction } from "../actions.js";
