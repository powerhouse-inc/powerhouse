import type { DocumentModelUtils } from "document-model";
import {
<<<<<<< HEAD
=======
  type CreateDocument,
  type CreateState,
  type LoadFromFile,
  type LoadFromInput,
>>>>>>> 98469560
  baseCreateDocument,
  baseLoadFromInput,
  baseSaveToFileHandle,
  defaultBaseState,
  generateId,
} from "document-model";
<<<<<<< HEAD
=======
import {
  type SubgraphModuleState,
  type SubgraphModuleLocalState,
} from "./types.js";
import { SubgraphModulePHState } from "./ph-factories.js";
>>>>>>> 98469560
import { reducer } from "./reducer.js";
import type {
  SubgraphModuleDocument,
  SubgraphModuleLocalState,
  SubgraphModuleState,
} from "./types.js";

export const initialGlobalState: SubgraphModuleState = {
  name: "",
  status: "DRAFT",
};
export const initialLocalState: SubgraphModuleLocalState = {};

export const createState: CreateState<SubgraphModulePHState> = (state) => {
  return {
    ...defaultBaseState(),
    global: { ...initialGlobalState, ...(state?.global ?? {}) },
    local: { ...initialLocalState, ...(state?.local ?? {}) },
  };
};

export const createDocument: CreateDocument<SubgraphModulePHState> = (
  state,
) => {
  const document = baseCreateDocument(createState, state);
  document.header.documentType = "powerhouse/subgraph";
  // for backwards compatibility, but this is NOT a valid signed document id
  document.header.id = generateId();
  return document;
};

export const saveToFile = (document: any, path: string, name?: string) => {
  return baseSaveToFile(document, path, ".phdm", name);
};

export const saveToFileHandle = (document: any, input: any) => {
  return baseSaveToFileHandle(document, input);
};

export const loadFromFile: LoadFromFile<SubgraphModulePHState> = (path) => {
  return baseLoadFromFile(path, reducer);
};

export const loadFromInput: LoadFromInput<SubgraphModulePHState> = (input) => {
  return baseLoadFromInput(input, reducer);
};

const utils = {
  fileExtension: ".phdm",
<<<<<<< HEAD
  createState(state) {
    return {
      ...defaultBaseState(),

      global: { ...initialGlobalState, ...state?.global },
      local: { ...initialLocalState, ...state?.local },
    };
  },
  createDocument(state) {
    const document = baseCreateDocument(utils.createState, state);

    document.header.documentType = "powerhouse/subgraph";

    // for backwards compatibility, but this is NOT a valid signed document id
    document.header.id = generateId();

    return document;
  },
  saveToFileHandle(document, input) {
    return baseSaveToFileHandle(document, input);
  },
  loadFromInput(input) {
    return baseLoadFromInput(input, reducer);
  },
=======
  createState,
  createDocument,
  saveToFile,
  saveToFileHandle,
  loadFromFile,
  loadFromInput,
>>>>>>> 98469560
};

export default utils;<|MERGE_RESOLUTION|>--- conflicted
+++ resolved
@@ -1,26 +1,11 @@
 import type { DocumentModelUtils } from "document-model";
 import {
-<<<<<<< HEAD
-=======
-  type CreateDocument,
-  type CreateState,
-  type LoadFromFile,
-  type LoadFromInput,
->>>>>>> 98469560
   baseCreateDocument,
   baseLoadFromInput,
   baseSaveToFileHandle,
   defaultBaseState,
   generateId,
 } from "document-model";
-<<<<<<< HEAD
-=======
-import {
-  type SubgraphModuleState,
-  type SubgraphModuleLocalState,
-} from "./types.js";
-import { SubgraphModulePHState } from "./ph-factories.js";
->>>>>>> 98469560
 import { reducer } from "./reducer.js";
 import type {
   SubgraphModuleDocument,
@@ -70,7 +55,6 @@
 
 const utils = {
   fileExtension: ".phdm",
-<<<<<<< HEAD
   createState(state) {
     return {
       ...defaultBaseState(),
@@ -95,14 +79,6 @@
   loadFromInput(input) {
     return baseLoadFromInput(input, reducer);
   },
-=======
-  createState,
-  createDocument,
-  saveToFile,
-  saveToFileHandle,
-  loadFromFile,
-  loadFromInput,
->>>>>>> 98469560
 };
 
 export default utils;