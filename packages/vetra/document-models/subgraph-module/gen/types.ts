--- conflicted
+++ resolved
@@ -6,16 +6,12 @@
 export { z } from "./schema/index.js";
 export type * from "./schema/types.js";
 type SubgraphModuleLocalState = Record<PropertyKey, never>;
-<<<<<<< HEAD
 export type ExtendedsubgraphmoduleState =
   BaseStateFromDocument<SubgraphModuleDocument>;
 export type SubgraphModuleDocument = PHDocument<
   SubgraphModuleState,
   SubgraphModuleLocalState
 >;
-=======
-export type SubgraphModuleDocument = PHDocument<SubgraphModulePHState>;
->>>>>>> 98469560
 export type {
   SubgraphModuleState,
   SubgraphModuleLocalState,
