<<<<<<< HEAD
import type { BaseStateFromDocument, SignalDispatch } from "document-model";
import { applyMixins, BaseDocumentClass } from "document-model";
import type { SubgraphModuleAction } from "./actions.js";
import SubgraphModule_BaseOperations from "./base-operations/object.js";
import { reducer } from "./reducer.js";
import type {
  SubgraphModuleDocument,
  SubgraphModuleLocalState,
  SubgraphModuleState,
} from "./types.js";
import utils from "./utils.js";
=======
import {
  BaseDocumentClass,
  applyMixins,
  type SignalDispatch,
} from "document-model";
import { SubgraphModulePHState } from "./ph-factories.js";
import { type SubgraphModuleAction } from "./actions.js";
import { reducer } from "./reducer.js";
import { createDocument } from "./utils.js";
import SubgraphModule_BaseOperations from "./base-operations/object.js";
>>>>>>> 98469560

export * from "./base-operations/object.js";

interface SubgraphModule extends SubgraphModule_BaseOperations {}

<<<<<<< HEAD
class SubgraphModule extends BaseDocumentClass<
  SubgraphModuleState,
  SubgraphModuleLocalState,
  SubgraphModuleAction
> {
=======
// eslint-disable-next-line @typescript-eslint/no-unsafe-declaration-merging
class SubgraphModule extends BaseDocumentClass<SubgraphModulePHState> {
>>>>>>> 98469560
  static fileExtension = ".phdm";

  constructor(
    initialState?: Partial<SubgraphModulePHState>,
    dispatch?: SignalDispatch,
  ) {
    super(reducer, createDocument(initialState), dispatch);
  }
}

applyMixins(SubgraphModule, [SubgraphModule_BaseOperations]);

export { SubgraphModule };<|MERGE_RESOLUTION|>--- conflicted
+++ resolved
@@ -1,4 +1,3 @@
-<<<<<<< HEAD
 import type { BaseStateFromDocument, SignalDispatch } from "document-model";
 import { applyMixins, BaseDocumentClass } from "document-model";
 import type { SubgraphModuleAction } from "./actions.js";
@@ -10,33 +9,16 @@
   SubgraphModuleState,
 } from "./types.js";
 import utils from "./utils.js";
-=======
-import {
-  BaseDocumentClass,
-  applyMixins,
-  type SignalDispatch,
-} from "document-model";
-import { SubgraphModulePHState } from "./ph-factories.js";
-import { type SubgraphModuleAction } from "./actions.js";
-import { reducer } from "./reducer.js";
-import { createDocument } from "./utils.js";
-import SubgraphModule_BaseOperations from "./base-operations/object.js";
->>>>>>> 98469560
 
 export * from "./base-operations/object.js";
 
 interface SubgraphModule extends SubgraphModule_BaseOperations {}
 
-<<<<<<< HEAD
 class SubgraphModule extends BaseDocumentClass<
   SubgraphModuleState,
   SubgraphModuleLocalState,
   SubgraphModuleAction
 > {
-=======
-// eslint-disable-next-line @typescript-eslint/no-unsafe-declaration-merging
-class SubgraphModule extends BaseDocumentClass<SubgraphModulePHState> {
->>>>>>> 98469560
   static fileExtension = ".phdm";
 
   constructor(
