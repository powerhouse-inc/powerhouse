--- conflicted
+++ resolved
@@ -1,26 +1,11 @@
 import type { DocumentModelUtils } from "document-model";
 import {
-<<<<<<< HEAD
-=======
-  type CreateDocument,
-  type CreateState,
-  type LoadFromFile,
-  type LoadFromInput,
->>>>>>> 98469560
   baseCreateDocument,
   baseLoadFromInput,
   baseSaveToFileHandle,
   defaultBaseState,
   generateId,
 } from "document-model";
-<<<<<<< HEAD
-=======
-import {
-  type ProcessorModuleState,
-  type ProcessorModuleLocalState,
-} from "./types.js";
-import { ProcessorModulePHState } from "./ph-factories.js";
->>>>>>> 98469560
 import { reducer } from "./reducer.js";
 import type {
   ProcessorModuleDocument,
@@ -72,7 +57,6 @@
 
 const utils = {
   fileExtension: ".phdm",
-<<<<<<< HEAD
   createState(state) {
     return {
       ...defaultBaseState(),
@@ -97,14 +81,6 @@
   loadFromInput(input) {
     return baseLoadFromInput(input, reducer);
   },
-=======
-  createState,
-  createDocument,
-  saveToFile,
-  saveToFileHandle,
-  loadFromFile,
-  loadFromInput,
->>>>>>> 98469560
 };
 
 export default utils;