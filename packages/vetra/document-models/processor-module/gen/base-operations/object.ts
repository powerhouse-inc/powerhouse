import { BaseDocumentClass } from "document-model";
<<<<<<< HEAD
import type {
  SetProcessorNameInput,
  SetProcessorTypeInput,
  AddDocumentTypeInput,
  RemoveDocumentTypeInput,
  SetProcessorStatusInput,
  ProcessorModuleState,
  ProcessorModuleLocalState,
=======
import { ProcessorModulePHState } from "../ph-factories.js";
import {
  type SetProcessorNameInput,
  type SetProcessorTypeInput,
  type AddDocumentTypeInput,
  type RemoveDocumentTypeInput,
  type SetProcessorStatusInput,
>>>>>>> 98469560
} from "../types.js";
import {
  setProcessorName,
  setProcessorType,
  addDocumentType,
  removeDocumentType,
  setProcessorStatus,
} from "./creators.js";
import type { ProcessorModuleAction } from "../actions.js";

export default class ProcessorModule_BaseOperations extends BaseDocumentClass<ProcessorModulePHState> {
  public setProcessorName(input: SetProcessorNameInput) {
    return this.dispatch(setProcessorName(input));
  }

  public setProcessorType(input: SetProcessorTypeInput) {
    return this.dispatch(setProcessorType(input));
  }

  public addDocumentType(input: AddDocumentTypeInput) {
    return this.dispatch(addDocumentType(input));
  }

  public removeDocumentType(input: RemoveDocumentTypeInput) {
    return this.dispatch(removeDocumentType(input));
  }

  public setProcessorStatus(input: SetProcessorStatusInput) {
    return this.dispatch(setProcessorStatus(input));
  }
}<|MERGE_RESOLUTION|>--- conflicted
+++ resolved
@@ -1,5 +1,4 @@
 import { BaseDocumentClass } from "document-model";
-<<<<<<< HEAD
 import type {
   SetProcessorNameInput,
   SetProcessorTypeInput,
@@ -8,15 +7,6 @@
   SetProcessorStatusInput,
   ProcessorModuleState,
   ProcessorModuleLocalState,
-=======
-import { ProcessorModulePHState } from "../ph-factories.js";
-import {
-  type SetProcessorNameInput,
-  type SetProcessorTypeInput,
-  type AddDocumentTypeInput,
-  type RemoveDocumentTypeInput,
-  type SetProcessorStatusInput,
->>>>>>> 98469560
 } from "../types.js";
 import {
   setProcessorName,
