--- conflicted
+++ resolved
@@ -1,4 +1,3 @@
-<<<<<<< HEAD
 import type { BaseStateFromDocument, SignalDispatch } from "document-model";
 import { applyMixins, BaseDocumentClass } from "document-model";
 import type { ProcessorModuleAction } from "./actions.js";
@@ -10,33 +9,16 @@
   ProcessorModuleState,
 } from "./types.js";
 import utils from "./utils.js";
-=======
-import {
-  BaseDocumentClass,
-  applyMixins,
-  type SignalDispatch,
-} from "document-model";
-import { ProcessorModulePHState } from "./ph-factories.js";
-import { type ProcessorModuleAction } from "./actions.js";
-import { reducer } from "./reducer.js";
-import { createDocument } from "./utils.js";
-import ProcessorModule_BaseOperations from "./base-operations/object.js";
->>>>>>> 98469560
 
 export * from "./base-operations/object.js";
 
 interface ProcessorModule extends ProcessorModule_BaseOperations {}
 
-<<<<<<< HEAD
 class ProcessorModule extends BaseDocumentClass<
   ProcessorModuleState,
   ProcessorModuleLocalState,
   ProcessorModuleAction
 > {
-=======
-// eslint-disable-next-line @typescript-eslint/no-unsafe-declaration-merging
-class ProcessorModule extends BaseDocumentClass<ProcessorModulePHState> {
->>>>>>> 98469560
   static fileExtension = ".phdm";
 
   constructor(
