// test suite for the switchboard hooks

<<<<<<< HEAD
=======
import { describe, it } from "vitest";
>>>>>>> 9688d3af
import {
  buildDocumentSubgraphUrl,
  getDocumentGraphqlQuery,
  getSwitchboardGatewayUrlFromDriveUrl,
} from "@powerhousedao/reactor-browser";
import {
  driveDocumentModelModule,
  generateDocumentStateQueryFields,
} from "document-drive";
import { describe, it } from "vitest";

describe("Switchboard hooks", () => {
  it("should return the proper switchboard url", () => {
    const url = getSwitchboardGatewayUrlFromDriveUrl(
      "https://example.com/d/123",
    );
    expect(url).toBe("https://example.com/graphql");
  });

  it("should generate the proper query for a document type", () => {
    expect(getDocumentGraphqlQuery()).toBe(
      `query getDocument($documentId: String!) {
  document(id: $documentId) {
      id
      lastModified
      name
      revision
      stateJSON
    }
  }`,
    );
  });

  it("should return the proper switchboard link", () => {
    const url = buildDocumentSubgraphUrl(
      "https://example.com/d/123",
      "test-document",
    );
    expect(url).toBe(
      "https://example.com/d/123?explorerURLState=N4IgJg9gxgrgtgUwHYBcQC4QEcYIE4CeABAOYIoAi08yKAFACSSyKoCSY6RAyingJZISAQgCURYAB0kRIsxqo6-TkSbVWKDuKkzZe5dL16ANgEMAzigCyEMPwBm-BGENGiSU4ldG8CAG785vwQSN56lqYoCABS3ADyAHJhAL6uySAANCB+pgKmAEbGCOYYIDqykuDqtByVXJVRlgC08hqVGa6VYAJ+CLUYRJUAjABMAMyV0unJQA",
    );
  });
});<|MERGE_RESOLUTION|>--- conflicted
+++ resolved
@@ -1,9 +1,6 @@
 // test suite for the switchboard hooks
 
-<<<<<<< HEAD
-=======
 import { describe, it } from "vitest";
->>>>>>> 9688d3af
 import {
   buildDocumentSubgraphUrl,
   getDocumentGraphqlQuery,
