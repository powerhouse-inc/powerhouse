--- conflicted
+++ resolved
@@ -1,7 +1,3 @@
-<<<<<<< HEAD
-import type { DocumentModelGlobalState } from "document-model";
-=======
->>>>>>> 9688d3af
 import { decompressFromEncodedURIComponent } from "lz-string";
 import { beforeEach, describe, expect, it, vi } from "vitest";
 import { buildDocumentSubgraphQuery } from "../src/utils/switchboard.js";
@@ -27,40 +23,6 @@
 }));
 
 describe("buildDocumentSubgraphQuery", () => {
-<<<<<<< HEAD
-  const mockDocumentModel: DocumentModelGlobalState = {
-    name: "Test Document Model",
-    id: "test-model-id",
-    extension: ".test",
-    description: "A test document model",
-    author: {
-      name: "Test Author",
-      website: "https://test.com",
-    },
-    specifications: [
-      {
-        __typename: "DocumentSpecification",
-        version: 1,
-        state: {
-          global: {
-            schema: "type TestState { id: String! }",
-            initialValue: '{"id": "test"}',
-            examples: [],
-          },
-          local: {
-            schema: "type TestLocalState { }",
-            initialValue: "{}",
-            examples: [],
-          },
-        },
-        modules: [],
-        changeLog: ["Initial version"],
-      },
-    ],
-  };
-
-=======
->>>>>>> 9688d3af
   const mockDriveUrl = "https://example.com/d/test-drive";
   const mockDocumentId = "test-document-123";
 
@@ -135,29 +97,6 @@
     expect(variables.driveId).toBe("my-test-drive");
   });
 
-<<<<<<< HEAD
-  it("should handle document model with special characters in name", () => {
-    const specialModel: DocumentModelGlobalState = {
-      ...mockDocumentModel,
-      name: "Test/Model With Spaces",
-    };
-
-    const result = buildDocumentSubgraphQuery(
-      mockDriveUrl,
-      mockDocumentId,
-      specialModel,
-    );
-
-    const decompressed = JSON.parse(
-      decompressFromEncodedURIComponent(result) || "",
-    ) as CompressedQueryData;
-
-    // Verify the document query uses pascalCase for the model name
-    expect(decompressed.document).toContain("TestModelWithSpaces");
-  });
-
-=======
->>>>>>> 9688d3af
   it("should handle empty auth token as undefined", () => {
     const result = buildDocumentSubgraphQuery(mockDriveUrl, mockDocumentId, "");
 
