{
  "name": "@powerhousedao/reactor-browser",
<<<<<<< HEAD
  "version": "2.5.0-staging.0",
=======
  "version": "2.5.0-dev.13",
>>>>>>> 269aed50
  "license": "AGPL-3.0-only",
  "type": "module",
  "repository": {
    "type": "git",
    "url": "https://github.com/powerhouse-inc/powerhouse"
  },
  "publishConfig": {
    "access": "public"
  },
  "files": [
    "dist"
  ],
  "types": "./dist/src/index.d.ts",
  "main": "./dist/src/index.js",
  "exports": {
    ".": "./dist/src/index.js",
    "./analytics": "./dist/src/analytics/analytics.js",
    "./*": "./dist/src/*.js"
  },
  "scripts": {
    "build:tsc": "tsc --build",
    "lint": "eslint .",
    "lint:nx": "eslint . --fix --quiet",
    "lint:fix": "eslint --fix",
    "build": "tsc --build",
    "build:watch": "tsc --build --watch",
    "prebuild": "npm run clean",
    "test:browser": "vitest run",
    "clean": "rimraf dist",
    "clean:node_modules": "rimraf node_modules",
    "install:playwright": "playwright install"
  },
  "devDependencies": {
    "@types/luxon": "^3.6.2",
    "@types/react": "^18.3.1",
    "@types/react-dom": "^18.3.1",
    "@vitejs/plugin-react": "^4.4.1",
    "@vitest/browser": "^3.1.2",
    "playwright": "^1.51.1",
    "react": "^18.3.1",
    "react-dom": "^18.3.1",
    "vite-plugin-node-polyfills": "^0.23.0",
    "vitest": "^3.1.2",
    "vitest-browser-react": "^0.2.0"
  },
  "peerDependencies": {
    "react": "^18.3.1",
    "react-dom": "^18.3.1"
  },
  "dependencies": {
    "@powerhousedao/analytics-engine-browser": "^0.6.0",
    "@powerhousedao/analytics-engine-core": "^0.5.0",
    "@powerhousedao/analytics-engine-knex": "^0.6.0",
    "@tanstack/react-query": "^5.49.2",
    "did-key-creator": "^1.2.0",
    "document-drive": "workspace:*",
    "document-model": "workspace:*",
    "jotai": "^2.10.3",
    "luxon": "^3.6.1"
  }
}<|MERGE_RESOLUTION|>--- conflicted
+++ resolved
@@ -1,10 +1,6 @@
 {
   "name": "@powerhousedao/reactor-browser",
-<<<<<<< HEAD
   "version": "2.5.0-staging.0",
-=======
-  "version": "2.5.0-dev.13",
->>>>>>> 269aed50
   "license": "AGPL-3.0-only",
   "type": "module",
   "repository": {
