{
  "name": "@powerhousedao/reactor-browser",
<<<<<<< HEAD
  "version": "5.0.0-staging.12",
=======
  "version": "4.1.0-dev.56",
>>>>>>> 5b9f54b4
  "license": "AGPL-3.0-only",
  "type": "module",
  "repository": {
    "type": "git",
    "url": "https://github.com/powerhouse-inc/powerhouse"
  },
  "publishConfig": {
    "access": "public"
  },
  "files": [
    "dist"
  ],
  "types": "./dist/src/index.d.ts",
  "main": "./dist/src/index.js",
  "exports": {
    ".": "./dist/src/index.js",
    "./analytics": "./dist/src/analytics/analytics.js",
    "./pglite": "./dist/src/pglite/index.js",
    "./relational": "./dist/src/relational/index.js",
    "./*": "./dist/src/*.js"
  },
  "scripts": {
    "build:tsc": "tsc --build",
    "lint": "eslint .",
    "lint:nx": "eslint . --fix --quiet",
    "lint:fix": "eslint --fix",
    "build": "tsc --build",
    "build:watch": "tsc --build --watch",
    "prebuild": "npm run clean",
    "test:browser": "vitest run",
    "clean": "rimraf dist",
    "clean:node_modules": "rimraf node_modules",
    "install:playwright": "playwright install"
  },
  "devDependencies": {
    "@types/lodash.isequal": "^4.5.8",
    "@types/luxon": "^3.6.2",
    "@types/react": "^18.3.1",
    "@types/react-dom": "^18.3.1",
    "@types/slug": "^5.0.9",
    "@types/wicg-file-system-access": "^2020.9.8",
    "@vitejs/plugin-react": "^4.4.1",
    "@vitest/browser": "^3.1.2",
    "playwright": "^1.51.1",
    "react": "^18.3.1",
    "react-dom": "^18.3.1",
    "vite-plugin-node-polyfills": "^0.23.0",
    "vitest": "^3.1.2",
    "vitest-browser-react": "^0.2.0"
  },
  "peerDependencies": {
    "react": "^18.3.1",
    "react-dom": "^18.3.1"
  },
  "dependencies": {
    "@electric-sql/pglite": "^0.2.17",
    "@electric-sql/pglite-react": "^0.2.17",
    "@powerhousedao/analytics-engine-browser": "^0.6.0",
    "@powerhousedao/analytics-engine-core": "^0.5.0",
    "@powerhousedao/analytics-engine-knex": "^0.6.0",
    "@renown/sdk": "workspace:*",
    "@tanstack/react-query": "^5.49.2",
    "change-case": "^5.4.4",
    "did-jwt": "^8.0.17",
    "did-jwt-vc": "^4.0.15",
    "did-key-creator": "^1.2.0",
    "document-drive": "workspace:*",
    "document-model": "workspace:*",
    "@powerhousedao/config": "workspace:*",
    "fast-deep-equal": "^3.1.3",
    "kysely": "^0.28.2",
    "kysely-pglite-dialect": "^1.1.1",
    "lodash.isequal": "^4.5.0",
    "luxon": "^3.6.1",
    "lz-string": "^1.5.0",
    "slug": "^11.0.0",
    "uint8arrays": "^5.1.0"
  }
}<|MERGE_RESOLUTION|>--- conflicted
+++ resolved
@@ -1,10 +1,6 @@
 {
   "name": "@powerhousedao/reactor-browser",
-<<<<<<< HEAD
   "version": "5.0.0-staging.12",
-=======
-  "version": "4.1.0-dev.56",
->>>>>>> 5b9f54b4
   "license": "AGPL-3.0-only",
   "type": "module",
   "repository": {
