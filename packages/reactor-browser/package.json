{
  "name": "@powerhousedao/reactor-browser",
<<<<<<< HEAD
  "version": "1.22.36-dev.0",
=======
  "version": "1.22.29-staging.3",
>>>>>>> 2c0db835
  "license": "AGPL-3.0-only",
  "type": "module",
  "publishConfig": {
    "access": "public"
  },
  "files": [
    "dist"
  ],
  "types": "./dist/src/index.d.ts",
  "main": "./dist/src/index.js",
  "exports": {
    ".": "./dist/src/index.js",
    "./analytics": "./dist/src/analytics/analytics.js",
    "./*": "./dist/src/*.js"
  },
  "scripts": {
    "build:tsc": "tsc --build",
    "lint": "eslint .",
    "lint:nx": "eslint . --fix --quiet",
    "lint:fix": "eslint --fix",
    "build": "tsc --build",
    "build:watch": "tsc --build --watch",
    "prebuild": "npm run clean",
    "test:browser": "vitest run",
    "clean": "rimraf dist",
    "clean:node_modules": "rimraf node_modules",
    "install:playwright": "playwright install"
  },
  "devDependencies": {
    "@types/luxon": "^3.6.2",
    "@types/react": "^18.3.1",
    "@types/react-dom": "^18.3.1",
    "@vitejs/plugin-react": "^4.4.1",
    "@vitest/browser": "^3.0.7",
    "playwright": "^1.51.1",
    "react": "^18.3.1",
    "react-dom": "^18.3.1",
<<<<<<< HEAD
    "vite-plugin-node-polyfills": "^0.23.0",
    "vitest": "^3.0.7",
=======
    "vitest": "^3.1.2",
>>>>>>> 2c0db835
    "vitest-browser-react": "^0.1.1"
  },
  "peerDependencies": {
    "react": "^18.3.1",
    "react-dom": "^18.3.1"
  },
  "dependencies": {
    "@powerhousedao/analytics-engine-browser": "0.5.0",
    "@powerhousedao/analytics-engine-core": "0.4.0",
    "@powerhousedao/analytics-engine-knex": "0.5.1",
    "@tanstack/react-query": "^5.49.2",
    "did-key-creator": "^1.2.0",
    "document-drive": "workspace:*",
    "document-model": "workspace:*",
    "jotai": "^2.10.3",
    "luxon": "^3.6.1"
  }
}<|MERGE_RESOLUTION|>--- conflicted
+++ resolved
@@ -1,10 +1,6 @@
 {
   "name": "@powerhousedao/reactor-browser",
-<<<<<<< HEAD
   "version": "1.22.36-dev.0",
-=======
-  "version": "1.22.29-staging.3",
->>>>>>> 2c0db835
   "license": "AGPL-3.0-only",
   "type": "module",
   "publishConfig": {
@@ -42,12 +38,8 @@
     "playwright": "^1.51.1",
     "react": "^18.3.1",
     "react-dom": "^18.3.1",
-<<<<<<< HEAD
     "vite-plugin-node-polyfills": "^0.23.0",
-    "vitest": "^3.0.7",
-=======
     "vitest": "^3.1.2",
->>>>>>> 2c0db835
     "vitest-browser-react": "^0.1.1"
   },
   "peerDependencies": {
