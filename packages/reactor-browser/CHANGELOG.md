--- conflicted
+++ resolved
@@ -1,4 +1,3 @@
-<<<<<<< HEAD
 ## 5.0.1-staging.9 (2025-11-05)
 
 This was a version bump only for @powerhousedao/reactor-browser to align it with other projects, there were no code changes.
@@ -12,17 +11,6 @@
 This was a version bump only for @powerhousedao/reactor-browser to align it with other projects, there were no code changes.
 
 ## 5.0.1-staging.6 (2025-10-30)
-=======
-## 4.1.0-dev.109 (2025-11-10)
-
-This was a version bump only for @powerhousedao/reactor-browser to align it with other projects, there were no code changes.
-
-## 4.1.0-dev.108 (2025-11-10)
-
-This was a version bump only for @powerhousedao/reactor-browser to align it with other projects, there were no code changes.
-
-## 4.1.0-dev.107 (2025-11-10)
->>>>>>> 443103ef
 
 ### 🚀 Features
 
