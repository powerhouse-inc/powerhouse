import type {
  AppConfigUpdatedEvent,
  ConnectCryptoUpdatedEvent,
  DID,
  DidUpdatedEvent,
  DocumentsUpdatedEvent,
  DrivesUpdatedEvent,
  IConnectCrypto,
  LoginStatusUpdatedEvent,
  ModalUpdatedEvent,
  ProcessorManagerUpdatedEvent,
  ReactorUpdatedEvent,
  RenownUpdatedEvent,
  SelectedDriveIdUpdatedEvent,
  SelectedNodeIdUpdatedEvent,
  SetAppConfigEvent,
  SetConnectCryptoEvent,
  SetDidEvent,
  SetDocumentsEvent,
  SetDrivesEvent,
  SetLoginStatusEvent,
  SetModalEvent,
  SetProcessorManagerEvent,
  SetReactorEvent,
  SetRenownEvent,
  SetSelectedDriveIdEvent,
  SetSelectedNodeIdEvent,
  SetUserEvent,
  SetVetraPackagesEvent,
  UserUpdatedEvent,
  VetraPackagesUpdatedEvent,
<<<<<<< HEAD
} from "../events/types.js";
import type { PHModal } from "./modals.js";
=======
} from "@powerhousedao/reactor-browser";
import type { IRenown, User } from "@renown/sdk";
import type {
  DocumentDriveDocument,
  IDocumentDriveServer,
  ProcessorManager,
} from "document-drive";
import type { PHDocument } from "document-model";
>>>>>>> 4c7be58f
import type { VetraPackage } from "./vetra.js";

export type UserPermissions = {
  isAllowedToCreateDocuments: boolean;
  isAllowedToEditDocuments: boolean;
};

export type LoginStatus =
  | "initial"
  | "checking"
  | "not-authorized"
  | "authorized";

export type AppConfig = {
  showSearchBar?: boolean;
  analyticsDatabaseName?: string;
  allowList?: string[];
};

declare global {
  interface Window {
    loading?: boolean | undefined;
    reactor?: IDocumentDriveServer | undefined;
    connectCrypto?: IConnectCrypto | undefined;
    did?: DID | undefined;
    renown?: IRenown | undefined;
    user?: User | undefined;
    loginStatus?: LoginStatus | undefined;
    vetraPackages?: VetraPackage[] | undefined;
    phProcessorManager?: ProcessorManager | undefined;
    phDrives?: DocumentDriveDocument[] | undefined;
    phDocuments?: PHDocument[] | undefined;
    phSelectedDriveId?: string | undefined;
    phSelectedNodeId?: string | undefined;
    phAppConfig?: AppConfig | undefined;
    phModal?: PHModal | undefined;
  }

  interface WindowEventMap {
    "ph:setReactor": SetReactorEvent;
    "ph:reactorUpdated": ReactorUpdatedEvent;
    "ph:setConnectCrypto": SetConnectCryptoEvent;
    "ph:connectCryptoUpdated": ConnectCryptoUpdatedEvent;
    "ph:setDid": SetDidEvent;
    "ph:didUpdated": DidUpdatedEvent;
    "ph:setRenown": SetRenownEvent;
    "ph:renownUpdated": RenownUpdatedEvent;
    "ph:setLoginStatus": SetLoginStatusEvent;
    "ph:loginStatusUpdated": LoginStatusUpdatedEvent;
    "ph:setUser": SetUserEvent;
    "ph:userUpdated": UserUpdatedEvent;
    "ph:setProcessorManager": SetProcessorManagerEvent;
    "ph:processorManagerUpdated": ProcessorManagerUpdatedEvent;
    "ph:setDrives": SetDrivesEvent;
    "ph:drivesUpdated": DrivesUpdatedEvent;
    "ph:setDocuments": SetDocumentsEvent;
    "ph:documentsUpdated": DocumentsUpdatedEvent;
    "ph:setVetraPackages": SetVetraPackagesEvent;
    "ph:vetraPackagesUpdated": VetraPackagesUpdatedEvent;
    "ph:setSelectedDriveId": SetSelectedDriveIdEvent;
    "ph:selectedDriveIdUpdated": SelectedDriveIdUpdatedEvent;
    "ph:setSelectedNodeId": SetSelectedNodeIdEvent;
    "ph:selectedNodeIdUpdated": SelectedNodeIdUpdatedEvent;
    "ph:setAppConfig": SetAppConfigEvent;
    "ph:appConfigUpdated": AppConfigUpdatedEvent;
    "ph:setModal": SetModalEvent;
    "ph:modalUpdated": ModalUpdatedEvent;
  }
}<|MERGE_RESOLUTION|>--- conflicted
+++ resolved
@@ -29,10 +29,6 @@
   SetVetraPackagesEvent,
   UserUpdatedEvent,
   VetraPackagesUpdatedEvent,
-<<<<<<< HEAD
-} from "../events/types.js";
-import type { PHModal } from "./modals.js";
-=======
 } from "@powerhousedao/reactor-browser";
 import type { IRenown, User } from "@renown/sdk";
 import type {
@@ -41,7 +37,7 @@
   ProcessorManager,
 } from "document-drive";
 import type { PHDocument } from "document-model";
->>>>>>> 4c7be58f
+import type { PHModal } from "./modals.js";
 import type { VetraPackage } from "./vetra.js";
 
 export type UserPermissions = {
