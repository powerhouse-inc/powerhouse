<<<<<<< HEAD
import type { VetraPackage } from "@powerhousedao/reactor-browser";
=======
import type {
  AppConfigUpdatedEvent,
  BasePathUpdatedEvent,
  ConnectCryptoUpdatedEvent,
  DidUpdatedEvent,
  DocumentsUpdatedEvent,
  DrivesUpdatedEvent,
  LoginStatusUpdatedEvent,
  ModalUpdatedEvent,
  ProcessorManagerUpdatedEvent,
  ReactorUpdatedEvent,
  RenownUpdatedEvent,
  SelectedDriveIdUpdatedEvent,
  SelectedNodeIdUpdatedEvent,
  SetAppConfigEvent,
  SetBasePathEvent,
  SetConnectCryptoEvent,
  SetDidEvent,
  SetDocumentsEvent,
  SetDrivesEvent,
  SetLoginStatusEvent,
  SetModalEvent,
  SetProcessorManagerEvent,
  SetReactorEvent,
  SetRenownEvent,
  SetSelectedDriveIdEvent,
  SetSelectedNodeIdEvent,
  SetUserEvent,
  SetVetraPackagesEvent,
  UserUpdatedEvent,
  VetraPackagesUpdatedEvent,
} from "@powerhousedao/reactor-browser";
>>>>>>> 36bea710
import type { DID, IConnectCrypto, IRenown, User } from "@renown/sdk";

import type {
  DocumentDriveDocument,
  IDocumentDriveServer,
  ProcessorManager,
} from "document-drive";
import type { PHDocument } from "document-model";
import type { PHModal } from "./modals.js";

export type PHGlobal = {
  loading?: boolean;
  reactor?: IDocumentDriveServer;
  connectCrypto?: IConnectCrypto;
  did?: DID;
  renown?: IRenown;
  user?: User;
  loginStatus?: LoginStatus;
  vetraPackages?: VetraPackage[];
  processorManager?: ProcessorManager;
  drives?: DocumentDriveDocument[];
  documents?: PHDocument[];
  selectedDriveId?: string;
  selectedNodeId?: string;
  modal?: PHModal;
  analyticsDatabaseName?: string;
  allowList?: string[];
  isSearchBarEnabled?: boolean;
  isExternalControlsEnabled?: boolean;
  isDocumentToolbarEnabled?: boolean;
  isSwitchboardLinkEnabled?: boolean;
  isDragAndDropEnabled?: boolean;
  isTimelineEnabled?: boolean;
  isEditorDebugModeEnabled?: boolean;
  isEditorReadModeEnabled?: boolean;
  selectedTimelineRevision?: string | number | null;
};

export type PHGlobalKey = keyof PHGlobal;
export type PHGlobalValue = PHGlobal[PHGlobalKey];

export type UsePHGlobalValue<TValue extends PHGlobalValue> = () =>
  | TValue
  | undefined;

export type SetPHGlobalValue<TValue extends PHGlobalValue> = (
  value: TValue | undefined,
) => void;

export type AddPHGlobalEventHandler = () => void;

export type SetEvent<TKey extends PHGlobalKey> = CustomEvent<{
  [key in TKey]: PHGlobal[TKey] | undefined;
}>;

export type LoginStatus =
  | "initial"
  | "checking"
  | "not-authorized"
  | "authorized";

declare global {
  interface Window {
<<<<<<< HEAD
    ph?: PHGlobal;
=======
    loading?: boolean | undefined;
    basePath?: string | undefined;
    reactor?: IDocumentDriveServer | undefined;
    connectCrypto?: IConnectCrypto | undefined;
    did?: DID | undefined;
    renown?: IRenown | undefined;
    user?: User | undefined;
    loginStatus?: LoginStatus | undefined;
    vetraPackages?: VetraPackage[] | undefined;
    phProcessorManager?: ProcessorManager | undefined;
    phDrives?: DocumentDriveDocument[] | undefined;
    phDocuments?: PHDocument[] | undefined;
    phSelectedDriveId?: string | undefined;
    phSelectedNodeId?: string | undefined;
    phAppConfig?: AppConfig | undefined;
    phModal?: PHModal | undefined;
  }

  interface WindowEventMap {
    "ph:setBasePath": SetBasePathEvent;
    "ph:basePathUpdated": BasePathUpdatedEvent;
    "ph:setReactor": SetReactorEvent;
    "ph:reactorUpdated": ReactorUpdatedEvent;
    "ph:setConnectCrypto": SetConnectCryptoEvent;
    "ph:connectCryptoUpdated": ConnectCryptoUpdatedEvent;
    "ph:setDid": SetDidEvent;
    "ph:didUpdated": DidUpdatedEvent;
    "ph:setRenown": SetRenownEvent;
    "ph:renownUpdated": RenownUpdatedEvent;
    "ph:setLoginStatus": SetLoginStatusEvent;
    "ph:loginStatusUpdated": LoginStatusUpdatedEvent;
    "ph:setUser": SetUserEvent;
    "ph:userUpdated": UserUpdatedEvent;
    "ph:setProcessorManager": SetProcessorManagerEvent;
    "ph:processorManagerUpdated": ProcessorManagerUpdatedEvent;
    "ph:setDrives": SetDrivesEvent;
    "ph:drivesUpdated": DrivesUpdatedEvent;
    "ph:setDocuments": SetDocumentsEvent;
    "ph:documentsUpdated": DocumentsUpdatedEvent;
    "ph:setVetraPackages": SetVetraPackagesEvent;
    "ph:vetraPackagesUpdated": VetraPackagesUpdatedEvent;
    "ph:setSelectedDriveId": SetSelectedDriveIdEvent;
    "ph:selectedDriveIdUpdated": SelectedDriveIdUpdatedEvent;
    "ph:setSelectedNodeId": SetSelectedNodeIdEvent;
    "ph:selectedNodeIdUpdated": SelectedNodeIdUpdatedEvent;
    "ph:setAppConfig": SetAppConfigEvent;
    "ph:appConfigUpdated": AppConfigUpdatedEvent;
    "ph:setModal": SetModalEvent;
    "ph:modalUpdated": ModalUpdatedEvent;
>>>>>>> 36bea710
  }
}<|MERGE_RESOLUTION|>--- conflicted
+++ resolved
@@ -1,9 +1,5 @@
-<<<<<<< HEAD
-import type { VetraPackage } from "@powerhousedao/reactor-browser";
-=======
 import type {
   AppConfigUpdatedEvent,
-  BasePathUpdatedEvent,
   ConnectCryptoUpdatedEvent,
   DidUpdatedEvent,
   DocumentsUpdatedEvent,
@@ -16,7 +12,6 @@
   SelectedDriveIdUpdatedEvent,
   SelectedNodeIdUpdatedEvent,
   SetAppConfigEvent,
-  SetBasePathEvent,
   SetConnectCryptoEvent,
   SetDidEvent,
   SetDocumentsEvent,
@@ -33,7 +28,6 @@
   UserUpdatedEvent,
   VetraPackagesUpdatedEvent,
 } from "@powerhousedao/reactor-browser";
->>>>>>> 36bea710
 import type { DID, IConnectCrypto, IRenown, User } from "@renown/sdk";
 
 import type {
@@ -97,11 +91,7 @@
 
 declare global {
   interface Window {
-<<<<<<< HEAD
-    ph?: PHGlobal;
-=======
     loading?: boolean | undefined;
-    basePath?: string | undefined;
     reactor?: IDocumentDriveServer | undefined;
     connectCrypto?: IConnectCrypto | undefined;
     did?: DID | undefined;
@@ -119,8 +109,6 @@
   }
 
   interface WindowEventMap {
-    "ph:setBasePath": SetBasePathEvent;
-    "ph:basePathUpdated": BasePathUpdatedEvent;
     "ph:setReactor": SetReactorEvent;
     "ph:reactorUpdated": ReactorUpdatedEvent;
     "ph:setConnectCrypto": SetConnectCryptoEvent;
@@ -149,6 +137,5 @@
     "ph:appConfigUpdated": AppConfigUpdatedEvent;
     "ph:setModal": SetModalEvent;
     "ph:modalUpdated": ModalUpdatedEvent;
->>>>>>> 36bea710
   }
 }