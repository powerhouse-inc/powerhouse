import {
  type FileNode,
  type FolderNode,
  type Node,
  type SyncStatus,
} from "document-drive";
import {
  type Action,
  type ActionErrorCallback,
  type DocumentModelModule,
  type EditorContext,
  type EditorModule,
  type EditorProps,
  type PHDocument,
} from "document-model";
import { type FC } from "react";

import { type User } from "../renown/types.js";
<<<<<<< HEAD
import type { UiNode } from "../uiNodes/types.js";

/**
 * Interface representing the context values provided by the host application
 * for managing document drive functionality.
 */
export interface IDriveContext {
  /** Reactor instance */
  reactor: IDocumentDriveServer;
=======
>>>>>>> 79afab38

/**
 * Interface representing the context values provided by the host application
 * for managing document drive functionality.
 */
export type IDriveContext = {
  /** Controls the visibility of the search bar in the drive interface */
  showSearchBar: boolean;
  /** Indicates whether the current user has permissions to create new documents */
  isAllowedToCreateDocuments: boolean;
  /** Array of available document models that can be created */
  documentModels: DocumentModelModule[];
<<<<<<< HEAD
  /** Currently selected node (file/folder) in the drive */
  selectedNode: Node | null;

=======
>>>>>>> 79afab38
  /**
   * The name of the analytics database to use for the drive editor
   */
  analyticsDatabaseName: string;
  /**
   * Callback to add a new file to the drive
   * @param file - The file to be added
   * @param parent - The parent node of the file
   * @returns Promise resolving to the newly created Node
   */
  onAddFile: (file: File, parent: Node | undefined) => Promise<void>;
  /**
   * Callback to add a new folder to the drive
   * @param name - The name of the folder
   * @param parent - The parent node of the folder
   * @returns Promise resolving to the newly created FolderNode
   */
  onAddFolder: (
    name: string,
    parent: Node | undefined,
  ) => Promise<FolderNode | undefined>;
  /**
   * Callback to rename a node
   * @param newName - The new name of the node
   * @param node - The node to be renamed
   * @returns Promise resolving to the newly renamed Node
   */
  onRenameNode: (newName: string, node: Node) => Promise<Node | undefined>;
  /**
   * Callback to copy a node
   * @param src - The node to be copied
   * @param target - The parent node of the copied node
   * @returns Promise resolving to the newly created Node
   */
  onCopyNode: (src: Node, target: Node | undefined) => Promise<void>;
  /**
   * Callback to move a node
   * @param src - The node to be moved
   * @param target - The parent node of the moved node
   * @returns Promise resolving to the newly created Node
   */
  onMoveNode: (src: Node, target: Node | undefined) => Promise<void>;
  /**
   * Callback to duplicate a node
   * @param src - The node to be duplicated
   * @returns Promise resolving to the newly created Node
   */
  onDuplicateNode: (src: Node) => Promise<void>;
  /**
   * Callback to add a new folder and select it
   * @param name - The name of the folder
   * @returns Promise resolving to the newly created FolderNode
   */
  onAddAndSelectNewFolder: (name: string) => Promise<void>;
  /**
   * Callback to get the sync status of a sync
   * @param syncId - The id of the sync
   * @param sharingType - The sharing type of the sync
   * @returns The sync status of the sync, or undefined if not found
   */
  getSyncStatusSync: (
    syncId: string,
    sharingType: "LOCAL" | "CLOUD" | "PUBLIC",
  ) => SyncStatus | undefined;
  /**
   * Adds a new file to the drive
   * @param file - File to be added (can be a string path or File object)
   * @param drive - The drive to add the file to
   * @param name - Optional name for the file
   * @param parentFolder - Optional parent folder of the file
   * @returns Promise resolving to the newly created Node
   */
  addFile: (
    file: string | File,
    drive: string,
    name?: string,
    parentFolder?: string,
  ) => Promise<void>;
  /**
   * Adds a new document to the drive
   * @param driveId - ID of the drive to add the document to
   * @param name - Name of the document
   * @param documentType - Type of document to create
   * @param parentFolder - Optional parent folder of the document
   * @param document - Optional document content
   * @returns Promise resolving to the newly created
   */
  addDocument: (
    driveId: string,
    name: string,
    documentType: string,
    parentFolder?: string,
    document?: PHDocument,
<<<<<<< HEAD
    id?: string,
  ) => Promise<FileNode>;

=======
  ) => Promise<FileNode | undefined>;
>>>>>>> 79afab38
  /**
   * Copies a node to a new location, along with all it's descendants if it's a folder
   * @param sourceId - ID of the node to copy
   * @param targetFolderId - Optional ID of the target folder
   */
  copyNode: (
    sourceId: string,
    targetFolderId: string | undefined,
  ) => Promise<void>;

  /**
   * Shows a modal for creating a new document
   * @param documentModel - Document model of the document to be created
   */
<<<<<<< HEAD
  showCreateDocumentModal: (
    documentModel: DocumentModelModule,
  ) => Promise<void>;

  /**
   * Retrieves the sync status of a document or drive
   * @param driveId - ID of the drive to check sync status for
   * @param documentId - ID of the document to check sync status for
   * @returns SyncStatus object containing sync information
   */
  useSyncStatus: (
    driveId: string,
    documentId?: string,
  ) => SyncStatus | undefined;

  useDocumentEditorProps: (props: {
    driveId: string;
    documentId: string;
    documentType: string;
    documentModelModule: DocumentModelModule<PHDocument>;
    user?: User;
  }) => {
    dispatch: (action: Action, onErrorCallback?: ActionErrorCallback) => void;
    document: PHDocument | undefined;
    error: unknown;
  };

  /**
   * Retrieves the states of all documents in a drive
   * @param driveId - ID of the drive to retrieve document states for
   * @param documentIds - IDs of the documents to retrieve states for (all if not provided)
   * @returns Record of document IDs to their states
   */
  useDriveDocumentStates: (props: {
    driveId: string;
    documentIds?: string[];
  }) => readonly [
    Record<string, HookState>,
    (_driveId: string, _documentIds?: string[]) => Promise<void>,
  ];

=======
  showCreateDocumentModal: (documentModel: DocumentModelModule) => void;
>>>>>>> 79afab38
  /**
   * Shows a modal for deleting a node
   * @param node - The node to be deleted
   */
<<<<<<< HEAD
  useDriveDocumentState: (props: {
    driveId: string;
    documentId: string;
  }) => PHDocument["state"] | undefined;
}

export interface DriveEditorContext
  extends IDriveContext,
    Omit<EditorContext, "getDocumentRevision"> {
  /**
   * Retrieves a document from a specific revision
   * @param documentId - ID of the document to retrieve
   * @param options - Optional configuration options for the retrieval
   * @returns Promise resolving to the document at the specified revision
   */
  getDocumentRevision?: (
    documentId: string,
    options?: GetDocumentOptions,
  ) => Promise<PHDocument> | undefined;

  /**
   * The name of the analytics database to use for the drive editor
   */
  analyticsDatabaseName: string;

=======
  showDeleteNodeModal: (node: Node) => void;
>>>>>>> 79afab38
  /**
   * Retrieves the document model module for a given document type
   * @param documentType - The type of document to retrieve the model for
   * @returns The document model module for the given document type, or undefined if not found
   */
  getDocumentModelModule: (
    documentType: string | undefined,
  ) => DocumentModelModule<PHDocument> | undefined;
  /**
   * Retrieves the editor module for a given document type
   * @param documentType - The type of document to retrieve the editor for
   * @returns The editor module for the given document type, or null if not found
   */
  getEditor: (
    documentType: string | undefined,
  ) => EditorModule | null | undefined;
  useDocumentEditorProps: (props: {
    driveId: string | undefined;
    documentId: string | undefined;
    documentType: string | undefined;
    documentModelModule: DocumentModelModule<PHDocument> | undefined;
    user?: User;
  }) => {
    dispatch: (action: Action, onErrorCallback?: ActionErrorCallback) => void;
    document: PHDocument | undefined;
    error: unknown;
  };
};

export type DriveEditorContext = Omit<EditorContext, "getDocumentRevision"> &
  IDriveContext;

export interface DriveEditorProps<TDocument extends PHDocument>
  extends Omit<EditorProps<TDocument>, "context"> {
  context: DriveEditorContext;
}

export type DriveEditorModule<
  TDocument extends PHDocument = PHDocument,
  TCustomProps = unknown,
  TEditorConfig extends Record<string, unknown> = Record<string, unknown>,
> = {
  Component: FC<
    DriveEditorProps<TDocument> & TCustomProps & Record<string, unknown>
  >;
  documentTypes: string[];
  config: TEditorConfig & {
    id: string;
    disableExternalControls?: boolean;
    documentToolbarEnabled?: boolean;
    showSwitchboardLink?: boolean;
  };
};<|MERGE_RESOLUTION|>--- conflicted
+++ resolved
@@ -16,18 +16,6 @@
 import { type FC } from "react";
 
 import { type User } from "../renown/types.js";
-<<<<<<< HEAD
-import type { UiNode } from "../uiNodes/types.js";
-
-/**
- * Interface representing the context values provided by the host application
- * for managing document drive functionality.
- */
-export interface IDriveContext {
-  /** Reactor instance */
-  reactor: IDocumentDriveServer;
-=======
->>>>>>> 79afab38
 
 /**
  * Interface representing the context values provided by the host application
@@ -40,12 +28,6 @@
   isAllowedToCreateDocuments: boolean;
   /** Array of available document models that can be created */
   documentModels: DocumentModelModule[];
-<<<<<<< HEAD
-  /** Currently selected node (file/folder) in the drive */
-  selectedNode: Node | null;
-
-=======
->>>>>>> 79afab38
   /**
    * The name of the analytics database to use for the drive editor
    */
@@ -131,6 +113,7 @@
    * @param documentType - Type of document to create
    * @param parentFolder - Optional parent folder of the document
    * @param document - Optional document content
+   * @param id - Optional id for the document
    * @returns Promise resolving to the newly created
    */
   addDocument: (
@@ -139,105 +122,19 @@
     documentType: string,
     parentFolder?: string,
     document?: PHDocument,
-<<<<<<< HEAD
     id?: string,
-  ) => Promise<FileNode>;
-
-=======
   ) => Promise<FileNode | undefined>;
->>>>>>> 79afab38
-  /**
-   * Copies a node to a new location, along with all it's descendants if it's a folder
-   * @param sourceId - ID of the node to copy
-   * @param targetFolderId - Optional ID of the target folder
-   */
-  copyNode: (
-    sourceId: string,
-    targetFolderId: string | undefined,
-  ) => Promise<void>;
-
   /**
    * Shows a modal for creating a new document
    * @param documentModel - Document model of the document to be created
+   * @returns Promise resolving to an object containing the document name
    */
-<<<<<<< HEAD
-  showCreateDocumentModal: (
-    documentModel: DocumentModelModule,
-  ) => Promise<void>;
-
-  /**
-   * Retrieves the sync status of a document or drive
-   * @param driveId - ID of the drive to check sync status for
-   * @param documentId - ID of the document to check sync status for
-   * @returns SyncStatus object containing sync information
-   */
-  useSyncStatus: (
-    driveId: string,
-    documentId?: string,
-  ) => SyncStatus | undefined;
-
-  useDocumentEditorProps: (props: {
-    driveId: string;
-    documentId: string;
-    documentType: string;
-    documentModelModule: DocumentModelModule<PHDocument>;
-    user?: User;
-  }) => {
-    dispatch: (action: Action, onErrorCallback?: ActionErrorCallback) => void;
-    document: PHDocument | undefined;
-    error: unknown;
-  };
-
-  /**
-   * Retrieves the states of all documents in a drive
-   * @param driveId - ID of the drive to retrieve document states for
-   * @param documentIds - IDs of the documents to retrieve states for (all if not provided)
-   * @returns Record of document IDs to their states
-   */
-  useDriveDocumentStates: (props: {
-    driveId: string;
-    documentIds?: string[];
-  }) => readonly [
-    Record<string, HookState>,
-    (_driveId: string, _documentIds?: string[]) => Promise<void>,
-  ];
-
-=======
   showCreateDocumentModal: (documentModel: DocumentModelModule) => void;
->>>>>>> 79afab38
   /**
    * Shows a modal for deleting a node
    * @param node - The node to be deleted
    */
-<<<<<<< HEAD
-  useDriveDocumentState: (props: {
-    driveId: string;
-    documentId: string;
-  }) => PHDocument["state"] | undefined;
-}
-
-export interface DriveEditorContext
-  extends IDriveContext,
-    Omit<EditorContext, "getDocumentRevision"> {
-  /**
-   * Retrieves a document from a specific revision
-   * @param documentId - ID of the document to retrieve
-   * @param options - Optional configuration options for the retrieval
-   * @returns Promise resolving to the document at the specified revision
-   */
-  getDocumentRevision?: (
-    documentId: string,
-    options?: GetDocumentOptions,
-  ) => Promise<PHDocument> | undefined;
-
-  /**
-   * The name of the analytics database to use for the drive editor
-   */
-  analyticsDatabaseName: string;
-
-=======
   showDeleteNodeModal: (node: Node) => void;
->>>>>>> 79afab38
   /**
    * Retrieves the document model module for a given document type
    * @param documentType - The type of document to retrieve the model for
