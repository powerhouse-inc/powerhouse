--- conflicted
+++ resolved
@@ -1,10 +1,5 @@
-<<<<<<< HEAD
 import type { LoginStatus } from "@powerhousedao/reactor-browser";
 import type { User } from "document-model";
-=======
-import type { User } from "document-model";
-import type { LoginStatus } from "../types/global.js";
->>>>>>> 98469560
 import type { SetLoginStatusEvent, SetUserEvent } from "./types.js";
 
 export function dispatchSetLoginStatusEvent(
