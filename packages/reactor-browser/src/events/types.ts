--- conflicted
+++ resolved
@@ -9,14 +9,7 @@
 import type { IRenown, User } from "@renown/sdk";
 import type { DocumentDriveDocument, ProcessorManager } from "document-drive";
 import type { PHDocument } from "document-model";
-<<<<<<< HEAD
-import type { DID, IConnectCrypto } from "../crypto/index.js";
-import type { AppConfig, LoginStatus } from "../types/global.js";
 import type { PHModal } from "../types/modals.js";
-import type { Reactor } from "../types/reactor.js";
-import type { VetraPackage } from "../types/vetra.js";
-=======
->>>>>>> 4c7be58f
 
 export type SetReactorEvent = CustomEvent<{
   reactor: Reactor | undefined;
