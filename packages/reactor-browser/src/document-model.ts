import type { DocumentModelModule } from "document-model";
import { documentModelDocumentModelModule } from "document-model";
<<<<<<< HEAD
=======
import type { DocumentModelPHState } from "document-model/document-model/gen/ph-factories";
>>>>>>> 98469560

export const baseDocumentModelsMap: Record<
  string,
  DocumentModelModule<DocumentModelPHState>
> = {
  DocumentModel:
    documentModelDocumentModelModule as DocumentModelModule<DocumentModelPHState>,
};

export const baseDocumentModels = Object.values(baseDocumentModelsMap);<|MERGE_RESOLUTION|>--- conflicted
+++ resolved
@@ -1,9 +1,5 @@
 import type { DocumentModelModule } from "document-model";
 import { documentModelDocumentModelModule } from "document-model";
-<<<<<<< HEAD
-=======
-import type { DocumentModelPHState } from "document-model/document-model/gen/ph-factories";
->>>>>>> 98469560
 
 export const baseDocumentModelsMap: Record<
   string,
