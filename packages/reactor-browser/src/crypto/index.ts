<<<<<<< HEAD
=======
/* eslint-disable no-unused-private-class-members */

import type { CreateBearerTokenOptions } from "@renown/sdk";
>>>>>>> 98469560
import { createAuthBearerToken } from "@renown/sdk";
import { bytesToBase64url } from "did-jwt";
import type { Issuer } from "did-jwt-vc";
import {
  compressedKeyInHexfromRaw,
  encodeDIDfromHexString,
  rawKeyInHexfromUncompressed,
} from "did-key-creator";
import { fromString } from "uint8arrays";

import {
  RENOWN_CHAIN_ID,
  RENOWN_NETWORK_ID,
} from "@powerhousedao/reactor-browser";
import { childLogger } from "document-drive";

const logger = childLogger(["connect", "crypto"]);
export type JwkKeyPair = {
  publicKey: JsonWebKey;
  privateKey: JsonWebKey;
};

export interface JsonWebKeyPairStorage {
  loadKeyPair(): Promise<JwkKeyPair | undefined>;
  saveKeyPair(keyPair: JwkKeyPair): Promise<void>;
}

function ab2hex(ab: ArrayBuffer) {
  return Array.prototype.map
    .call(new Uint8Array(ab), (x: number) => ("00" + x.toString(16)).slice(-2))
    .join("");
}

export interface IConnectCrypto {
  did: () => Promise<DID>;
  regenerateDid(): Promise<void>;
  sign: (data: Uint8Array) => Promise<Uint8Array>;
  getIssuer: () => Promise<Issuer>;
  getBearerToken: (
    driveUrl: string,
    address: string | undefined,
    refresh?: boolean,
    options?: CreateBearerTokenOptions,
  ) => Promise<string>;
}

export type DID = `did:key:${string}`;

export class ConnectCrypto implements IConnectCrypto {
  #subtleCrypto: Promise<SubtleCrypto>;
  #keyPair: CryptoKeyPair | undefined;
  #keyPairStorage: JsonWebKeyPairStorage;

  #did: Promise<DID>;
  #bearerToken: string | undefined;

  static algorithm: EcKeyAlgorithm = {
    name: "ECDSA",
    namedCurve: "P-256",
  };

  static signAlgorithm = {
    name: "ECDSA",
    namedCurve: "P-256",
    hash: "SHA-256",
  };

  constructor(keyPairStorage: JsonWebKeyPairStorage) {
    this.#keyPairStorage = keyPairStorage;

    // Initializes the subtleCrypto module according to the host environment
    this.#subtleCrypto = this.#initCrypto();

    this.#did = this.#initialize();
  }

  #initCrypto() {
    return new Promise<SubtleCrypto>((resolve) => {
      resolve(window.crypto.subtle);
    });
  }

  // loads the key pair from storage or generates a new one if none is stored
  async #initialize() {
    const loadedKeyPair = await this.#keyPairStorage.loadKeyPair();
    if (loadedKeyPair) {
      this.#keyPair = await this.#importKeyPair(loadedKeyPair);
      logger.debug("Found key pair");
    } else {
      this.#keyPair = await this.#generateECDSAKeyPair();
      logger.debug("Created key pair");
      await this.#keyPairStorage.saveKeyPair(await this.#exportKeyPair());
    }
    const did = await this.#parseDid();
    logger.debug("Connect DID:", did);
    return did;
  }

  async getBearerToken(
    driveUrl: string,
    address: string | undefined,
    refresh = false,
    options?: CreateBearerTokenOptions,
  ) {
    const issuer = await this.getIssuer();
    if (refresh || !this.#bearerToken) {
      this.#bearerToken = await createAuthBearerToken(
        Number(RENOWN_CHAIN_ID),
        RENOWN_NETWORK_ID,
        address || (await this.#did),
        issuer,
        options,
      );
    }

    return this.#bearerToken;
  }

  did() {
    return this.#did;
  }

  async regenerateDid() {
    this.#keyPair = await this.#generateECDSAKeyPair();
    await this.#keyPairStorage.saveKeyPair(await this.#exportKeyPair());
  }

  async #parseDid(): Promise<DID> {
    if (!this.#keyPair) {
      throw new Error("No key pair available");
    }

    const subtleCrypto = await this.#subtleCrypto;
    const publicKeyRaw = await subtleCrypto.exportKey(
      "raw",
      this.#keyPair.publicKey,
    );

    const multicodecName = "p256-pub";
    const rawKey = rawKeyInHexfromUncompressed(ab2hex(publicKeyRaw));
    const compressedKey = compressedKeyInHexfromRaw(rawKey);
    const did = encodeDIDfromHexString(multicodecName, compressedKey);
    return did as DID;
  }

  async #generateECDSAKeyPair() {
    const subtleCrypto = await this.#subtleCrypto;
    const keyPair = await subtleCrypto.generateKey(
      ConnectCrypto.algorithm,
      true,
      ["sign", "verify"],
    );
    return keyPair;
  }

  async #exportKeyPair(): Promise<JwkKeyPair> {
    if (!this.#keyPair) {
      throw new Error("No key pair available");
    }
    const subtleCrypto = await this.#subtleCrypto;
    const jwkKeyPair = {
      publicKey: await subtleCrypto.exportKey("jwk", this.#keyPair.publicKey),
      privateKey: await subtleCrypto.exportKey("jwk", this.#keyPair.privateKey),
    };
    return jwkKeyPair;
  }

  async #importKeyPair(jwkKeyPair: JwkKeyPair): Promise<CryptoKeyPair> {
    const subtleCrypto = await this.#subtleCrypto;
    return {
      publicKey: await subtleCrypto.importKey(
        "jwk",
        jwkKeyPair.publicKey,
        ConnectCrypto.algorithm,
        true,
        ["verify"],
      ),
      privateKey: await subtleCrypto.importKey(
        "jwk",
        jwkKeyPair.privateKey,
        ConnectCrypto.algorithm,
        true,
        ["sign"],
      ),
    };
  }
  #stringToBytes(s: string): Uint8Array {
    return fromString(s, "utf-8");
  }

  async sign(data: Uint8Array | string): Promise<Uint8Array> {
    if (this.#keyPair?.privateKey) {
      const dataBytes: Uint8Array =
        typeof data === "string" ? this.#stringToBytes(data) : data;

      const subtleCrypto = await this.#subtleCrypto;

      const arrayBuffer = await subtleCrypto.sign(
        ConnectCrypto.signAlgorithm,
        this.#keyPair.privateKey,
        dataBytes.buffer as ArrayBuffer,
      );

      return new Uint8Array(arrayBuffer);
    } else {
      throw new Error("No private key available");
    }
  }

  async getIssuer(): Promise<Issuer> {
    if (!this.#keyPair?.privateKey) {
      throw new Error("No private key available");
    }

    return {
      did: await this.#did,
      signer: async (data: string | Uint8Array) => {
        const signature = await this.sign(
          typeof data === "string" ? new TextEncoder().encode(data) : data,
        );
        return bytesToBase64url(signature);
      },
      alg: "ES256",
    };
  }
}
export * from "./browser.js";<|MERGE_RESOLUTION|>--- conflicted
+++ resolved
@@ -1,9 +1,3 @@
-<<<<<<< HEAD
-=======
-/* eslint-disable no-unused-private-class-members */
-
-import type { CreateBearerTokenOptions } from "@renown/sdk";
->>>>>>> 98469560
 import { createAuthBearerToken } from "@renown/sdk";
 import { bytesToBase64url } from "did-jwt";
 import type { Issuer } from "did-jwt-vc";
