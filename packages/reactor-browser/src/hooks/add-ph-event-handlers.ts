import type { PHGlobalEventHandlerAdders } from "@powerhousedao/reactor-browser";
import {
  addAllowListEventHandler,
  addAnalyticsDatabaseNameEventHandler,
  addBasePathEventHandler,
  addCliVersionEventHandler,
  addDefaultDrivesUrlEventHandler,
  addDisabledEditorsEventHandler,
  addDrivesPreserveStrategyEventHandler,
  addEnabledEditorsEventHandler,
  addFileUploadOperationsChunkSizeEventHandler,
  addGaTrackingIdEventHandler,
  addIsAddCloudDrivesEnabledEventHandler,
  addIsAddDriveEnabledEventHandler,
  addIsAddLocalDrivesEnabledEventHandler,
  addIsAddPublicDrivesEnabledEventHandler,
  addIsAnalyticsDatabaseWorkerEnabledEventHandler,
  addIsAnalyticsEnabledEventHandler,
  addIsAnalyticsExternalProcessorsEnabledEventHandler,
  addIsCloudDrivesEnabledEventHandler,
  addIsDeleteCloudDrivesEnabledEventHandler,
  addIsDeleteLocalDrivesEnabledEventHandler,
  addIsDeletePublicDrivesEnabledEventHandler,
  addIsDiffAnalyticsEnabledEventHandler,
  addIsDocumentModelSelectionSettingsEnabledEventHandler,
  addIsDriveAnalyticsEnabledEventHandler,
  addIsEditorDebugModeEnabledEventHandler,
  addIsEditorReadModeEnabledEventHandler,
  addIsExternalPackagesEnabledEventHandler,
  addIsExternalProcessorsEnabledEventHandler,
  addIsExternalRelationalProcessorsEnabledEventHandler,
  addIsLocalDrivesEnabledEventHandler,
  addIsPublicDrivesEnabledEventHandler,
  addIsRelationalProcessorsEnabledEventHandler,
  addIsSentryTracingEnabledEventHandler,
  addLogLevelEventHandler,
  addRenownChainIdEventHandler,
  addRenownNetworkIdEventHandler,
  addRenownUrlEventHandler,
  addRequiresHardRefreshEventHandler,
  addRouterBasenameEventHandler,
  addSentryDsnEventHandler,
  addSentryEnvEventHandler,
  addSentryReleaseEventHandler,
  addStudioModeEventHandler,
  addVersionCheckIntervalEventHandler,
  addVersionEventHandler,
  addWarnOutdatedAppEventHandler,
} from "./config/connect.js";

import {
  addAllowedDocumentTypesEventHandler,
  addIsDragAndDropEnabledEventHandler,
  addIsExternalControlsEnabledEventHandler,
} from "./config/editor.js";
import { addConnectCryptoEventHandler } from "./crypto.js";
import { addDidEventHandler } from "./did.js";
import { addDocumentCacheEventHandler } from "./document-cache.js";
import { addDrivesEventHandler } from "./drives.js";
import { addLoadingEventHandler } from "./loading.js";
import { addLoginStatusEventHandler } from "./login-status.js";
import { addModalEventHandler } from "./modals.js";
import { addProcessorManagerEventHandler } from "./processor-manager.js";
import { addReactorEventHandler } from "./reactor.js";
import { addRenownEventHandler } from "./renown.js";
import { addRevisionHistoryVisibleEventHandler } from "./revision-history.js";
import { addSelectedDriveIdEventHandler } from "./selected-drive.js";
import {
  addResetSelectedNodeEventHandler,
  addSelectedNodeIdEventHandler,
} from "./selected-node.js";
import { addSelectedTimelineItemEventHandler } from "./selected-timeline-item.js";
import { addSelectedTimelineRevisionEventHandler } from "./timeline-revision.js";
import { addUserEventHandler } from "./user.js";
import { addVetraPackagesEventHandler } from "./vetra-packages.js";

const phGlobalEventHandlerRegisterFunctions: PHGlobalEventHandlerAdders = {
  loading: addLoadingEventHandler,
  reactor: addReactorEventHandler,
  modal: addModalEventHandler,
  connectCrypto: addConnectCryptoEventHandler,
  did: addDidEventHandler,
  renown: addRenownEventHandler,
  loginStatus: addLoginStatusEventHandler,
  user: addUserEventHandler,
  processorManager: addProcessorManagerEventHandler,
  drives: addDrivesEventHandler,
<<<<<<< HEAD
  documentCache: addDocumentCacheEventHandler,
  selectedDriveId: addSelectedDriveIdEventHandler,
=======
  documents: addAllDocumentsEventHandler,
  selectedDriveId: () => {
    addSelectedDriveIdEventHandler();
    addResetSelectedNodeEventHandler();
  },
>>>>>>> 355fad10
  selectedNodeId: addSelectedNodeIdEventHandler,
  vetraPackages: addVetraPackagesEventHandler,
  selectedTimelineRevision: addSelectedTimelineRevisionEventHandler,
  revisionHistoryVisible: addRevisionHistoryVisibleEventHandler,
  selectedTimelineItem: addSelectedTimelineItemEventHandler,
  routerBasename: addRouterBasenameEventHandler,
  version: addVersionEventHandler,
  logLevel: addLogLevelEventHandler,
  requiresHardRefresh: addRequiresHardRefreshEventHandler,
  warnOutdatedApp: addWarnOutdatedAppEventHandler,
  studioMode: addStudioModeEventHandler,
  basePath: addBasePathEventHandler,
  versionCheckInterval: addVersionCheckIntervalEventHandler,
  cliVersion: addCliVersionEventHandler,
  fileUploadOperationsChunkSize: addFileUploadOperationsChunkSizeEventHandler,
  isDocumentModelSelectionSettingsEnabled:
    addIsDocumentModelSelectionSettingsEnabledEventHandler,
  gaTrackingId: addGaTrackingIdEventHandler,
  allowList: addAllowListEventHandler,
  defaultDrivesUrl: addDefaultDrivesUrlEventHandler,
  drivesPreserveStrategy: addDrivesPreserveStrategyEventHandler,
  allowedDocumentTypes: addAllowedDocumentTypesEventHandler,
  enabledEditors: addEnabledEditorsEventHandler,
  disabledEditors: addDisabledEditorsEventHandler,
  isAddDriveEnabled: addIsAddDriveEnabledEventHandler,
  isLocalDrivesEnabled: addIsLocalDrivesEnabledEventHandler,
  isPublicDrivesEnabled: addIsPublicDrivesEnabledEventHandler,
  isAddPublicDrivesEnabled: addIsAddPublicDrivesEnabledEventHandler,
  isDeletePublicDrivesEnabled: addIsDeletePublicDrivesEnabledEventHandler,
  isCloudDrivesEnabled: addIsCloudDrivesEnabledEventHandler,
  isAddCloudDrivesEnabled: addIsAddCloudDrivesEnabledEventHandler,
  isDeleteCloudDrivesEnabled: addIsDeleteCloudDrivesEnabledEventHandler,
  isAddLocalDrivesEnabled: addIsAddLocalDrivesEnabledEventHandler,
  isDeleteLocalDrivesEnabled: addIsDeleteLocalDrivesEnabledEventHandler,
  isDragAndDropEnabled: addIsDragAndDropEnabledEventHandler,
  isExternalControlsEnabled: addIsExternalControlsEnabledEventHandler,
  isEditorDebugModeEnabled: addIsEditorDebugModeEnabledEventHandler,
  isEditorReadModeEnabled: addIsEditorReadModeEnabledEventHandler,
  isRelationalProcessorsEnabled: addIsRelationalProcessorsEnabledEventHandler,
  isExternalRelationalProcessorsEnabled:
    addIsExternalRelationalProcessorsEnabledEventHandler,
  isAnalyticsEnabled: addIsAnalyticsEnabledEventHandler,
  isAnalyticsExternalProcessorsEnabled:
    addIsAnalyticsExternalProcessorsEnabledEventHandler,
  analyticsDatabaseName: addAnalyticsDatabaseNameEventHandler,
  isAnalyticsDatabaseWorkerEnabled:
    addIsAnalyticsDatabaseWorkerEnabledEventHandler,
  isDiffAnalyticsEnabled: addIsDiffAnalyticsEnabledEventHandler,
  isDriveAnalyticsEnabled: addIsDriveAnalyticsEnabledEventHandler,
  renownUrl: addRenownUrlEventHandler,
  renownNetworkId: addRenownNetworkIdEventHandler,
  renownChainId: addRenownChainIdEventHandler,
  sentryRelease: addSentryReleaseEventHandler,
  sentryDsn: addSentryDsnEventHandler,
  sentryEnv: addSentryEnvEventHandler,
  isSentryTracingEnabled: addIsSentryTracingEnabledEventHandler,
  isExternalProcessorsEnabled: addIsExternalProcessorsEnabledEventHandler,
  isExternalPackagesEnabled: addIsExternalPackagesEnabledEventHandler,
};
export function addPHEventHandlers() {
  for (const fn of Object.values(phGlobalEventHandlerRegisterFunctions)) {
    fn();
  }
}<|MERGE_RESOLUTION|>--- conflicted
+++ resolved
@@ -85,16 +85,11 @@
   user: addUserEventHandler,
   processorManager: addProcessorManagerEventHandler,
   drives: addDrivesEventHandler,
-<<<<<<< HEAD
   documentCache: addDocumentCacheEventHandler,
-  selectedDriveId: addSelectedDriveIdEventHandler,
-=======
-  documents: addAllDocumentsEventHandler,
   selectedDriveId: () => {
     addSelectedDriveIdEventHandler();
     addResetSelectedNodeEventHandler();
   },
->>>>>>> 355fad10
   selectedNodeId: addSelectedNodeIdEventHandler,
   vetraPackages: addVetraPackagesEventHandler,
   selectedTimelineRevision: addSelectedTimelineRevisionEventHandler,
