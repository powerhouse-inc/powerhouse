--- conflicted
+++ resolved
@@ -1,4 +1,3 @@
-<<<<<<< HEAD
 import type {
   Processors,
   VetraDocumentModelModule,
@@ -6,29 +5,13 @@
   VetraPackage,
   VetraProcessorModule,
 } from "@powerhousedao/reactor-browser";
-=======
-import type { ImportScriptModule, SubgraphModule } from "document-model";
-import { useSyncExternalStore } from "react";
-import { DEFAULT_DRIVE_EDITOR_ID } from "../constants.js";
->>>>>>> 98469560
 import {
   DEFAULT_DRIVE_EDITOR_ID,
   dispatchSetVetraPackagesEvent,
   subscribeToVetraPackages,
-<<<<<<< HEAD
 } from "@powerhousedao/reactor-browser";
 import type { ImportScriptModule, SubgraphModule } from "document-model";
 import { useSyncExternalStore } from "react";
-=======
-} from "../events/vetra-packages.js";
-import type {
-  Processors,
-  VetraDocumentModelModule,
-  VetraEditorModule,
-  VetraPackage,
-  VetraProcessorModule,
-} from "../types/vetra.js";
->>>>>>> 98469560
 
 const defaultVetraPackages: VetraPackage[] = [];
 
@@ -43,22 +26,14 @@
   dispatchSetVetraPackagesEvent(packages);
 }
 
-<<<<<<< HEAD
 export function useDocumentModelModules():
   | VetraDocumentModelModule[]
   | undefined {
-=======
-export function useDocumentModelModules(): VetraDocumentModelModule[] {
->>>>>>> 98469560
   const vetraPackages = useVetraPackages();
   return vetraPackages.flatMap((pkg) => pkg.modules.documentModelModules || []);
 }
 
-<<<<<<< HEAD
 export function useEditorModules(): VetraEditorModule[] | undefined {
-=======
-export function useEditorModules(): VetraEditorModule[] {
->>>>>>> 98469560
   const vetraPackages = useVetraPackages();
   return vetraPackages
     .flatMap((pkg) => pkg.modules.editorModules || [])
@@ -67,11 +42,7 @@
     );
 }
 
-<<<<<<< HEAD
 export function useDriveEditorModules(): VetraEditorModule[] | undefined {
-=======
-export function useDriveEditorModules(): VetraEditorModule[] {
->>>>>>> 98469560
   const vetraPackages = useVetraPackages();
   return vetraPackages
     .flatMap((pkg) => pkg.modules.editorModules || [])
@@ -133,7 +104,6 @@
   return modulesForType;
 }
 
-<<<<<<< HEAD
 export function useProcessorModules(): VetraProcessorModule[] | undefined {
   const vetraPackages = useVetraPackages();
   return vetraPackages
@@ -147,28 +117,11 @@
 }
 
 export function useSubgraphModules(): SubgraphModule[] | undefined {
-=======
-export function useProcessorModules(): VetraProcessorModule[] {
-  const vetraPackages = useVetraPackages();
-  return vetraPackages.flatMap((pkg) => pkg.modules.processorModules || []);
-}
-
-export function useProcessors(): Processors[] {
-  const processorModules = useProcessorModules();
-  return processorModules.flatMap((module) => module.processors);
-}
-
-export function useSubgraphModules(): SubgraphModule[] {
->>>>>>> 98469560
   const vetraPackages = useVetraPackages();
   return vetraPackages.flatMap((pkg) => pkg.modules.subgraphModules || []);
 }
 
-<<<<<<< HEAD
 export function useImportScriptModules(): ImportScriptModule[] | undefined {
-=======
-export function useImportScriptModules(): ImportScriptModule[] {
->>>>>>> 98469560
   const vetraPackages = useVetraPackages();
   return vetraPackages.flatMap((pkg) => pkg.modules.importScriptModules || []);
 }