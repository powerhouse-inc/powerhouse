import {
  dispatchSetSelectedDriveIdEvent,
  getDriveAvailableOffline,
  getDriveSharingType,
  subscribeToDrives,
  subscribeToSelectedDriveId,
  useDispatch,
} from "@powerhousedao/reactor-browser";
import type {
  DocumentDriveAction,
  DocumentDriveDocument,
  SharingType,
  Trigger,
} from "document-drive";
import type { Action } from "document-model";
import { useSyncExternalStore } from "react";
<<<<<<< HEAD
import {
  dispatchSetSelectedDriveIdEvent,
  subscribeToDrives,
  subscribeToSelectedDriveId,
} from "../events/index.js";
import { getDriveAvailableOffline } from "../utils/drives.js";
import { useDispatch } from "./dispatch.js";
import type { DocumentDispatch } from "./documents.js";
=======
>>>>>>> 4c7be58f

/** Returns the drives for a reactor. */
export function useDrives(): DocumentDriveDocument[] | undefined {
  const drives = useSyncExternalStore(subscribeToDrives, () => window.phDrives);
  return drives;
}

export function useDriveById(driveId: string | undefined | null) {
  const drives = useDrives();
  const drive = drives?.find((drive) => drive.header.id === driveId);
  const [document, dispatch] = useDispatch(drive);
  return [document, dispatch] as [
    DocumentDriveDocument | undefined,
    (actionOrActions: Action | Action[] | undefined) => void,
  ];
}

export function useDriveDocument(driveId: string | undefined | null) {
  const [drive, dispatch] = useDriveById(driveId);
  if (!drive) {
    throw new Error(`Drive with id ${driveId} not found`);
  }
  return [drive, dispatch as DocumentDispatch<DocumentDriveAction>] as const;
}

export function useSelectedDriveDocument() {
  const selectedDriveId = useSelectedDriveId();
  return useDriveDocument(selectedDriveId);
}

export function useSelectedDriveId() {
  const selectedDriveId = useSyncExternalStore(
    subscribeToSelectedDriveId,
    () => window.phSelectedDriveId,
  );
  return selectedDriveId;
}

/** Returns the selected drive */
export function useSelectedDrive() {
  const selectedDriveId = useSelectedDriveId();
  const drives = useDrives();
  const selectedDrive = drives?.find(
    (drive) => drive.header.id === selectedDriveId,
  );
  const [document, dispatch] = useDispatch(selectedDrive);
  const unsafeDrive = document as DocumentDriveDocument | undefined;
  return [unsafeDrive, dispatch] as const;
}

export function setSelectedDrive(
  driveOrDriveSlug: string | DocumentDriveDocument | undefined,
) {
  const driveSlug =
    typeof driveOrDriveSlug === "string"
      ? driveOrDriveSlug
      : driveOrDriveSlug?.header.slug;
  dispatchSetSelectedDriveIdEvent(driveSlug);
}

/** Returns the remote URL for a drive. */
export function useDriveRemoteUrl(driveId: string | null | undefined) {
  const [drive] = useDriveById(driveId);
  const pullResponderUrl = useDrivePullResponderUrl(driveId);

  if (!drive) return undefined;

  if ("remoteUrl" in drive.state.global) {
    const remoteUrl = drive.state.global.remoteUrl;
    if (typeof remoteUrl === "string") {
      return remoteUrl;
    }
  }

  return pullResponderUrl;
}

/** Returns the pull responder trigger for a drive. */
export function useDrivePullResponderTrigger(
  driveId: string | null | undefined,
): Trigger | undefined {
  const [drive] = useDriveById(driveId);

  const pullResponder = drive?.state.local.triggers.find(
    (trigger) => trigger.type === "PullResponder",
  );
  return pullResponder;
}

/** Returns the pull responder URL for a drive. */
export function useDrivePullResponderUrl(driveId: string | null | undefined) {
  const pullResponder = useDrivePullResponderTrigger(driveId);
  return pullResponder?.data?.url;
}

/** Returns whether a drive is remote. */
export function useDriveIsRemote(driveId: string | null | undefined) {
  const remoteUrl = useDriveRemoteUrl(driveId);
  const pullResponder = useDrivePullResponderTrigger(driveId);
  return remoteUrl !== undefined || pullResponder !== undefined;
}

/** Returns the sharing type for a drive. */
export function useDriveSharingType(
  driveId: string | null | undefined,
): SharingType | undefined {
  const [drive] = useDriveById(driveId);
  if (!drive) return undefined;
  return getDriveSharingType(drive);
}

/** Returns the sharing type for the selected drive. */
export function useSelectedDriveSharingType(): SharingType | undefined {
  const [drive] = useSelectedDrive();
  if (!drive) return undefined;
  return getDriveSharingType(drive);
}

/** Returns  whether a drive is available offline. */
export function useDriveAvailableOffline(driveId: string | null | undefined) {
  const [drive] = useDriveById(driveId);
  if (!drive) return false;
  return getDriveAvailableOffline(drive);
}<|MERGE_RESOLUTION|>--- conflicted
+++ resolved
@@ -14,17 +14,7 @@
 } from "document-drive";
 import type { Action } from "document-model";
 import { useSyncExternalStore } from "react";
-<<<<<<< HEAD
-import {
-  dispatchSetSelectedDriveIdEvent,
-  subscribeToDrives,
-  subscribeToSelectedDriveId,
-} from "../events/index.js";
-import { getDriveAvailableOffline } from "../utils/drives.js";
-import { useDispatch } from "./dispatch.js";
 import type { DocumentDispatch } from "./documents.js";
-=======
->>>>>>> 4c7be58f
 
 /** Returns the drives for a reactor. */
 export function useDrives(): DocumentDriveDocument[] | undefined {
