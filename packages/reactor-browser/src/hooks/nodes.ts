import type { NodeKind } from "@powerhousedao/reactor-browser";
import {
  addFile,
  addFolder,
  copyNode,
  moveNode,
  renameNode,
} from "../actions/document.js";
import {
  dispatchSetSelectedNodeIdEvent,
  isFileNodeKind,
  isFolderNodeKind,
  makeFolderNodeFromDrive,
  makeNodeSlug,
  sortNodesByName,
<<<<<<< HEAD
} from "../utils/nodes.js";
import { makeNodeSlug } from "../utils/url.js";
import { useSelectedDocument, useSelectedDocumentId } from "./documents.js";
import { useDrives, useSelectedDrive } from "./drives.js";
=======
  subscribeToSelectedNodeId,
  useDrives,
  useSelectedDocument,
  useSelectedDrive,
} from "@powerhousedao/reactor-browser";
import type { FileNode, FolderNode, Node } from "document-drive";
import { useSyncExternalStore } from "react";
>>>>>>> 4c7be58f

/** Returns the nodes for a drive. */
export function useNodes() {
  const [selectedDrive] = useSelectedDrive();
  return selectedDrive?.state.global.nodes;
}

export function useSelectedNodeId() {
  const selectedNodeId = useSyncExternalStore(
    subscribeToSelectedNodeId,
    () => window.phSelectedNodeId,
  );
  return selectedNodeId;
}

export function useFileNodes() {
  const nodes = useNodes();
  return nodes?.filter((n) => isFileNodeKind(n));
}

export function useFolderNodes() {
  const nodes = useNodes();
  return nodes?.filter((n) => isFolderNodeKind(n));
}

export function setSelectedNode(nodeOrNodeSlug: Node | string | undefined) {
  const nodeSlug =
    typeof nodeOrNodeSlug === "string"
      ? nodeOrNodeSlug
      : makeNodeSlug(nodeOrNodeSlug);
  dispatchSetSelectedNodeIdEvent(nodeSlug);
}

/** Returns a node in the selected drive by id. */
export function useNodeById(id: string | null | undefined) {
  const nodes = useNodes();
  return nodes?.find((n) => n.id === id);
}

/** Returns the parent folder id of a node by id */
export function useParentFolderId(id: string | null | undefined) {
  const node = useNodeById(id);
  return node?.parentFolder ?? undefined;
}

/** Returns the parent folder of a node by id */
export function useParentFolder(id: string | null | undefined) {
  const parentFolderId = useParentFolderId(id);
  const nodes = useNodes();
  const parentFolder = nodes
    ?.filter((n): n is FolderNode => isFolderNodeKind(n))
    .find((n) => n.id === parentFolderId);
  return parentFolder;
}

/** Returns the selected folder or document's parent folder. */
export function useSelectedParentFolder() {
  const selectedFolder = useSelectedFolder();
  const [selectedDocument] = useSelectedDocument();
  const selectedNodeId = selectedDocument?.header.id ?? selectedFolder?.id;
  return useParentFolder(selectedNodeId);
}

/** Returns the path to a node. */
export function useNodePath(id: string | null | undefined): Node[] {
  const nodes = useNodes();
  const [selectedDrive] = useSelectedDrive();
  if (!nodes || !selectedDrive) return [];
  const driveFolderNode = makeFolderNodeFromDrive(selectedDrive);

  const path: Node[] = [];
  if (driveFolderNode) {
    path.unshift(driveFolderNode);
  }
  let current = nodes.find((n) => n.id === id);

  while (current) {
    path.unshift(current);
    if (!current.parentFolder) break;
    current = nodes.find((n) => n.id === current?.parentFolder);
  }

  return path.reverse();
}

/** Returns the selected folder. */
export function useSelectedFolder(): FolderNode | undefined {
  const selectedNodeId = useSelectedNodeId();
  const folderNodes = useFolderNodes();
  const selectedFolder = folderNodes?.find((n) => n.id === selectedNodeId);
  return selectedFolder;
}

/** Returns the path to the selected node. */
export function useSelectedNodePath() {
  const selectedFolder = useSelectedFolder();
  const selectedDocumentId = useSelectedDocumentId();
  const selectedNodeId = selectedDocumentId ?? selectedFolder?.id;
  return useNodePath(selectedNodeId);
}

/** Returns the child nodes for the selected drive or folder. */
export function useChildNodes(): Node[] {
  const nodes = useNodes();
  const selectedFolder = useSelectedFolder();
  const selectedFolderId = selectedFolder?.id;
  if (!nodes) return [];
  if (!selectedFolderId) return sortNodesByName(nodes);
  return sortNodesByName(
    nodes.filter((n) => n.parentFolder === selectedFolderId),
  );
}

export function useAllFolderNodes(): FolderNode[] {
  const nodes = useNodes();
  return sortNodesByName(nodes?.filter((n) => isFolderNodeKind(n)) || []);
}

export function useAllFileNodes(): FileNode[] {
  const nodes = useNodes();
  return sortNodesByName(nodes?.filter((n) => isFileNodeKind(n)) || []);
}

/** Returns the folder child nodes for the selected drive or folder. */
export function useFolderChildNodes(): FolderNode[] {
  const childNodes = useChildNodes();
  return sortNodesByName(childNodes.filter((n) => isFolderNodeKind(n)));
}

/** Returns the file (document) child nodes for the selected drive or folder. */
export function useFileChildNodes(): FileNode[] {
  const childNodes = useChildNodes();
  return sortNodesByName(childNodes.filter((n) => isFileNodeKind(n)));
}

/** Returns the child nodes for a drive or folder by id. */
export function useChildNodesForId(id: string | null | undefined) {
  const nodes = useNodes();
  const drives = useDrives();
  if (!nodes || !drives) return [];
  const isDrive = drives.some((d) => d.header.id === id);
  const childNodes = isDrive
    ? nodes.filter((n) => !n.parentFolder)
    : nodes.filter((n) => n.parentFolder === id);
  return sortNodesByName(childNodes);
}

/** Returns the folder child nodes for a drive or folder by id. */
export function useFolderChildNodesForId(
  id: string | null | undefined,
): FolderNode[] {
  const childNodes = useChildNodesForId(id);
  return sortNodesByName(childNodes.filter((n) => isFolderNodeKind(n)));
}

/** Returns the file (document) child nodes for a drive or folder by id. */
export function useFileChildNodesForId(
  id: string | null | undefined,
): FileNode[] {
  const childNodes = useChildNodesForId(id);
  return sortNodesByName(childNodes.filter((n) => isFileNodeKind(n)));
}

/** Returns the name of a node. */
export function useNodeName(id: string | null | undefined) {
  const nodes = useNodes();
  if (!nodes) return undefined;
  const node = nodes.find((n) => n.id === id);
  return node?.name;
}

/** Returns the kind of a node. */
export function useNodeKind(id: string | null | undefined) {
  const nodes = useNodes();
  if (!nodes) return undefined;
  const node = nodes.find((n) => n.id === id);
  if (!node) return undefined;
  return node.kind.toUpperCase() as NodeKind;
}

function resolveNode(driveId: string, node: Node | undefined) {
  return node?.id !== driveId ? node : undefined;
}

export function useNodeActions() {
  const [selectedDrive] = useSelectedDrive();
  const selectedFolder = useSelectedFolder();
  const selectedParentFolder = useSelectedParentFolder();
  const selectedDriveId = selectedDrive?.header.id;

  async function onAddFile(file: File, parent: Node | undefined) {
    if (!selectedDriveId) return;

    const fileName = file.name.replace(/\..+/gim, "");

    return addFile(
      file,
      selectedDriveId,
      fileName,
      resolveNode(selectedDriveId, parent)?.id,
    );
  }

  async function onAddFolder(name: string, parent: Node | undefined) {
    if (!selectedDriveId) return;

    return addFolder(
      selectedDriveId,
      name,
      resolveNode(selectedDriveId, parent)?.id,
    );
  }

  async function onRenameNode(
    newName: string,
    node: Node,
  ): Promise<Node | undefined> {
    if (!selectedDriveId) return;

    const resolvedNode = resolveNode(selectedDriveId, node);
    if (!resolvedNode) {
      console.error(`Node ${node.id} not found`);
      return;
    }

    return await renameNode(selectedDriveId, node.id, newName);
  }

  async function onCopyNode(src: Node, target: Node | undefined) {
    if (!selectedDriveId) return;
    const resolvedSrc = resolveNode(selectedDriveId, src);
    if (!resolvedSrc) {
      console.error(`Node ${src.id} not found`);
      return;
    }
    const resolvedTarget = resolveNode(selectedDriveId, target);

    await copyNode(selectedDriveId, resolvedSrc, resolvedTarget);
  }

  async function onMoveNode(src: Node, target: Node | undefined) {
    if (!selectedDriveId) return;

    const resolvedSrc = resolveNode(selectedDriveId, src);
    if (!resolvedSrc) {
      console.error(`Node ${src.id} not found`);
      return;
    }
    const resolvedTarget = resolveNode(selectedDriveId, target);

    // if node is already on target then ignore move
    if (
      (!resolvedTarget?.id && !src.parentFolder) ||
      resolvedTarget?.id === src.parentFolder
    ) {
      return;
    }
    await moveNode(selectedDriveId, resolvedSrc, resolvedTarget);
  }

  async function onDuplicateNode(src: Node) {
    if (!selectedDriveId) return;

    const resolvedSrc = resolveNode(selectedDriveId, src);
    if (!resolvedSrc) {
      console.error(`Node ${src.id} not found`);
      return;
    }

    const target = resolveNode(
      selectedDriveId,
      selectedFolder ?? selectedParentFolder,
    );
    await copyNode(selectedDriveId, resolvedSrc, target);
  }
  async function onAddAndSelectNewFolder(name: string) {
    if (!name) return;
    if (!selectedDriveId) return;

    const resolvedTarget = resolveNode(
      selectedDriveId,
      selectedFolder ?? selectedParentFolder,
    );
    if (!resolvedTarget) return;

    const newFolder = await onAddFolder(name, resolvedTarget);

    if (newFolder) {
      setSelectedNode(newFolder);
    }
  }

  return {
    onAddFile,
    onAddFolder,
    onRenameNode,
    onCopyNode,
    onMoveNode,
    onDuplicateNode,
    onAddAndSelectNewFolder,
  };
}<|MERGE_RESOLUTION|>--- conflicted
+++ resolved
@@ -3,30 +3,21 @@
   addFile,
   addFolder,
   copyNode,
-  moveNode,
-  renameNode,
-} from "../actions/document.js";
-import {
   dispatchSetSelectedNodeIdEvent,
   isFileNodeKind,
   isFolderNodeKind,
   makeFolderNodeFromDrive,
   makeNodeSlug,
+  moveNode,
+  renameNode,
   sortNodesByName,
-<<<<<<< HEAD
-} from "../utils/nodes.js";
-import { makeNodeSlug } from "../utils/url.js";
-import { useSelectedDocument, useSelectedDocumentId } from "./documents.js";
-import { useDrives, useSelectedDrive } from "./drives.js";
-=======
   subscribeToSelectedNodeId,
   useDrives,
   useSelectedDocument,
   useSelectedDrive,
 } from "@powerhousedao/reactor-browser";
-import type { FileNode, FolderNode, Node } from "document-drive";
+import { type FileNode, type FolderNode, type Node } from "document-drive";
 import { useSyncExternalStore } from "react";
->>>>>>> 4c7be58f
 
 /** Returns the nodes for a drive. */
 export function useNodes() {
@@ -123,7 +114,8 @@
 /** Returns the path to the selected node. */
 export function useSelectedNodePath() {
   const selectedFolder = useSelectedFolder();
-  const selectedDocumentId = useSelectedDocumentId();
+  const [selectedDocument] = useSelectedDocument();
+  const selectedDocumentId = selectedDocument?.header.id;
   const selectedNodeId = selectedDocumentId ?? selectedFolder?.id;
   return useNodePath(selectedNodeId);
 }
