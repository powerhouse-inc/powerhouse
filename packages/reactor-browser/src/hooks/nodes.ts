--- conflicted
+++ resolved
@@ -1,18 +1,6 @@
-<<<<<<< HEAD
 import type { NodeKind } from "@powerhousedao/reactor-browser";
 import {
   dispatchSetSelectedNodeIdEvent,
-=======
-import type { FileNode, FolderNode, Node } from "document-drive";
-import { useSyncExternalStore } from "react";
-import {
-  dispatchSetSelectedNodeIdEvent,
-  subscribeToSelectedNodeId,
-} from "../events/nodes.js";
-import type { NodeKind } from "../types/reactor.js";
-import { makeFolderNodeFromDrive } from "../utils/drives.js";
-import {
->>>>>>> 98469560
   isFileNodeKind,
   isFolderNodeKind,
   makeFolderNodeFromDrive,
