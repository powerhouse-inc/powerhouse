import type { IConnectCrypto, IRenown } from "@renown/sdk";
import { BrowserKeyStorage, ConnectCrypto } from "@renown/sdk";
import type {
  DefaultRemoteDriveInput,
  DocumentDriveServerOptions,
  IDocumentDriveServer,
} from "document-drive";
import { generateId } from "document-model/core";
import { setAllDocuments } from "./hooks/all-documents.js";
import { setDrives } from "./hooks/drives.js";
import { getDocuments, getDrives } from "./utils/drives.js";

export type ReactorDefaultDrivesConfig = {
  defaultDrivesUrl?: string[];
};

export const getReactorDefaultDrivesConfig = (
  config: ReactorDefaultDrivesConfig = {},
): Pick<DocumentDriveServerOptions, "defaultDrives"> => {
  const defaultDrivesUrl = config.defaultDrivesUrl || [];

  const remoteDrives: DefaultRemoteDriveInput[] = defaultDrivesUrl.map(
    (driveUrl) => ({
      url: driveUrl,
      options: {
        sharingType: "PUBLIC",
        availableOffline: true,
        listeners: [
          {
            block: true,
            callInfo: {
              data: driveUrl,
              name: "switchboard-push",
              transmitterType: "SwitchboardPush",
            },
            filter: {
              branch: ["main"],
              documentId: ["*"],
              documentType: ["*"],
              scope: ["global"],
            },
            label: "Switchboard Sync",
            listenerId: "1",
            system: true,
          },
        ],
        triggers: [],
      },
    }),
  );

  return {
    defaultDrives: {
      remoteDrives,
      removeOldRemoteDrives:
        defaultDrivesUrl.length > 0
          ? {
              strategy: "preserve-by-url-and-detach",
              urls: defaultDrivesUrl,
            }
          : { strategy: "preserve-all" },
    },
  };
};

<<<<<<< HEAD
export async function refreshReactorData(
  reactor: IDocumentDriveServer | undefined,
) {
=======
export type RefreshReactorDataConfig = {
  debounceDelayMs?: number;
  immediateThresholdMs?: number;
};

const DEFAULT_DEBOUNCE_DELAY_MS = 200;
const DEFAULT_IMMEDIATE_THRESHOLD_MS = 1000;

async function _refreshReactorData(reactor: Reactor | undefined) {
>>>>>>> 33d4840a
  if (!reactor) return;
  const drives = await getDrives(reactor);
  const documents = await getDocuments(reactor);
  setDrives(drives);
  setAllDocuments(documents);
}

function createDebouncedRefreshReactorData(
  debounceDelayMs = DEFAULT_DEBOUNCE_DELAY_MS,
  immediateThresholdMs = DEFAULT_IMMEDIATE_THRESHOLD_MS,
) {
  let timeout: ReturnType<typeof setTimeout> | null = null;
  let lastRefreshTime = 0;

  return (reactor: Reactor | undefined, immediate = false) => {
    const now = Date.now();
    const timeSinceLastRefresh = now - lastRefreshTime;

    // Clear any pending timeout
    if (timeout !== null) {
      clearTimeout(timeout);
    }

    // If caller requests immediate execution or enough time has passed, execute immediately
    if (immediate || timeSinceLastRefresh >= immediateThresholdMs) {
      lastRefreshTime = now;
      return _refreshReactorData(reactor);
    }

    // Otherwise, debounce the call
    return new Promise<void>((resolve) => {
      timeout = setTimeout(() => {
        lastRefreshTime = Date.now();
        void _refreshReactorData(reactor).then(resolve);
      }, debounceDelayMs);
    });
  };
}

export const refreshReactorData = createDebouncedRefreshReactorData();

export async function initReactor(
  reactor: IDocumentDriveServer,
  renown: IRenown | undefined,
  connectCrypto: IConnectCrypto | undefined,
) {
  await initJwtHandler(reactor, renown, connectCrypto);
  const errors = await reactor.initialize();
  const error = errors?.at(0);
  if (error) {
    throw error;
  }
}

export async function handleCreateFirstLocalDrive(
  reactor: IDocumentDriveServer | undefined,
  localDrivesEnabled = true,
) {
  if (!localDrivesEnabled || reactor === undefined) return;

  const drives = await getDrives(reactor);
  const hasDrives = drives.length > 0;
  if (hasDrives) return;

  const driveId = generateId();
  const driveSlug = `my-local-drive-${driveId}`;
  const document = await reactor.addDrive({
    id: driveId,
    slug: driveSlug,
    global: {
      name: "My Local Drive",
      icon: null,
    },
    local: {
      availableOffline: false,
      sharingType: "private",
      listeners: [],
      triggers: [],
    },
  });
  return document;
}

async function initJwtHandler(
  reactor: IDocumentDriveServer,
  renown: IRenown | undefined,
  connectCrypto: IConnectCrypto | undefined,
) {
  let user = renown?.user;
  if (user instanceof Function) {
    user = await user();
  }
  if (!connectCrypto || !user) {
    return;
  }

  reactor.setGenerateJwtHandler(async (driveUrl) => {
    return connectCrypto.getBearerToken(driveUrl, user.address, true, {
      expiresIn: 10,
    });
  });
}

export async function initConnectCrypto() {
  const connectCrypto = new ConnectCrypto(new BrowserKeyStorage());
  await connectCrypto.did();
  return connectCrypto;
}<|MERGE_RESOLUTION|>--- conflicted
+++ resolved
@@ -63,11 +63,6 @@
   };
 };
 
-<<<<<<< HEAD
-export async function refreshReactorData(
-  reactor: IDocumentDriveServer | undefined,
-) {
-=======
 export type RefreshReactorDataConfig = {
   debounceDelayMs?: number;
   immediateThresholdMs?: number;
@@ -76,8 +71,7 @@
 const DEFAULT_DEBOUNCE_DELAY_MS = 200;
 const DEFAULT_IMMEDIATE_THRESHOLD_MS = 1000;
 
-async function _refreshReactorData(reactor: Reactor | undefined) {
->>>>>>> 33d4840a
+async function _refreshReactorData(reactor: IDocumentDriveServer | undefined) {
   if (!reactor) return;
   const drives = await getDrives(reactor);
   const documents = await getDocuments(reactor);
@@ -92,7 +86,7 @@
   let timeout: ReturnType<typeof setTimeout> | null = null;
   let lastRefreshTime = 0;
 
-  return (reactor: Reactor | undefined, immediate = false) => {
+  return (reactor: IDocumentDriveServer | undefined, immediate = false) => {
     const now = Date.now();
     const timeSinceLastRefresh = now - lastRefreshTime;
 
