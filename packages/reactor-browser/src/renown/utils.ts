<<<<<<< HEAD
import type { IConnectCrypto, Reactor } from "@powerhousedao/reactor-browser";
import {
  dispatchSetLoginStatusEvent,
  dispatchSetUserEvent,
} from "@powerhousedao/reactor-browser";
import type { IRenown } from "@renown/sdk";
import { logger } from "document-drive";
=======
import type { IRenown } from "@renown/sdk";
import { logger } from "document-drive";
import type { IConnectCrypto } from "../crypto/index.js";
import {
  dispatchSetLoginStatusEvent,
  dispatchSetUserEvent,
} from "../events/user.js";
import type { Reactor } from "../types/reactor.js";
>>>>>>> 98469560
import { RENOWN_CHAIN_ID, RENOWN_NETWORK_ID, RENOWN_URL } from "./constants.js";

export function openRenown() {
  const url = new URL(RENOWN_URL);
  url.searchParams.set("connect", window.did ?? "");
  url.searchParams.set("network", RENOWN_NETWORK_ID);
  url.searchParams.set("chain", RENOWN_CHAIN_ID);

  const returnUrl = new URL(window.location.pathname, window.location.origin);
  url.searchParams.set("returnUrl", returnUrl.toJSON());
  window.open(url, "_self")?.focus();
}

export async function login(
  userDid: string | undefined,
  reactor: Reactor | undefined,
  renown: IRenown | undefined,
  connectCrypto: IConnectCrypto | undefined,
) {
  if (!renown || !connectCrypto || !reactor) {
    return;
  }
  try {
    dispatchSetLoginStatusEvent("checking");
    let user = renown.user instanceof Function ? renown.user() : renown.user;
    user = user instanceof Promise ? await user : user;

    if (user?.did && (user.did === userDid || !userDid)) {
      dispatchSetLoginStatusEvent("authorized");
      dispatchSetUserEvent(user);
      reactor.setGenerateJwtHandler(async (driveUrl) =>
        connectCrypto.getBearerToken(driveUrl, user.address, true, {
          expiresIn: 10,
        }),
      );
      return user;
    }

    if (!userDid) {
      return;
    }

    const newUser = await renown.login(userDid ?? "");
    if (newUser) {
      dispatchSetLoginStatusEvent("authorized");
      dispatchSetUserEvent(newUser);
      reactor.setGenerateJwtHandler(async (driveUrl) =>
        connectCrypto.getBearerToken(driveUrl, newUser.address, true, {
          expiresIn: 10,
        }),
      );
    } else {
      dispatchSetLoginStatusEvent("not-authorized");
    }
  } catch (error) {
    dispatchSetLoginStatusEvent("not-authorized");
    logger.error(error);
  }
}

export async function logout() {
  const renown = window.renown;
  const reactor = window.reactor;
  dispatchSetLoginStatusEvent("initial");
  await renown?.logout();
  reactor?.removeJwtHandler();
}<|MERGE_RESOLUTION|>--- conflicted
+++ resolved
@@ -1,4 +1,3 @@
-<<<<<<< HEAD
 import type { IConnectCrypto, Reactor } from "@powerhousedao/reactor-browser";
 import {
   dispatchSetLoginStatusEvent,
@@ -6,16 +5,6 @@
 } from "@powerhousedao/reactor-browser";
 import type { IRenown } from "@renown/sdk";
 import { logger } from "document-drive";
-=======
-import type { IRenown } from "@renown/sdk";
-import { logger } from "document-drive";
-import type { IConnectCrypto } from "../crypto/index.js";
-import {
-  dispatchSetLoginStatusEvent,
-  dispatchSetUserEvent,
-} from "../events/user.js";
-import type { Reactor } from "../types/reactor.js";
->>>>>>> 98469560
 import { RENOWN_CHAIN_ID, RENOWN_NETWORK_ID, RENOWN_URL } from "./constants.js";
 
 export function openRenown() {
