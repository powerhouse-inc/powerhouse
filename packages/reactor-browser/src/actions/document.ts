--- conflicted
+++ resolved
@@ -31,8 +31,6 @@
   generateId,
   replayDocument,
 } from "document-model";
-<<<<<<< HEAD
-=======
 import {
   queueActions,
   queueOperations,
@@ -43,7 +41,6 @@
   FileUploadProgressCallback,
 } from "../types/upload.js";
 import { getUserPermissions } from "../utils/user.js";
->>>>>>> 1141709e
 
 function getDocumentTypeIcon(
   document: PHDocument,
