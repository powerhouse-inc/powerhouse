--- conflicted
+++ resolved
@@ -4,7 +4,6 @@
   Node,
 } from "document-drive";
 import {
-<<<<<<< HEAD
   getUserPermissions,
   queueActions,
   queueOperations,
@@ -12,8 +11,6 @@
 } from "@powerhousedao/reactor-browser";
 import type { DocumentDriveDocument, Node } from "document-drive";
 import {
-=======
->>>>>>> 98469560
   addFile as baseAddFile,
   addFolder as baseAddFolder,
   copyNode as baseCopyNode,
@@ -26,11 +23,7 @@
   logger,
   updateNode,
 } from "document-drive";
-<<<<<<< HEAD
 import type { PHDocument } from "document-model";
-=======
-import type { DocumentOperations, PHDocument } from "document-model";
->>>>>>> 98469560
 import {
   baseLoadFromInput,
   baseSaveToFileHandle,
