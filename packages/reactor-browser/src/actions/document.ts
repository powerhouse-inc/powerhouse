--- conflicted
+++ resolved
@@ -36,11 +36,7 @@
   DocumentTypeIcon,
   FileUploadProgressCallback,
 } from "../types/upload.js";
-<<<<<<< HEAD
-=======
 import { isDocumentTypeSupported } from "../utils/documents.js";
-import { getUserPermissions } from "../utils/user.js";
->>>>>>> 5b9f54b4
 
 function getDocumentTypeIcon(
   document: PHDocument,
