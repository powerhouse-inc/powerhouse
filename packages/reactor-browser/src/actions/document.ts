import {
  getUserPermissions,
  queueActions,
  queueOperations,
  uploadOperations,
} from "@powerhousedao/reactor-browser";
import type {
  DocumentDriveDocument,
  IDocumentDriveServer,
  Node,
} from "document-drive";
import {
  addFile as baseAddFile,
  addFolder as baseAddFolder,
  copyNode as baseCopyNode,
  deleteNode as baseDeleteNode,
  moveNode as baseMoveNode,
  updateFile as baseUpdateFile,
  generateNodesCopy,
  isFileNode,
  isFolderNode,
  logger,
  updateNode,
} from "document-drive";
import type { DocumentOperations, PHDocument } from "document-model";
import {
  baseLoadFromInput,
  baseSaveToFileHandle,
  createPresignedHeader,
  createZip,
  generateId,
  replayDocument,
<<<<<<< HEAD
} from "document-model";
import {
  queueActions,
  queueOperations,
  uploadOperations,
} from "../actions/queue.js";
import type {
  ConflictResolution,
=======
} from "document-model/core";

import type {
>>>>>>> 4c7be58f
  DocumentTypeIcon,
  FileUploadProgressCallback,
} from "../types/upload.js";
import { isDocumentTypeSupported } from "../utils/documents.js";
<<<<<<< HEAD
import { UnsupportedDocumentTypeError } from "../utils/unsupported-document-type-error.js";
import { getUserPermissions } from "../utils/user.js";
=======

function getDocumentTypeIcon(
  document: PHDocument,
): DocumentTypeIcon | undefined {
  const documentType = document.header.documentType;

  switch (documentType) {
    case "powerhouse/document-model":
      return "document-model";
    case "powerhouse/app":
      return "app";
    case "powerhouse/document-editor":
      return "editor";
    case "powerhouse/subgraph":
      return "subgraph";
    case "powerhouse/package":
      return "package";
    case "powerhouse/processor": {
      // Check the processor type from global state (safely)
      const globalState = (document.state as { global?: { type?: string } })
        .global;
      const processorType = globalState?.type;

      if (processorType === "analytics") return "analytics-processor";
      if (processorType === "relational") return "relational-processor";
      if (processorType === "codegen") return "codegen-processor";
      return undefined;
    }
    default:
      return undefined;
  }
}
>>>>>>> 4c7be58f

async function isDocumentInLocation(
  document: PHDocument,
  driveId: string,
  parentFolder?: string,
): Promise<{
  isDuplicate: boolean;
  duplicateType?: "id" | "name";
  nodeId?: string;
}> {
  const reactor = window.reactor;
  if (!reactor) {
    return { isDuplicate: false };
  }

  try {
    // Get the drive and check its nodes
    const drive = await reactor.getDrive(driveId);

    // Case 1: Check for duplicate by ID
    const nodeById = drive.state.global.nodes.find(
      (node) => node.id === document.header.id,
    );

    if (nodeById && nodeById.parentFolder === (parentFolder ?? null)) {
      return {
        isDuplicate: true,
        duplicateType: "id",
        nodeId: nodeById.id,
      };
    }

    // Case 2: Check for duplicate by name + type in same parent folder
    const nodeByNameAndType = drive.state.global.nodes.find(
      (node) =>
        isFileNode(node) &&
        node.name === document.header.name &&
        node.documentType === document.header.documentType &&
        node.parentFolder === (parentFolder ?? null),
    );

    if (nodeByNameAndType) {
      return {
        isDuplicate: true,
        duplicateType: "name",
        nodeId: nodeByNameAndType.id,
      };
    }

    return { isDuplicate: false };
  } catch {
    // Drive doesn't exist or other error
    return { isDuplicate: false };
  }
}

function getDocumentTypeIcon(
  document: PHDocument,
): DocumentTypeIcon | undefined {
  const documentType = document.header.documentType;

  switch (documentType) {
    case "powerhouse/document-model":
      return "document-model";
    case "powerhouse/app":
      return "app";
    case "powerhouse/document-editor":
      return "editor";
    case "powerhouse/subgraph":
      return "subgraph";
    case "powerhouse/package":
      return "package";
    case "powerhouse/processor": {
      // Check the processor type from global state (safely)
      const globalState = (document.state as { global?: { type?: string } })
        .global;
      const processorType = globalState?.type;

      if (processorType === "analytics") return "analytics-processor";
      if (processorType === "relational") return "relational-processor";
      if (processorType === "codegen") return "codegen-processor";
      return undefined;
    }
    default:
      return undefined;
  }
}

export function downloadFile(document: PHDocument, fileName: string) {
  const zip = createZip(document);
  zip
    .generateAsync({ type: "blob" })
    .then((blob) => {
      const link = window.document.createElement("a");
      link.style.display = "none";
      link.href = URL.createObjectURL(blob);
      link.download = fileName;

      window.document.body.appendChild(link);
      link.click();

      window.document.body.removeChild(link);
    })
    .catch(logger.error);
}

export async function exportFile(document: PHDocument, suggestedName?: string) {
  const reactor = window.reactor;
  if (!reactor) {
    return;
  }
  const documentModelModules = reactor.getDocumentModelModules();
  const documentModelModule = documentModelModules.find(
    (module) => module.documentModel.global.id === document.header.documentType,
  );
  const extension = documentModelModule?.documentModel.global.extension;
  const name = `${suggestedName || document.header.name || "Untitled"}.${
    extension ? `${extension}.` : ""
  }zip`;

  // eslint-disable-next-line @typescript-eslint/no-unnecessary-condition
  if (!window.showSaveFilePicker) {
    return downloadFile(document, name);
  }
  try {
    const fileHandle = await window.showSaveFilePicker({
      suggestedName: name,
    });

    await baseSaveToFileHandle(document, fileHandle);
    return fileHandle;
  } catch (e) {
    // ignores error if user cancelled the file picker
    if (!(e instanceof DOMException && e.name === "AbortError")) {
      throw e;
    }
  }
}

export async function loadFile(path: string | File) {
  const reactor = window.reactor;
  if (!reactor) {
    return;
  }
  const documentModelModules = reactor.getDocumentModelModules();
  const baseDocument = await baseLoadFromInput(
    path,
    (state: PHDocument) => state,
    { checkHashes: true },
  );
  const documentModelModule = documentModelModules.find(
    (module) =>
      module.documentModel.global.id === baseDocument.header.documentType,
  );
  if (!documentModelModule) {
    throw new Error(
      `Document "${baseDocument.header.documentType}" is not supported`,
    );
  }
  return documentModelModule.utils.loadFromInput(path);
}

export async function addDocument(
  driveId: string,
  name: string,
  documentType: string,
  parentFolder?: string,
  document?: PHDocument,
  id?: string,
  preferredEditor?: string,
) {
  const reactor = window.reactor;
  if (!reactor) {
    return;
  }

  const { isAllowedToCreateDocuments } = getUserPermissions();

  if (!isAllowedToCreateDocuments) {
    throw new Error("User is not allowed to create documents");
  }

  const drive = await reactor.getDrive(driveId);
  const documentId = id ?? generateId();
  const reactorDocumentModelModules = reactor.getDocumentModelModules();
  const documentModelModuleFromReactor = reactorDocumentModelModules.find(
    (module) => module.documentModel.global.id === documentType,
  );
  if (!documentModelModuleFromReactor) {
    throw new Error(`Document model module for type ${documentType} not found`);
  }

  const newDocument = documentModelModuleFromReactor.utils.createDocument({
    ...document?.state,
  });
  newDocument.header = createPresignedHeader(documentId, documentType);
  newDocument.header.name = name;
  const documentMeta = preferredEditor ? { preferredEditor } : undefined;
  await reactor.addDocument(newDocument, documentMeta);

  const action = baseAddFile({
    id: documentId,
    name,
    documentType,
    parentFolder: parentFolder ?? null,
  });

  const unsafeCastAsDrive = (await queueActions(
    drive,
    action,
  )) as DocumentDriveDocument;

  const node = unsafeCastAsDrive.state.global.nodes.find(
    (node) => node.id === documentId,
  );
  if (!node || !isFileNode(node)) {
    throw new Error("There was an error adding document");
  }

  return node;
}

export async function addFile(
  file: string | File,
  driveId: string,
  name?: string,
  parentFolder?: string,
) {
  logger.verbose(
    `addFile(drive: ${driveId}, name: ${name}, folder: ${parentFolder})`,
  );
  const reactor = window.reactor;
  if (!reactor) {
    return;
  }

  const { isAllowedToCreateDocuments } = getUserPermissions();
  if (!isAllowedToCreateDocuments) {
    throw new Error("User is not allowed to create files");
  }

  const document = await loadFile(file);
  if (!document) {
    throw new Error("No document loaded");
  }

  const documentModule = reactor
    .getDocumentModelModules()
    .find(
      (module) =>
        module.documentModel.global.id === document.header.documentType,
    );
  if (!documentModule) {
    throw new Error(
      `Document model module for type ${document.header.documentType} not found`,
    );
  }

  let duplicateId = false;
  try {
    await reactor.getDocument(document.header.id);
    duplicateId = true;
  } catch {
    // document id not found
  }

  const documentId = duplicateId ? generateId() : document.header.id;
  const header = createPresignedHeader(
    documentId,
    document.header.documentType,
  );
  header.lastModifiedAtUtcIso = document.header.createdAtUtcIso;
  header.meta = document.header.meta;
  header.name = name || document.header.name;

  // copy the document at it's initial state
  const initialDocument = {
    ...document,
    header,
    state: document.initialState,
    operations: Object.keys(document.operations).reduce((acc, key) => {
      acc[key] = [];
      return acc;
    }, {} as DocumentOperations),
  };

  const fileNode = await addDocument(
    driveId,
    name || document.header.name,
    document.header.documentType,
    parentFolder,
    initialDocument,
    documentId,
    document.header.meta?.preferredEditor,
  );

  if (!fileNode) {
    throw new Error("There was an error adding file");
  }

  // then add all the operations in chunks
  uploadOperations(documentId, document.operations, queueOperations).catch(
    (error) => {
      throw error;
    },
  );
}

export async function addFileWithProgress(
  file: string | File,
  driveId: string,
  name?: string,
  parentFolder?: string,
  onProgress?: FileUploadProgressCallback,
  documentTypes: string[] = [],
<<<<<<< HEAD
  resolveConflict?: ConflictResolution,
=======
>>>>>>> 4c7be58f
) {
  logger.verbose(
    `addFileWithProgress(drive: ${driveId}, name: ${name}, folder: ${parentFolder})`,
  );
  const reactor = window.reactor;
  if (!reactor) {
    return;
  }

  const { isAllowedToCreateDocuments } = getUserPermissions();
  if (!isAllowedToCreateDocuments) {
    throw new Error("User is not allowed to create files");
  }

  // Loading stage (0-10%)
  try {
    onProgress?.({ stage: "loading", progress: 0 });

    const document = await loadFile(file);
    if (!document) {
      throw new Error("No document loaded");
    }

<<<<<<< HEAD
    // Check for duplicate in same location
    const duplicateCheck = await isDocumentInLocation(
      document,
      driveId,
      parentFolder,
    );

    if (duplicateCheck.isDuplicate && !resolveConflict) {
      // Report conflict and return early
      onProgress?.({
        stage: "conflict",
        progress: 0,
        duplicateType: duplicateCheck.duplicateType,
      });
      return undefined;
    }

    // Handle replace resolution by deleting the existing document
    if (
      duplicateCheck.isDuplicate &&
      resolveConflict === "replace" &&
      duplicateCheck.nodeId
    ) {
      await deleteNode(driveId, duplicateCheck.nodeId);
    }
    // For "duplicate" resolution, we continue normally which creates a new document
    // with a different ID (the default behavior)

=======
>>>>>>> 4c7be58f
    // Send documentType info immediately after loading
    const documentType = getDocumentTypeIcon(document);
    if (documentType) {
      onProgress?.({ stage: "loading", progress: 10, documentType });
    } else {
      onProgress?.({ stage: "loading", progress: 10 });
    }

    if (!isDocumentTypeSupported(document.header.documentType, documentTypes)) {
<<<<<<< HEAD
      onProgress?.({
        stage: "unsupported-document-type",
        progress: 100,
        error: `Document type ${document.header.documentType} is not supported`,
      });
      throw new UnsupportedDocumentTypeError(document.header.documentType);
=======
      throw new Error(
        `Document type ${document.header.documentType} is not supported`,
      );
>>>>>>> 4c7be58f
    }

    const documentModule = reactor
      .getDocumentModelModules()
      .find(
<<<<<<< HEAD
        (module) => module.documentModel.id === document.header.documentType,
=======
        (module) =>
          module.documentModel.global.id === document.header.documentType,
>>>>>>> 4c7be58f
      );
    if (!documentModule) {
      throw new Error(
        `Document model module for type ${document.header.documentType} not found`,
      );
    }

    // Initializing stage (10-20%)
    onProgress?.({ stage: "initializing", progress: 10 });

    let duplicateId = false;
    try {
      await reactor.getDocument(document.header.id);
      duplicateId = true;
    } catch {
      // document id not found
    }

    const documentId = duplicateId ? generateId() : document.header.id;
    const header = createPresignedHeader(
      documentId,
      document.header.documentType,
    );
    header.lastModifiedAtUtcIso = document.header.createdAtUtcIso;
    header.meta = document.header.meta;
    header.name = name || document.header.name;

    // copy the document at it's initial state
    const initialDocument = {
      ...document,
      header,
      state: document.initialState,
      operations: Object.keys(document.operations).reduce((acc, key) => {
        acc[key] = [];
        return acc;
      }, {} as DocumentOperations),
    };

    const fileNode = await addDocument(
      driveId,
      name || document.header.name,
      document.header.documentType,
      parentFolder,
      initialDocument,
      documentId,
      document.header.meta?.preferredEditor,
    );

    if (!fileNode) {
      throw new Error("There was an error adding file");
    }

    onProgress?.({ stage: "initializing", progress: 20 });

    // Uploading stage (20-100%)
    await uploadOperations(documentId, document.operations, queueOperations, {
      onProgress: (uploadProgress) => {
        if (
          uploadProgress.totalOperations &&
          uploadProgress.uploadedOperations !== undefined
        ) {
          const uploadPercent =
            uploadProgress.totalOperations > 0
              ? uploadProgress.uploadedOperations /
                uploadProgress.totalOperations
              : 0;
          const overallProgress = 20 + Math.round(uploadPercent * 80);
          onProgress?.({
            stage: "uploading",
            progress: overallProgress,
            totalOperations: uploadProgress.totalOperations,
            uploadedOperations: uploadProgress.uploadedOperations,
          });
        }
      },
    });

    onProgress?.({ stage: "complete", progress: 100 });

    return fileNode;
  } catch (error) {
<<<<<<< HEAD
    // Don't override unsupported-document-type status
    if (!(error instanceof UnsupportedDocumentTypeError)) {
      const errorMessage =
        error instanceof Error ? error.message : "Unknown error occurred";
      onProgress?.({
        stage: "failed",
        progress: 100,
        error: errorMessage,
      });
    }
=======
    const errorMessage =
      error instanceof Error ? error.message : "Unknown error occurred";
    onProgress?.({
      stage: "failed",
      progress: 100,
      error: errorMessage,
    });
>>>>>>> 4c7be58f
    throw error;
  }
}

export async function updateFile(
  driveId: string,
  nodeId: string,
  documentType?: string,
  name?: string,
  parentFolder?: string,
) {
  const reactor = window.reactor;
  if (!reactor) {
    return;
  }
  const { isAllowedToCreateDocuments } = getUserPermissions();

  if (!isAllowedToCreateDocuments) {
    throw new Error("User is not allowed to update files");
  }
  const drive = await reactor.getDrive(driveId);
  const unsafeCastAsDrive = (await queueActions(
    drive,
    baseUpdateFile({
      id: nodeId,
      name: name ?? undefined,
      parentFolder,
      documentType,
    }),
  )) as DocumentDriveDocument;

  const node = unsafeCastAsDrive.state.global.nodes.find(
    (node) => node.id === nodeId,
  );
  if (!node || !isFileNode(node)) {
    throw new Error("There was an error updating document");
  }
  return node;
}

export async function addFolder(
  driveId: string,
  name: string,
  parentFolder?: string,
) {
  const reactor = window.reactor;
  if (!reactor) {
    return;
  }
  const { isAllowedToCreateDocuments } = getUserPermissions();

  if (!isAllowedToCreateDocuments) {
    throw new Error("User is not allowed to create folders");
  }
  const folderId = generateId();
  const drive = await reactor.getDrive(driveId);
  const unsafeCastAsDrive = (await queueActions(
    drive,
    baseAddFolder({
      id: folderId,
      name,
      parentFolder,
    }),
  )) as DocumentDriveDocument;

  const node = unsafeCastAsDrive.state.global.nodes.find(
    (node) => node.id === folderId,
  );
  if (!node || !isFolderNode(node)) {
    throw new Error("There was an error adding folder");
  }
  return node;
}

export async function deleteNode(driveId: string, nodeId: string) {
  const reactor = window.reactor;
  if (!reactor) {
    return;
  }
  const { isAllowedToCreateDocuments } = getUserPermissions();

  if (!isAllowedToCreateDocuments) {
    throw new Error("User is not allowed to delete documents");
  }
  const drive = await reactor.getDrive(driveId);
  await queueActions(drive, baseDeleteNode({ id: nodeId }));
}

export async function renameNode(
  driveId: string,
  nodeId: string,
  name: string,
): Promise<Node | undefined> {
  const reactor = window.reactor;
  if (!reactor) {
    return;
  }
  const { isAllowedToCreateDocuments } = getUserPermissions();

  if (!isAllowedToCreateDocuments) {
    throw new Error("User is not allowed to rename documents");
  }
  const drive = await reactor.getDrive(driveId);
  const unsafeCastAsDrive = (await queueActions(
    drive,
    updateNode({ id: nodeId, name }),
  )) as DocumentDriveDocument;

  const node = unsafeCastAsDrive.state.global.nodes.find(
    (node) => node.id === nodeId,
  );
  if (!node) {
    throw new Error("There was an error renaming node");
  }
  return node;
}

export async function moveNode(
  driveId: string,
  src: Node,
  target: Node | undefined,
) {
  const reactor = window.reactor;
  if (!reactor) {
    return;
  }
  const { isAllowedToCreateDocuments } = getUserPermissions();

  if (!isAllowedToCreateDocuments) {
    throw new Error("User is not allowed to move documents");
  }

  const drive = await reactor.getDrive(driveId);

  return await queueActions(
    drive,
    baseMoveNode({ srcFolder: src.id, targetParentFolder: target?.id }),
  );
}

function _duplicateDocument(
  reactor: IDocumentDriveServer,
  document: PHDocument,
  newId = generateId(),
) {
  const documentModule = reactor
    .getDocumentModelModules()
    .find(
      (module) =>
        module.documentModel.global.id === document.header.documentType,
    );
  if (!documentModule) {
    throw new Error(
      `Document model module for type ${document.header.documentType} not found`,
    );
  }

  return replayDocument(
    document.initialState,
    document.operations,
    documentModule.reducer,
    undefined,
    createPresignedHeader(newId, document.header.documentType),
  );
}

export async function copyNode(
  driveId: string,
  src: Node,
  target: Node | undefined,
) {
  const reactor = window.reactor;
  if (!reactor) {
    return;
  }
  const { isAllowedToCreateDocuments } = getUserPermissions();

  if (!isAllowedToCreateDocuments) {
    throw new Error("User is not allowed to copy documents");
  }

  const drive = await reactor.getDrive(driveId);

  const copyNodesInput = generateNodesCopy(
    {
      srcId: src.id,
      targetParentFolder: target?.id,
      targetName: src.name,
    },
    () => generateId(),
    drive.state.global.nodes,
  );

  const fileNodesToCopy = copyNodesInput.filter((copyNodeInput) => {
    const node = drive.state.global.nodes.find(
      (node) => node.id === copyNodeInput.srcId,
    );
    return node !== undefined && isFileNode(node);
  });

  for (const fileNodeToCopy of fileNodesToCopy) {
    try {
      const document = await reactor.getDocument(fileNodeToCopy.srcId);

      const duplicatedDocument = _duplicateDocument(
        reactor,
        document,
        fileNodeToCopy.targetId,
      );

      await reactor.addDocument(duplicatedDocument);
    } catch (e) {
      logger.error(
        `Error copying document ${fileNodeToCopy.srcId}: ${String(e)}`,
      );
    }
  }

  const copyActions = copyNodesInput.map((copyNodeInput) =>
    baseCopyNode(copyNodeInput),
  );
  return await queueActions(drive, copyActions);
}<|MERGE_RESOLUTION|>--- conflicted
+++ resolved
@@ -30,28 +30,70 @@
   createZip,
   generateId,
   replayDocument,
-<<<<<<< HEAD
-} from "document-model";
-import {
-  queueActions,
-  queueOperations,
-  uploadOperations,
-} from "../actions/queue.js";
+} from "document-model/core";
+
 import type {
   ConflictResolution,
-=======
-} from "document-model/core";
-
-import type {
->>>>>>> 4c7be58f
   DocumentTypeIcon,
   FileUploadProgressCallback,
 } from "../types/upload.js";
 import { isDocumentTypeSupported } from "../utils/documents.js";
-<<<<<<< HEAD
 import { UnsupportedDocumentTypeError } from "../utils/unsupported-document-type-error.js";
-import { getUserPermissions } from "../utils/user.js";
-=======
+
+async function isDocumentInLocation(
+  document: PHDocument,
+  driveId: string,
+  parentFolder?: string,
+): Promise<{
+  isDuplicate: boolean;
+  duplicateType?: "id" | "name";
+  nodeId?: string;
+}> {
+  const reactor = window.reactor;
+  if (!reactor) {
+    return { isDuplicate: false };
+  }
+
+  try {
+    // Get the drive and check its nodes
+    const drive = await reactor.getDrive(driveId);
+
+    // Case 1: Check for duplicate by ID
+    const nodeById = drive.state.global.nodes.find(
+      (node) => node.id === document.header.id,
+    );
+
+    if (nodeById && nodeById.parentFolder === (parentFolder ?? null)) {
+      return {
+        isDuplicate: true,
+        duplicateType: "id",
+        nodeId: nodeById.id,
+      };
+    }
+
+    // Case 2: Check for duplicate by name + type in same parent folder
+    const nodeByNameAndType = drive.state.global.nodes.find(
+      (node) =>
+        isFileNode(node) &&
+        node.name === document.header.name &&
+        node.documentType === document.header.documentType &&
+        node.parentFolder === (parentFolder ?? null),
+    );
+
+    if (nodeByNameAndType) {
+      return {
+        isDuplicate: true,
+        duplicateType: "name",
+        nodeId: nodeByNameAndType.id,
+      };
+    }
+
+    return { isDuplicate: false };
+  } catch {
+    // Drive doesn't exist or other error
+    return { isDuplicate: false };
+  }
+}
 
 function getDocumentTypeIcon(
   document: PHDocument,
@@ -84,94 +126,6 @@
       return undefined;
   }
 }
->>>>>>> 4c7be58f
-
-async function isDocumentInLocation(
-  document: PHDocument,
-  driveId: string,
-  parentFolder?: string,
-): Promise<{
-  isDuplicate: boolean;
-  duplicateType?: "id" | "name";
-  nodeId?: string;
-}> {
-  const reactor = window.reactor;
-  if (!reactor) {
-    return { isDuplicate: false };
-  }
-
-  try {
-    // Get the drive and check its nodes
-    const drive = await reactor.getDrive(driveId);
-
-    // Case 1: Check for duplicate by ID
-    const nodeById = drive.state.global.nodes.find(
-      (node) => node.id === document.header.id,
-    );
-
-    if (nodeById && nodeById.parentFolder === (parentFolder ?? null)) {
-      return {
-        isDuplicate: true,
-        duplicateType: "id",
-        nodeId: nodeById.id,
-      };
-    }
-
-    // Case 2: Check for duplicate by name + type in same parent folder
-    const nodeByNameAndType = drive.state.global.nodes.find(
-      (node) =>
-        isFileNode(node) &&
-        node.name === document.header.name &&
-        node.documentType === document.header.documentType &&
-        node.parentFolder === (parentFolder ?? null),
-    );
-
-    if (nodeByNameAndType) {
-      return {
-        isDuplicate: true,
-        duplicateType: "name",
-        nodeId: nodeByNameAndType.id,
-      };
-    }
-
-    return { isDuplicate: false };
-  } catch {
-    // Drive doesn't exist or other error
-    return { isDuplicate: false };
-  }
-}
-
-function getDocumentTypeIcon(
-  document: PHDocument,
-): DocumentTypeIcon | undefined {
-  const documentType = document.header.documentType;
-
-  switch (documentType) {
-    case "powerhouse/document-model":
-      return "document-model";
-    case "powerhouse/app":
-      return "app";
-    case "powerhouse/document-editor":
-      return "editor";
-    case "powerhouse/subgraph":
-      return "subgraph";
-    case "powerhouse/package":
-      return "package";
-    case "powerhouse/processor": {
-      // Check the processor type from global state (safely)
-      const globalState = (document.state as { global?: { type?: string } })
-        .global;
-      const processorType = globalState?.type;
-
-      if (processorType === "analytics") return "analytics-processor";
-      if (processorType === "relational") return "relational-processor";
-      if (processorType === "codegen") return "codegen-processor";
-      return undefined;
-    }
-    default:
-      return undefined;
-  }
-}
 
 export function downloadFile(document: PHDocument, fileName: string) {
   const zip = createZip(document);
@@ -400,10 +354,7 @@
   parentFolder?: string,
   onProgress?: FileUploadProgressCallback,
   documentTypes: string[] = [],
-<<<<<<< HEAD
   resolveConflict?: ConflictResolution,
-=======
->>>>>>> 4c7be58f
 ) {
   logger.verbose(
     `addFileWithProgress(drive: ${driveId}, name: ${name}, folder: ${parentFolder})`,
@@ -427,7 +378,6 @@
       throw new Error("No document loaded");
     }
 
-<<<<<<< HEAD
     // Check for duplicate in same location
     const duplicateCheck = await isDocumentInLocation(
       document,
@@ -456,8 +406,6 @@
     // For "duplicate" resolution, we continue normally which creates a new document
     // with a different ID (the default behavior)
 
-=======
->>>>>>> 4c7be58f
     // Send documentType info immediately after loading
     const documentType = getDocumentTypeIcon(document);
     if (documentType) {
@@ -467,29 +415,19 @@
     }
 
     if (!isDocumentTypeSupported(document.header.documentType, documentTypes)) {
-<<<<<<< HEAD
       onProgress?.({
         stage: "unsupported-document-type",
         progress: 100,
         error: `Document type ${document.header.documentType} is not supported`,
       });
       throw new UnsupportedDocumentTypeError(document.header.documentType);
-=======
-      throw new Error(
-        `Document type ${document.header.documentType} is not supported`,
-      );
->>>>>>> 4c7be58f
     }
 
     const documentModule = reactor
       .getDocumentModelModules()
       .find(
-<<<<<<< HEAD
-        (module) => module.documentModel.id === document.header.documentType,
-=======
         (module) =>
           module.documentModel.global.id === document.header.documentType,
->>>>>>> 4c7be58f
       );
     if (!documentModule) {
       throw new Error(
@@ -571,7 +509,6 @@
 
     return fileNode;
   } catch (error) {
-<<<<<<< HEAD
     // Don't override unsupported-document-type status
     if (!(error instanceof UnsupportedDocumentTypeError)) {
       const errorMessage =
@@ -582,15 +519,6 @@
         error: errorMessage,
       });
     }
-=======
-    const errorMessage =
-      error instanceof Error ? error.message : "Unknown error occurred";
-    onProgress?.({
-      stage: "failed",
-      progress: 100,
-      error: errorMessage,
-    });
->>>>>>> 4c7be58f
     throw error;
   }
 }
