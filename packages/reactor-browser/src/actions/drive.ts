--- conflicted
+++ resolved
@@ -1,4 +1,3 @@
-<<<<<<< HEAD
 import { getUserPermissions } from "@powerhousedao/reactor-browser";
 import type {
   DocumentDriveDocument,
@@ -6,14 +5,6 @@
   PullResponderTrigger,
   RemoteDriveOptions,
   ServerListener,
-=======
-import type {
-  DocumentDriveDocument,
-  DriveInput,
-  Listener,
-  PullResponderTrigger,
-  RemoteDriveOptions,
->>>>>>> 98469560
   SharingType,
   SyncStatus,
   Trigger,
@@ -23,7 +14,6 @@
   SynchronizationUnitNotFoundError,
   addTrigger as baseAddTrigger,
   removeTrigger as baseRemoveTrigger,
-<<<<<<< HEAD
   driveCreateState,
   PullResponderTransmitter,
   setAvailableOffline,
@@ -32,19 +22,6 @@
   SynchronizationUnitNotFoundError,
 } from "document-drive";
 import { generateId } from "document-model";
-=======
-  setAvailableOffline,
-  setDriveName,
-  setSharingType,
-} from "document-drive";
-import {
-  createGlobalState,
-  createState,
-} from "document-drive/drive-document-model/gen/ph-factories";
-import { defaultBaseState, generateId } from "document-model";
-import { defaultLocalState } from "document-model/document-model/gen/ph-factories";
-import { getUserPermissions } from "../utils/user.js";
->>>>>>> 98469560
 import { queueActions } from "./queue.js";
 
 export async function addDrive(input: DriveInput, preferredEditor?: string) {
@@ -57,19 +34,8 @@
   if (!isAllowedToCreateDocuments) {
     throw new Error("User is not allowed to create drives");
   }
-<<<<<<< HEAD
   const id = drive.id || generateId();
   const driveInput = driveCreateState(drive);
-=======
-
-  const id = input.id || generateId();
-  const state = createState(
-    defaultBaseState(),
-    createGlobalState(input.global),
-    defaultLocalState(),
-  );
-
->>>>>>> 98469560
   const newDrive = await reactor.addDrive(
     {
       global: state.global,
