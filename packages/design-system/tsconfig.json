--- conflicted
+++ resolved
@@ -1,20 +1,7 @@
 {
   "extends": "../../tsconfig.options.json",
   "compilerOptions": {
-<<<<<<< HEAD
-    "module": "ESNext",
     "lib": ["ES2022", "DOM"],
-    "moduleResolution": "Bundler",
-    "declaration": true,
-    "outDir": "./dist",
-    "esModuleInterop": true,
-    "forceConsistentCasingInFileNames": true,
-    "strict": true,
-    "noImplicitAny": true,
-    "skipLibCheck": true,
-=======
-    "lib": ["ES2022", "DOM"],
->>>>>>> ac608a1b
     "emitDeclarationOnly": true,
     "outDir": "./dist",
     "jsx": "react-jsx",
