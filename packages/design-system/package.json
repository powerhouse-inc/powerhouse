--- conflicted
+++ resolved
@@ -1,10 +1,6 @@
 {
   "name": "@powerhousedao/design-system",
-<<<<<<< HEAD
   "version": "1.9.1-canary.67",
-=======
-  "version": "1.15.0",
->>>>>>> ac608a1b
   "description": "",
   "files": [
     "/dist"
@@ -26,15 +22,11 @@
       "import": "./dist/style.css",
       "require": "./dist/style.css"
     },
-<<<<<<< HEAD
-    "./scalars": "./dist/scalars/index.js"
-=======
     "./scalars": {
       "types": "./dist/src/scalars/index.d.ts",
       "require": "./dist/scalars/index.js",
       "import": "./dist/scalars/index.js"
     }
->>>>>>> ac608a1b
   },
   "scripts": {
     "check-types": "tsc --build",
@@ -74,20 +66,6 @@
     "@hookform/devtools": "^4.3.1",
     "@powerhousedao/config": "workspace:*",
     "@prettier/sync": "^0.5.2",
-<<<<<<< HEAD
-    "@storybook/addon-actions": "^8.4.6",
-    "@storybook/addon-docs": "^8.4.6",
-    "@storybook/addon-essentials": "^8.4.6",
-    "@storybook/addon-interactions": "^8.4.6",
-    "@storybook/addon-links": "^8.4.6",
-    "@storybook/addon-themes": "^8.4.6",
-    "@storybook/blocks": "^8.4.6",
-    "@storybook/preview-api": "^8.4.6",
-    "@storybook/react": "^8.4.6",
-    "@storybook/react-vite": "^8.4.6",
-    "@storybook/testing-library": "^0.2.2",
-=======
->>>>>>> ac608a1b
     "@testing-library/dom": "^10.4.0",
     "@testing-library/jest-dom": "^6.6.3",
     "@testing-library/react": "^16.0.1",
@@ -111,13 +89,9 @@
   },
   "dependencies": {
     "@internationalized/date": "^3.5.6",
-<<<<<<< HEAD
+    "@powerhousedao/scalars": "workspace:*",
     "@radix-ui/react-checkbox": "^1.1.2",
     "@radix-ui/react-dialog": "^1.1.2",
-=======
-    "@powerhousedao/scalars": "workspace:*",
-    "@radix-ui/react-dialog": "^1.0.5",
->>>>>>> ac608a1b
     "@radix-ui/react-dropdown-menu": "^2.1.2",
     "@radix-ui/react-popover": "^1.1.2",
     "@radix-ui/react-radio-group": "^1.2.1",
@@ -130,14 +104,10 @@
     "@tanstack/react-query": "^5.49.2",
     "@tanstack/react-virtual": "^3.8.1",
     "change-case": "^5.4.4",
-<<<<<<< HEAD
     "class-variance-authority": "^0.7.0",
     "clsx": "^2.1.1",
     "cmdk": "^1.0.4",
     "country-data-list": "^1.3.4",
-=======
-    "clsx": "^2.1.1",
->>>>>>> ac608a1b
     "date-fns": "^4.1.0",
     "date-fns-tz": "^3.2.0",
     "document-model": "workspace:*",
@@ -150,23 +120,10 @@
     "react-select": "^5.8.0",
     "react-toastify": "^10.0.4",
     "tailwind-merge": "^2.5.2",
-<<<<<<< HEAD
-    "tailwind-scrollbar": "^3.1.0",
-    "tailwindcss": "^3.4.12",
-=======
->>>>>>> ac608a1b
     "tailwindcss-animate": "^1.0.7",
     "usehooks-ts": "^3.1.0",
     "viem": "^2.16.1",
     "wagmi": "^2.12.17",
-    "zod": "^3.23.8",
-    "@radix-ui/react-checkbox": "^1.1.2",
-    "@radix-ui/react-popover": "^1.1.2",
-    "@radix-ui/react-radio-group": "^1.2.1",
-    "@radix-ui/react-separator": "^1.1.0",
-    "@radix-ui/react-slot": "^1.1.0",
-    "@radix-ui/react-switch": "^1.1.1",
-    "class-variance-authority": "^0.7.0",
-    "cmdk": "^1.0.4"
+    "zod": "^3.23.8"
   }
 }