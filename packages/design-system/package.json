{
  "name": "@powerhousedao/design-system",
<<<<<<< HEAD
  "version": "1.34.2-canary.30",
=======
  "version": "1.39.3-dev.0",
>>>>>>> 6fbc31d9
  "description": "",
  "files": [
    "/dist"
  ],
  "type": "module",
  "publishConfig": {
    "access": "public"
  },
  "sideEffects": false,
  "exports": {
    ".": {
      "types": "./dist/src/index.d.ts",
      "import": "./dist/src/index.js"
    },
    "./scalars": {
      "types": "./dist/src/scalars/index.d.ts",
      "import": "./dist/src/scalars/index.js"
    },
    "./ui": {
      "types": "./dist/src/ui/index.d.ts",
      "import": "./dist/src/ui/index.js"
    },
    "./style.css": "./dist/style.css"
  },
  "imports": {
    "#assets": "./dist/src/assets/index.js",
    "#assets/*": "./dist/src/assets/*",
    "#connect": "./dist/src/connect/index.js",
    "#powerhouse": "./dist/src/powerhouse/index.js",
    "#rwa": "./dist/src/rwa/index.js",
    "#scalars": "./dist/src/scalars/index.js",
    "#ui": "./dist/src/ui/index.js",
    "#services": "./dist/src/services/index.js"
  },
  "scripts": {
    "build:tsc": "tsc --build",
    "lint": "eslint .",
    "lint:nx": "eslint . --fix --quiet",
    "create-icon-components": "tsx scripts/create-icon-components.ts",
    "build": "npx @tailwindcss/cli -i style.css -o dist/style.css && mkdir -p dist/src/assets && cp -r src/assets dist/src && tsc --build",
    "build:watch": "build --watch",
    "prebuild": "npm run create-icon-components",
    "storybook": "storybook dev -p 6006",
    "prestorybook": "npm run build",
    "build-storybook": "storybook build",
    "prebuild-storybook": "npm run build",
    "test": "vitest run",
    "test:watch": "vitest watch",
    "chromatic": "npx chromatic --project-token=chpt_b9c79db0df52861",
    "clean": "rimraf dist",
    "clean:node_modules": "rimraf node_modules"
  },
  "repository": {
    "type": "git",
    "url": "git+https://github.com/powerhouse-inc/design-system.git"
  },
  "author": {
    "name": "https://www.powerhouse.inc/"
  },
  "license": "AGPL-3.0-only",
  "bugs": {
    "url": "https://github.com/powerhouse-inc/design-system/issues"
  },
  "homepage": "https://github.com/powerhouse-inc/design-system#readme",
  "devDependencies": {
    "@hookform/devtools": "^4.3.1",
    "@powerhousedao/config": "workspace:*",
    "@powerhousedao/reactor-browser": "workspace:*",
    "@storybook/addon-actions": "^8.6.7",
    "@storybook/addon-docs": "^8.6.3",
    "@storybook/addon-essentials": "^8.6.7",
    "@storybook/addon-interactions": "^8.6.7",
    "@storybook/addon-links": "^8.6.7",
    "@storybook/addon-themes": "^8.6.7",
    "@storybook/blocks": "^8.6.7",
    "@storybook/components": "^8.6.7",
    "@storybook/manager-api": "^8.6.7",
    "@storybook/preview-api": "^8.6.7",
    "@storybook/react": "^8.6.7",
    "@storybook/react-vite": "^8.6.7",
    "@storybook/test": "^8.6.7",
    "@storybook/types": "^8.6.7",
    "storybook": "^8.6.7",
    "storybook-addon-pseudo-states": "^4.0.2",
    "@prettier/sync": "^0.5.2",
    "@tailwindcss/cli": "^4.0.9",
    "@tailwindcss/vite": "^4.0.9",
    "@testing-library/dom": "^10.4.0",
    "@testing-library/jest-dom": "^6.6.3",
    "@testing-library/react": "^16.0.1",
    "@testing-library/user-event": "^14.5.2",
    "@types/jest": "^29.5.14",
    "@types/react": "^18.3.12",
    "@types/react-dom": "^18.3.1",
    "@types/react-virtualized": "^9.22.0",
    "autoprefixer": "^10.4.20",
    "camelcase": "^8.0.0",
    "cross-env": "^7.0.3",
    "fast-xml-parser": "^4.3.4",
    "happy-dom": "^17.4.3",
    "jsdom": "^24.0.0",
    "react": "^18.3.1",
    "react-dom": "^18.3.1",
    "rollup-plugin-visualizer": "^5.12.0",
    "rollup-preserve-directives": "^1.1.3",
    "tailwind-scrollbar": "^4.0.1",
    "tailwindcss": "^4.0.9",
    "vite": "^6.2.2"
  },
  "peerDependencies": {
    "react": "^18.3.1",
    "react-dom": "^18.3.1"
  },
  "dependencies": {
    "@internationalized/date": "^3.5.6",
    "@powerhousedao/scalars": "workspace:*",
    "@radix-ui/react-checkbox": "^1.1.2",
    "@radix-ui/react-dialog": "^1.1.2",
    "@radix-ui/react-dropdown-menu": "^2.1.5",
    "@radix-ui/react-popover": "^1.1.2",
    "@radix-ui/react-radio-group": "^1.2.1",
    "@radix-ui/react-separator": "^1.1.0",
    "@radix-ui/react-slot": "^1.1.0",
    "@radix-ui/react-switch": "^1.1.1",
    "@radix-ui/react-tabs": "^1.1.1",
    "@radix-ui/react-tooltip": "^1.1.3",
    "@radix-ui/react-visually-hidden": "^1.1.0",
    "@tanstack/react-query": "^5.49.2",
    "@tanstack/react-virtual": "^3.8.1",
    "change-case": "^5.4.4",
    "class-variance-authority": "^0.7.0",
    "clsx": "^2.1.1",
    "cmdk": "^1.0.4",
    "date-fns": "^4.1.0",
    "date-fns-tz": "^3.2.0",
    "document-model": "workspace:*",
    "mathjs": "^13.1.1",
    "nanoid": "^5.0.9",
    "natural-orderby": "^4.0.0",
    "react-circle-flags": "^0.0.22",
    "react-day-picker": "9.4.3",
    "react-hook-form": "^7.53.0",
    "react-multi-select-component": "^4.3.4",
    "react-number-format": "^5.4.2",
    "react-select": "^5.8.0",
    "react-toastify": "^10.0.4",
    "react-virtualized": "^9.22.6",
    "tailwind-merge": "^3.0.2",
    "usehooks-ts": "^3.1.0",
    "viem": "^2.16.1",
    "wagmi": "^2.12.17",
    "world-countries": "^5.0.0",
    "zod": "^3.24.2"
  }
}<|MERGE_RESOLUTION|>--- conflicted
+++ resolved
@@ -1,10 +1,6 @@
 {
   "name": "@powerhousedao/design-system",
-<<<<<<< HEAD
-  "version": "1.34.2-canary.30",
-=======
   "version": "1.39.3-dev.0",
->>>>>>> 6fbc31d9
   "description": "",
   "files": [
     "/dist"
