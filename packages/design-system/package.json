--- conflicted
+++ resolved
@@ -1,10 +1,6 @@
 {
   "name": "@powerhousedao/design-system",
-<<<<<<< HEAD
-  "version": "1.34.2-canary.7",
-=======
   "version": "1.39.0",
->>>>>>> 84ff5526
   "description": "",
   "files": [
     "/dist"
