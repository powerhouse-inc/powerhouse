{
  "name": "@powerhousedao/design-system",
<<<<<<< HEAD
  "version": "1.34.2-canary.45",
=======
  "version": "1.39.15-dev.3",
>>>>>>> fe4e845e
  "description": "",
  "files": [
    "/dist"
  ],
  "type": "module",
  "publishConfig": {
    "access": "public"
  },
  "sideEffects": false,
  "exports": {
    ".": {
      "types": "./dist/src/index.d.ts",
      "import": "./dist/src/index.js"
    },
    "./scalars": {
      "types": "./dist/src/scalars/index.d.ts",
      "import": "./dist/src/scalars/index.js"
    },
    "./ui": {
      "types": "./dist/src/ui/index.d.ts",
      "import": "./dist/src/ui/index.js"
    },
    "./style.css": "./dist/style.css"
  },
  "imports": {
    "#assets": "./dist/src/assets/index.js",
    "#assets/*": "./dist/src/assets/*",
    "#connect": "./dist/src/connect/index.js",
    "#powerhouse": "./dist/src/powerhouse/index.js",
    "#rwa": "./dist/src/rwa/index.js",
    "#scalars": "./dist/src/scalars/index.js",
    "#ui": "./dist/src/ui/index.js",
    "#services": "./dist/src/services/index.js"
  },
  "scripts": {
    "build:tsc": "tsc --build",
    "lint": "eslint .",
    "lint:nx": "eslint . --fix --quiet",
    "create-icon-components": "tsx scripts/create-icon-components.ts",
    "build": "npx @tailwindcss/cli -i style.css -o dist/style.css && mkdir -p dist/src/assets && cp -r src/assets dist/src && tsc --build",
    "build:watch": "build --watch",
    "prebuild": "npm run create-icon-components",
    "storybook": "storybook dev -p 6006",
    "prestorybook": "npm run build",
    "build-storybook": "storybook build",
    "prebuild-storybook": "npm run build",
    "test": "vitest run",
    "test:watch": "vitest watch",
    "chromatic": "npx chromatic --project-token=chpt_b9c79db0df52861",
    "clean": "rimraf dist",
    "clean:node_modules": "rimraf node_modules"
  },
  "repository": {
    "type": "git",
    "url": "git+https://github.com/powerhouse-inc/design-system.git"
  },
  "author": {
    "name": "https://www.powerhouse.inc/"
  },
  "license": "AGPL-3.0-only",
  "bugs": {
    "url": "https://github.com/powerhouse-inc/design-system/issues"
  },
  "homepage": "https://github.com/powerhouse-inc/design-system#readme",
  "devDependencies": {
    "@hookform/devtools": "^4.3.1",
    "@powerhousedao/config": "workspace:*",
    "@powerhousedao/reactor-browser": "workspace:*",
    "@storybook/addon-actions": "^8.6.7",
    "@storybook/addon-docs": "^8.6.3",
    "@storybook/addon-essentials": "^8.6.7",
    "@storybook/addon-interactions": "^8.6.7",
    "@storybook/addon-links": "^8.6.7",
    "@storybook/addon-themes": "^8.6.7",
    "@storybook/blocks": "^8.6.7",
    "@storybook/components": "^8.6.7",
    "@storybook/manager-api": "^8.6.7",
    "@storybook/preview-api": "^8.6.7",
    "@storybook/react": "^8.6.7",
    "@storybook/react-vite": "^8.6.7",
    "@storybook/test": "^8.6.7",
    "@storybook/types": "^8.6.7",
    "storybook": "^8.6.7",
    "storybook-addon-pseudo-states": "^4.0.2",
    "@prettier/sync": "^0.5.2",
    "@tailwindcss/cli": "^4.0.9",
    "@tailwindcss/vite": "^4.0.9",
    "@testing-library/dom": "^10.4.0",
    "@testing-library/jest-dom": "^6.6.3",
    "@testing-library/react": "^16.0.1",
    "@testing-library/user-event": "^14.5.2",
    "@types/jest": "^29.5.14",
    "@types/react": "^18.3.12",
    "@types/react-dom": "^18.3.1",
    "@types/react-virtualized": "^9.22.0",
    "autoprefixer": "^10.4.20",
    "camelcase": "^8.0.0",
    "cross-env": "^7.0.3",
    "fast-xml-parser": "^4.3.4",
    "happy-dom": "^17.4.3",
    "jsdom": "^24.0.0",
    "react": "^18.3.1",
    "react-dom": "^18.3.1",
    "rollup-plugin-visualizer": "^5.12.0",
    "rollup-preserve-directives": "^1.1.3",
    "tailwind-scrollbar": "^4.0.1",
    "tailwindcss": "^4.0.9",
    "vite": "^6.2.2"
  },
  "peerDependencies": {
    "react": "^18.3.1",
    "react-dom": "^18.3.1"
  },
  "dependencies": {
    "@internationalized/date": "^3.5.6",
    "@powerhousedao/scalars": "workspace:*",
    "@radix-ui/react-checkbox": "^1.1.2",
    "@radix-ui/react-dialog": "^1.1.2",
    "@radix-ui/react-dropdown-menu": "^2.1.5",
    "@radix-ui/react-popover": "^1.1.2",
    "@radix-ui/react-radio-group": "^1.2.1",
    "@radix-ui/react-separator": "^1.1.0",
    "@radix-ui/react-slot": "^1.1.0",
    "@radix-ui/react-switch": "^1.1.1",
    "@radix-ui/react-tabs": "^1.1.1",
    "@radix-ui/react-tooltip": "^1.1.3",
    "@radix-ui/react-visually-hidden": "^1.1.0",
    "@tanstack/react-query": "^5.49.2",
    "@tanstack/react-virtual": "^3.8.1",
    "change-case": "^5.4.4",
    "class-variance-authority": "^0.7.0",
    "clsx": "^2.1.1",
    "cmdk": "^1.0.4",
    "date-fns": "^4.1.0",
    "date-fns-tz": "^3.2.0",
    "document-model": "workspace:*",
    "focus-trap-react": "^11.0.3",
    "mathjs": "^13.1.1",
    "nanoid": "^5.0.9",
    "natural-orderby": "^4.0.0",
    "react-circle-flags": "^0.0.22",
    "react-day-picker": "9.4.3",
    "react-hook-form": "^7.53.0",
    "react-multi-select-component": "^4.3.4",
    "react-number-format": "^5.4.2",
    "react-select": "^5.8.0",
    "react-toastify": "^10.0.4",
    "react-virtualized": "^9.22.6",
    "tailwind-merge": "^3.0.2",
    "usehooks-ts": "^3.1.0",
    "viem": "^2.16.1",
    "wagmi": "^2.12.17",
    "world-countries": "^5.0.0",
    "zod": "^3.24.2"
  }
}<|MERGE_RESOLUTION|>--- conflicted
+++ resolved
@@ -1,10 +1,6 @@
 {
   "name": "@powerhousedao/design-system",
-<<<<<<< HEAD
-  "version": "1.34.2-canary.45",
-=======
   "version": "1.39.15-dev.3",
->>>>>>> fe4e845e
   "description": "",
   "files": [
     "/dist"
