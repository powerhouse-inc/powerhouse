{
  "name": "@powerhousedao/design-system",
<<<<<<< HEAD
  "version": "1.18.0-canary.64",
=======
  "version": "1.22.3",
>>>>>>> 73d2180d
  "description": "",
  "files": [
    "/dist"
  ],
  "type": "module",
  "main": "dist/index.js",
  "types": "dist/index.d.ts",
  "publishConfig": {
    "access": "public"
  },
  "sideEffects": false,
  "exports": {
    ".": {
      "types": "./dist/src/index.d.ts",
      "require": "./dist/index.js",
      "import": "./dist/index.js"
    },
    "./style.css": {
      "import": "./dist/style.css",
      "require": "./dist/style.css"
    },
    "./scalars": {
      "types": "./dist/src/scalars/index.d.ts",
      "require": "./dist/scalars/index.js",
      "import": "./dist/scalars/index.js"
    }
  },
  "scripts": {
    "check-types": "tsc --build",
    "postlint": "npm run check-types",
    "lint": "eslint .",
    "lint:nx": "eslint . --fix --quiet",
    "create-icon-components": "tsx scripts/create-icon-components.ts",
    "prepare": "npm run create-icon-components",
    "prepublish": "npm run create-icon-components",
    "build": "vite build",
    "build:watch": "vite build --watch",
    "build:report": "BUNDLE_REPORT=\"true\" vite build",
    "prebuild": "npm run create-icon-components",
    "storybook": "storybook dev -p 6006",
    "prestorybook": "npm run create-icon-components",
    "build-storybook": "storybook build",
    "prebuild-storybook": "npm run create-icon-components",
    "test": "vitest run",
    "test:watch": "vitest watch",
    "chromatic": "npx chromatic --project-token=chpt_b9c79db0df52861",
    "clean": "rimraf dist",
    "clean:node_modules": "rimraf node_modules"
  },
  "repository": {
    "type": "git",
    "url": "git+https://github.com/powerhouse-inc/design-system.git"
  },
  "author": {
    "name": "https://www.powerhouse.inc/"
  },
  "license": "AGPL-3.0-only",
  "bugs": {
    "url": "https://github.com/powerhouse-inc/design-system/issues"
  },
  "homepage": "https://github.com/powerhouse-inc/design-system#readme",
  "devDependencies": {
    "@hookform/devtools": "^4.3.1",
    "@powerhousedao/config": "workspace:*",
    "@prettier/sync": "^0.5.2",
    "@testing-library/dom": "^10.4.0",
    "@testing-library/jest-dom": "^6.6.3",
    "@testing-library/react": "^16.0.1",
    "@testing-library/user-event": "^14.5.2",
    "@total-typescript/ts-reset": "^0.6.1",
    "@types/jest": "^29.5.14",
    "@types/react": "^18.3.12",
    "@types/react-dom": "^18.3.1",
    "@types/react-virtualized": "^9.22.0",
    "autoprefixer": "^10.4.20",
    "camelcase": "^8.0.0",
    "cross-env": "^7.0.3",
    "fast-xml-parser": "^4.3.4",
    "jsdom": "^24.0.0",
    "react": "^18.3.1",
    "react-dom": "^18.3.1",
    "rollup-plugin-visualizer": "^5.12.0",
    "rollup-preserve-directives": "^1.1.3"
  },
  "peerDependencies": {
    "react": "^18.3.1",
    "react-dom": "^18.3.1"
  },
  "dependencies": {
    "@internationalized/date": "^3.5.6",
    "@powerhousedao/scalars": "workspace:*",
    "@radix-ui/react-checkbox": "^1.1.2",
    "@radix-ui/react-dialog": "^1.1.2",
    "@radix-ui/react-dropdown-menu": "^2.1.2",
    "@radix-ui/react-popover": "^1.1.2",
    "@radix-ui/react-radio-group": "^1.2.1",
    "@radix-ui/react-separator": "^1.1.0",
    "@radix-ui/react-slot": "^1.1.0",
    "@radix-ui/react-switch": "^1.1.1",
    "@radix-ui/react-tabs": "^1.1.1",
    "@radix-ui/react-tooltip": "^1.1.3",
    "@radix-ui/react-visually-hidden": "^1.1.0",
    "@tanstack/react-query": "^5.49.2",
    "@tanstack/react-virtual": "^3.8.1",
    "change-case": "^5.4.4",
    "class-variance-authority": "^0.7.0",
    "clsx": "^2.1.1",
    "cmdk": "^1.0.4",
    "date-fns": "^4.1.0",
    "date-fns-tz": "^3.2.0",
    "document-model": "workspace:*",
    "mathjs": "^13.1.1",
    "nanoid": "^5.0.9",
    "natural-orderby": "^4.0.0",
    "react-circle-flags": "^0.0.22",
<<<<<<< HEAD
    "react-day-picker": "9.4.3",
=======
>>>>>>> 73d2180d
    "react-hook-form": "^7.53.0",
    "react-multi-select-component": "^4.3.4",
    "react-number-format": "^5.4.2",
    "react-select": "^5.8.0",
    "react-toastify": "^10.0.4",
    "react-virtualized": "^9.22.6",
    "tailwind-merge": "^2.5.2",
    "tailwindcss-animate": "^1.0.7",
    "usehooks-ts": "^3.1.0",
    "viem": "^2.16.1",
    "wagmi": "^2.12.17",
    "world-countries": "^5.0.0",
    "zod": "^3.23.8"
  }
}<|MERGE_RESOLUTION|>--- conflicted
+++ resolved
@@ -1,10 +1,6 @@
 {
   "name": "@powerhousedao/design-system",
-<<<<<<< HEAD
-  "version": "1.18.0-canary.64",
-=======
-  "version": "1.22.3",
->>>>>>> 73d2180d
+  "version": "1.22.4",
   "description": "",
   "files": [
     "/dist"
@@ -120,10 +116,7 @@
     "nanoid": "^5.0.9",
     "natural-orderby": "^4.0.0",
     "react-circle-flags": "^0.0.22",
-<<<<<<< HEAD
     "react-day-picker": "9.4.3",
-=======
->>>>>>> 73d2180d
     "react-hook-form": "^7.53.0",
     "react-multi-select-component": "^4.3.4",
     "react-number-format": "^5.4.2",
