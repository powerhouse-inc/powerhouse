{
  "name": "@powerhousedao/design-system",
<<<<<<< HEAD
  "version": "1.22.5-canary.91",
=======
  "version": "1.22.5-canary.94",
>>>>>>> 6d0d76f5
  "description": "",
  "files": [
    "/dist"
  ],
  "type": "module",
  "main": "dist/index.js",
  "types": "dist/index.d.ts",
  "publishConfig": {
    "access": "public"
  },
  "sideEffects": false,
  "exports": {
    ".": {
      "types": "./dist/src/index.d.ts",
      "require": "./dist/index.js",
      "import": "./dist/index.js"
    },
    "./style.css": {
      "import": "./dist/style.css",
      "require": "./dist/style.css"
    },
    "./scalars": {
      "types": "./dist/src/scalars/index.d.ts",
      "require": "./dist/scalars/index.js",
      "import": "./dist/scalars/index.js"
    }
  },
  "scripts": {
    "check-types": "tsc --build",
    "postlint": "npm run check-types",
    "lint": "eslint .",
    "lint:nx": "eslint . --fix --quiet",
    "create-icon-components": "tsx scripts/create-icon-components.ts",
    "prepare": "npm run create-icon-components",
    "prepublish": "npm run create-icon-components",
    "build": "vite build",
    "build:watch": "vite build --watch",
    "build:report": "BUNDLE_REPORT=\"true\" vite build",
    "prebuild": "npm run create-icon-components",
    "storybook": "storybook dev -p 6006",
    "prestorybook": "npm run create-icon-components",
    "build-storybook": "storybook build",
    "prebuild-storybook": "npm run create-icon-components",
    "test": "vitest run",
    "test:watch": "vitest watch",
    "chromatic": "npx chromatic --project-token=chpt_b9c79db0df52861",
    "clean": "rimraf dist",
    "clean:node_modules": "rimraf node_modules"
  },
  "repository": {
    "type": "git",
    "url": "git+https://github.com/powerhouse-inc/design-system.git"
  },
  "author": {
    "name": "https://www.powerhouse.inc/"
  },
  "license": "AGPL-3.0-only",
  "bugs": {
    "url": "https://github.com/powerhouse-inc/design-system/issues"
  },
  "homepage": "https://github.com/powerhouse-inc/design-system#readme",
  "devDependencies": {
    "@hookform/devtools": "^4.3.1",
    "@powerhousedao/config": "workspace:*",
    "@prettier/sync": "^0.5.2",
    "@testing-library/dom": "^10.4.0",
    "@testing-library/jest-dom": "^6.6.3",
    "@testing-library/react": "^16.0.1",
    "@testing-library/user-event": "^14.5.2",
    "@total-typescript/ts-reset": "^0.6.1",
    "@types/jest": "^29.5.14",
    "@types/react": "^18.3.12",
    "@types/react-dom": "^18.3.1",
    "@types/react-virtualized": "^9.22.0",
    "autoprefixer": "^10.4.20",
    "camelcase": "^8.0.0",
    "cross-env": "^7.0.3",
    "fast-xml-parser": "^4.3.4",
    "jsdom": "^24.0.0",
    "react": "^18.3.1",
    "react-dom": "^18.3.1",
    "rollup-plugin-visualizer": "^5.12.0",
    "rollup-preserve-directives": "^1.1.3"
  },
  "peerDependencies": {
    "react": "^18.3.1",
    "react-dom": "^18.3.1"
  },
  "dependencies": {
    "@internationalized/date": "^3.5.6",
    "@powerhousedao/scalars": "workspace:*",
    "@radix-ui/react-checkbox": "^1.1.2",
    "@radix-ui/react-dialog": "^1.1.2",
    "@radix-ui/react-dropdown-menu": "^2.1.5",
    "@radix-ui/react-popover": "^1.1.2",
    "@radix-ui/react-radio-group": "^1.2.1",
    "@radix-ui/react-separator": "^1.1.0",
    "@radix-ui/react-slot": "^1.1.0",
    "@radix-ui/react-switch": "^1.1.1",
    "@radix-ui/react-tabs": "^1.1.2",
    "@radix-ui/react-tooltip": "^1.1.3",
    "@radix-ui/react-visually-hidden": "^1.1.0",
    "@tanstack/react-query": "^5.49.2",
    "@tanstack/react-virtual": "^3.8.1",
    "change-case": "^5.4.4",
    "class-variance-authority": "^0.7.0",
    "clsx": "^2.1.1",
    "cmdk": "^1.0.4",
    "date-fns": "^4.1.0",
    "date-fns-tz": "^3.2.0",
    "document-model": "workspace:*",
    "mathjs": "^13.1.1",
    "nanoid": "^5.0.9",
    "natural-orderby": "^4.0.0",
    "react-circle-flags": "^0.0.22",
    "react-day-picker": "9.4.3",
    "react-hook-form": "^7.53.0",
    "react-multi-select-component": "^4.3.4",
    "react-number-format": "^5.4.2",
    "react-select": "^5.8.0",
    "react-toastify": "^10.0.4",
    "react-virtualized": "^9.22.6",
    "tailwind-merge": "^2.5.2",
    "tailwindcss-animate": "^1.0.7",
    "usehooks-ts": "^3.1.0",
    "viem": "^2.16.1",
    "wagmi": "^2.12.17",
    "world-countries": "^5.0.0",
    "zod": "^3.23.8"
  }
}<|MERGE_RESOLUTION|>--- conflicted
+++ resolved
@@ -1,10 +1,6 @@
 {
   "name": "@powerhousedao/design-system",
-<<<<<<< HEAD
-  "version": "1.22.5-canary.91",
-=======
   "version": "1.22.5-canary.94",
->>>>>>> 6d0d76f5
   "description": "",
   "files": [
     "/dist"
