--- conflicted
+++ resolved
@@ -1,10 +1,6 @@
 {
   "name": "@powerhousedao/design-system",
-<<<<<<< HEAD
   "version": "1.18.0",
-=======
-  "version": "1.18.0-canary.1",
->>>>>>> a2e2cc0e
   "description": "",
   "files": [
     "/dist"
@@ -111,10 +107,6 @@
     "class-variance-authority": "^0.7.0",
     "clsx": "^2.1.1",
     "cmdk": "^1.0.4",
-<<<<<<< HEAD
-    "country-data-list": "^1.3.4",
-=======
->>>>>>> a2e2cc0e
     "date-fns": "^4.1.0",
     "date-fns-tz": "^3.2.0",
     "document-model": "workspace:*",
@@ -132,10 +124,7 @@
     "usehooks-ts": "^3.1.0",
     "viem": "^2.16.1",
     "wagmi": "^2.12.17",
-<<<<<<< HEAD
-=======
     "world-countries": "^5.0.0",
->>>>>>> a2e2cc0e
     "zod": "^3.23.8"
   }
 }