{
  "name": "@powerhousedao/design-system",
<<<<<<< HEAD
  "version": "1.18.0-canary.43",
=======
  "version": "1.18.0-canary.44",
>>>>>>> 0297033f
  "description": "",
  "files": [
    "/dist"
  ],
  "type": "module",
  "main": "dist/index.js",
  "types": "dist/index.d.ts",
  "publishConfig": {
    "access": "public"
  },
  "sideEffects": false,
  "exports": {
    ".": {
      "types": "./dist/src/index.d.ts",
      "require": "./dist/index.js",
      "import": "./dist/index.js"
    },
    "./style.css": {
      "import": "./dist/style.css",
      "require": "./dist/style.css"
    },
    "./scalars": {
      "types": "./dist/src/scalars/index.d.ts",
      "require": "./dist/scalars/index.js",
      "import": "./dist/scalars/index.js"
    }
  },
  "scripts": {
    "check-types": "tsc --build",
    "postlint": "npm run check-types",
    "lint": "eslint .",
    "lint:nx": "eslint . --fix --quiet",
    "create-icon-components": "tsx scripts/create-icon-components.ts",
    "prepare": "npm run create-icon-components",
    "prepublish": "npm run create-icon-components",
    "build": "vite build",
    "build:watch": "vite build --watch",
    "build:report": "BUNDLE_REPORT=\"true\" vite build",
    "prebuild": "npm run create-icon-components",
    "storybook": "storybook dev -p 6006",
    "prestorybook": "npm run create-icon-components",
    "build-storybook": "storybook build",
    "prebuild-storybook": "npm run create-icon-components",
    "test": "vitest run",
    "test:watch": "vitest watch",
    "chromatic": "npx chromatic --project-token=chpt_b9c79db0df52861",
    "clean": "rimraf dist",
    "clean:node_modules": "rimraf node_modules"
  },
  "repository": {
    "type": "git",
    "url": "git+https://github.com/powerhouse-inc/design-system.git"
  },
  "author": {
    "name": "https://www.powerhouse.inc/"
  },
  "license": "AGPL-3.0-only",
  "bugs": {
    "url": "https://github.com/powerhouse-inc/design-system/issues"
  },
  "homepage": "https://github.com/powerhouse-inc/design-system#readme",
  "devDependencies": {
    "@hookform/devtools": "^4.3.1",
    "@powerhousedao/config": "workspace:*",
    "@prettier/sync": "^0.5.2",
    "@testing-library/dom": "^10.4.0",
    "@testing-library/jest-dom": "^6.6.3",
    "@testing-library/react": "^16.0.1",
    "@testing-library/user-event": "^14.5.2",
    "@total-typescript/ts-reset": "^0.6.1",
    "@types/jest": "^29.5.14",
    "@types/react": "^18.3.12",
    "@types/react-dom": "^18.3.1",
    "autoprefixer": "^10.4.20",
    "camelcase": "^8.0.0",
    "cross-env": "^7.0.3",
    "fast-xml-parser": "^4.3.4",
    "jsdom": "^24.0.0",
    "react": "^18.3.1",
    "react-dom": "^18.3.1",
    "rollup-plugin-visualizer": "^5.12.0",
    "rollup-preserve-directives": "^1.1.3"
  },
  "peerDependencies": {
    "react": "^18.3.1",
    "react-dom": "^18.3.1"
  },
  "dependencies": {
    "@internationalized/date": "^3.5.6",
    "@powerhousedao/scalars": "workspace:*",
    "@radix-ui/react-checkbox": "^1.1.2",
    "@radix-ui/react-dialog": "^1.1.2",
    "@radix-ui/react-dropdown-menu": "^2.1.2",
    "@radix-ui/react-popover": "^1.1.2",
    "@radix-ui/react-radio-group": "^1.2.1",
    "@radix-ui/react-separator": "^1.1.0",
    "@radix-ui/react-slot": "^1.1.0",
    "@radix-ui/react-switch": "^1.1.1",
    "@radix-ui/react-tabs": "^1.1.1",
    "@radix-ui/react-tooltip": "^1.1.3",
    "@radix-ui/react-visually-hidden": "^1.1.0",
    "@tanstack/react-query": "^5.49.2",
    "@tanstack/react-virtual": "^3.8.1",
    "change-case": "^5.4.4",
    "class-variance-authority": "^0.7.0",
    "clsx": "^2.1.1",
    "cmdk": "^1.0.4",
    "date-fns": "^4.1.0",
    "date-fns-tz": "^3.2.0",
    "document-model": "workspace:*",
    "mathjs": "^13.1.1",
    "nanoid": "^5.0.9",
    "natural-orderby": "^4.0.0",
    "react-circle-flags": "^0.0.22",
    "react-hook-form": "^7.53.0",
    "react-multi-select-component": "^4.3.4",
    "react-number-format": "^5.4.2",
    "react-select": "^5.8.0",
    "react-toastify": "^10.0.4",
    "tailwind-merge": "^2.5.2",
    "tailwindcss-animate": "^1.0.7",
    "usehooks-ts": "^3.1.0",
    "viem": "^2.16.1",
    "wagmi": "^2.12.17",
    "world-countries": "^5.0.0",
    "zod": "^3.23.8"
  }
}<|MERGE_RESOLUTION|>--- conflicted
+++ resolved
@@ -1,10 +1,6 @@
 {
   "name": "@powerhousedao/design-system",
-<<<<<<< HEAD
-  "version": "1.18.0-canary.43",
-=======
   "version": "1.18.0-canary.44",
->>>>>>> 0297033f
   "description": "",
   "files": [
     "/dist"
