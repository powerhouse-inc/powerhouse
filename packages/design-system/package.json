{
  "name": "@powerhousedao/design-system",
<<<<<<< HEAD
  "version": "1.33.2-canary.8",
=======
  "version": "1.34.1",
>>>>>>> 4a2f88c3
  "description": "",
  "files": [
    "/dist"
  ],
  "type": "module",
  "publishConfig": {
    "access": "public"
  },
  "sideEffects": false,
  "exports": {
    ".": {
      "types": "./dist/src/index.d.ts",
      "import": "./dist/src/index.js"
    },
    "./scalars": {
      "types": "./dist/src/scalars/index.d.ts",
      "import": "./dist/src/scalars/index.js"
    },
    "./style.css": "./dist/style.css"
  },
  "imports": {
    "#assets": "./dist/src/assets/index.js",
    "#assets/*": "./dist/src/assets/*",
    "#connect": "./dist/src/connect/index.js",
    "#powerhouse": "./dist/src/powerhouse/index.js",
    "#rwa": "./dist/src/rwa/index.js",
    "#scalars": "./dist/src/scalars/index.js",
    "#services": "./dist/src/services/index.js"
  },
  "scripts": {
    "build:tsc": "tsc --build",
    "lint": "eslint .",
    "lint:nx": "eslint . --fix --quiet",
    "create-icon-components": "tsx scripts/create-icon-components.ts",
    "build": "npx @tailwindcss/cli -i style.css -o dist/style.css && mkdir -p dist/src/assets && cp -r src/assets dist/src && tsc --build",
    "build:watch": "build --watch",
    "prebuild": "npm run create-icon-components",
    "storybook": "storybook dev -p 6006",
    "prestorybook": "npm run build",
    "build-storybook": "storybook build",
    "prebuild-storybook": "npm run build",
    "test": "vitest run",
    "test:watch": "vitest watch",
    "chromatic": "npx chromatic --project-token=chpt_b9c79db0df52861",
    "clean": "rimraf dist",
    "clean:node_modules": "rimraf node_modules"
  },
  "repository": {
    "type": "git",
    "url": "git+https://github.com/powerhouse-inc/design-system.git"
  },
  "author": {
    "name": "https://www.powerhouse.inc/"
  },
  "license": "AGPL-3.0-only",
  "bugs": {
    "url": "https://github.com/powerhouse-inc/design-system/issues"
  },
  "homepage": "https://github.com/powerhouse-inc/design-system#readme",
  "devDependencies": {
    "@hookform/devtools": "^4.3.1",
    "@powerhousedao/config": "workspace:*",
    "@powerhousedao/reactor-browser": "workspace:*",
    "@prettier/sync": "^0.5.2",
    "@tailwindcss/cli": "^4.0.9",
    "@tailwindcss/vite": "^4.0.9",
    "@testing-library/dom": "^10.4.0",
    "@testing-library/jest-dom": "^6.6.3",
    "@testing-library/react": "^16.0.1",
    "@testing-library/user-event": "^14.5.2",
    "@types/jest": "^29.5.14",
    "@types/react": "^18.3.12",
    "@types/react-dom": "^18.3.1",
    "@types/react-virtualized": "^9.22.0",
    "autoprefixer": "^10.4.20",
    "camelcase": "^8.0.0",
    "cross-env": "^7.0.3",
    "fast-xml-parser": "^4.3.4",
    "happy-dom": "^17.4.3",
    "jsdom": "^24.0.0",
    "react": "^18.3.1",
    "react-dom": "^18.3.1",
    "rollup-plugin-visualizer": "^5.12.0",
    "rollup-preserve-directives": "^1.1.3",
    "tailwindcss": "^4.0.9",
    "vite": "^6.2.0"
  },
  "peerDependencies": {
    "react": "^18.3.1",
    "react-dom": "^18.3.1"
  },
  "dependencies": {
    "@internationalized/date": "^3.5.6",
    "@powerhousedao/scalars": "workspace:*",
    "@radix-ui/react-checkbox": "^1.1.2",
    "@radix-ui/react-dialog": "^1.1.2",
    "@radix-ui/react-dropdown-menu": "^2.1.5",
    "@radix-ui/react-popover": "^1.1.2",
    "@radix-ui/react-radio-group": "^1.2.1",
    "@radix-ui/react-separator": "^1.1.0",
    "@radix-ui/react-slot": "^1.1.0",
    "@radix-ui/react-switch": "^1.1.1",
    "@radix-ui/react-tabs": "^1.1.1",
    "@radix-ui/react-tooltip": "^1.1.3",
    "@radix-ui/react-visually-hidden": "^1.1.0",
    "@tanstack/react-query": "^5.49.2",
    "@tanstack/react-virtual": "^3.8.1",
    "change-case": "^5.4.4",
    "class-variance-authority": "^0.7.0",
    "clsx": "^2.1.1",
    "cmdk": "^1.0.4",
    "date-fns": "^4.1.0",
    "date-fns-tz": "^3.2.0",
    "document-model": "workspace:*",
    "mathjs": "^13.1.1",
    "nanoid": "^5.0.9",
    "natural-orderby": "^4.0.0",
    "react-circle-flags": "^0.0.22",
    "react-day-picker": "9.4.3",
    "react-hook-form": "^7.53.0",
    "react-multi-select-component": "^4.3.4",
    "react-number-format": "^5.4.2",
    "react-select": "^5.8.0",
    "react-toastify": "^10.0.4",
    "react-virtualized": "^9.22.6",
    "tailwind-merge": "^3.0.2",
    "usehooks-ts": "^3.1.0",
    "viem": "^2.16.1",
    "wagmi": "^2.12.17",
    "world-countries": "^5.0.0",
    "zod": "^3.24.2"
  }
}<|MERGE_RESOLUTION|>--- conflicted
+++ resolved
@@ -1,10 +1,6 @@
 {
   "name": "@powerhousedao/design-system",
-<<<<<<< HEAD
-  "version": "1.33.2-canary.8",
-=======
   "version": "1.34.1",
->>>>>>> 4a2f88c3
   "description": "",
   "files": [
     "/dist"
