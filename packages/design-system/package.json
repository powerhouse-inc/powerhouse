--- conflicted
+++ resolved
@@ -1,10 +1,6 @@
 {
   "name": "@powerhousedao/design-system",
-<<<<<<< HEAD
-  "version": "1.34.2-canary.37",
-=======
   "version": "1.39.6-dev.0",
->>>>>>> 12bf1f23
   "description": "",
   "files": [
     "/dist"
