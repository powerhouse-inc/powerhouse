--- conflicted
+++ resolved
@@ -1,8 +1,3 @@
 export * from "./animation";
-<<<<<<< HEAD
 export * from "./usePagination";
-=======
-export * from "./reducer";
-export * from "./usePagination";
-export * from "./useWindowSize";
->>>>>>> cc1c4a64
+export * from "./useWindowSize";