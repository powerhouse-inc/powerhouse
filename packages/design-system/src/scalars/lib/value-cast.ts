<<<<<<< HEAD
import { parse, format } from "date-fns";
import { AmountValue } from "../components/amount-field/types";
import { getDateFromValue } from "../components/date-field/utils";
=======
import { format, parse } from "date-fns";
import { type AmountValue } from "../components/amount-field/types.js";
import { getDateFromValue } from "../components/date-picker-field/utils.js";
>>>>>>> 365fb132
import {
  getDateFormat,
  normalizeMonthFormat,
  parseInputString,
} from "../components/date-time-field/utils.js";

export type ValueCast =
  | "BigInt"
  | "Number"
  | "URLTrim"
  | "AmountNumber"
  | "AmountBigInt"
  | "DateString"
  | "DateTimeString";

export const castFunctions: Record<
  ValueCast,
  (value: any, castParams?: string) => any
> = {
  BigInt: (value: string) => BigInt(value),
  Number: (value: string) => Number(value),
  URLTrim: (value?: string) => value?.trim(),
  AmountNumber: (value: AmountValue) => {
    if (typeof value === "object" && "unit" in value) {
      return {
        ...value,

        amount: value.amount !== undefined ? Number(value.amount) : null,
        unit: value.unit !== "" ? value.unit : null,
      };
    }
    if (typeof value === "object") {
      return {
        ...value,

        amount: Number(value.amount),
      };
    }
    return Number(value);
  },

  AmountBigInt: (value: AmountValue) => {
    if (typeof value === "object" && "unit" in value) {
      return {
        ...value,

        amount: value.amount !== undefined ? BigInt(value.amount) : null,
        unit: value.unit !== "" ? value.unit : null,
      };
    }
  },
  DateString: (value: string, dateFormat = "yyyy-MM-dd") => {
    const momentDate = getDateFromValue(value);
    const date = normalizeMonthFormat(momentDate);
    const correctFormat = getDateFormat(dateFormat);
    const newValue = parseInputString(date, correctFormat);

    const fechaUTC = parse(newValue, correctFormat ?? "yyyy-MM-dd", new Date());

    const isoDate = format(fechaUTC, "yyyy-MM-dd'T'HH:mm:ss.SSS'Z'");
    return isoDate;
  },
  DateTimeString: (value: string, dateFormat = "yyyy-MM-dd") => {
    const [datePart, timePart] = value.split("T");

    const unFormattedDate = getDateFromValue(datePart);
    const date = normalizeMonthFormat(unFormattedDate);
    const correctFormat = getDateFormat(dateFormat);

    const normalizedDate = parseInputString(date, correctFormat);
    const parsedDate = parse(
      normalizedDate,
      correctFormat ?? "yyyy-MM-dd",
      new Date(),
    );

    const isoDate = format(parsedDate, "yyyy-MM-dd");

    return `${isoDate}T${timePart}`;
  },
};

export function castValue(value: any, cast: string): any {
  const [castType, ...params] = cast.split(":");
  return castFunctions[castType as ValueCast](value, ...params);
}<|MERGE_RESOLUTION|>--- conflicted
+++ resolved
@@ -1,12 +1,6 @@
-<<<<<<< HEAD
-import { parse, format } from "date-fns";
-import { AmountValue } from "../components/amount-field/types";
-import { getDateFromValue } from "../components/date-field/utils";
-=======
 import { format, parse } from "date-fns";
 import { type AmountValue } from "../components/amount-field/types.js";
-import { getDateFromValue } from "../components/date-picker-field/utils.js";
->>>>>>> 365fb132
+import { getDateFromValue } from "../components/date-field/utils.js";
 import {
   getDateFormat,
   normalizeMonthFormat,
