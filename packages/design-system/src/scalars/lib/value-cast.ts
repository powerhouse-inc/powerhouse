--- conflicted
+++ resolved
@@ -1,17 +1,11 @@
-<<<<<<< HEAD
-import { parse, format } from "date-fns";
-import { AmountValue } from "../components/amount-field/types";
-import { getDateFromValue } from "../components/date-picker-field/utils";
+import { format, parse } from "date-fns";
+import { AmountValue } from "../components/amount-field/types.js";
+import { getDateFromValue } from "../components/date-picker-field/utils.js";
 import {
   getDateFormat,
   normalizeMonthFormat,
   parseInputString,
-} from "../components/date-time-field/utils";
-=======
-import { type AmountValue } from "../components/amount-field/types.js";
-import { parseInputString } from "../components/date-picker-field/utils.js";
-import { getDateFromValue } from "../components/date-picker-field/utils.js";
->>>>>>> a68b9771
+} from "../components/date-time-field/utils.js";
 
 export type ValueCast =
   | "BigInt"
