/* eslint-disable react-hooks/rules-of-hooks */
<<<<<<< HEAD
import { Decorator } from "@storybook/react";
import { Checkbox, Form } from "../components";
import { Button } from "@/powerhouse";
import { useState, useId, useCallback, useRef, forwardRef } from "react";
import { useFormContext, UseFormReturn } from "react-hook-form";
import { Args, DecoratorFunction } from "@storybook/types";
=======
import { type Decorator } from "@storybook/react";
import { Checkbox, Form } from "../components/index.js";
import { Button } from "#powerhouse";
import { useState, useId } from "react";
import { useCallback } from "react";
import { useRef } from "react";
import { type UseFormReturn } from "react-hook-form";
import React from "react";
import { type Args, type DecoratorFunction } from "@storybook/types";
>>>>>>> a68b9771

function _isValidRegex(pattern: unknown): boolean {
  try {
    new RegExp(pattern as string);
    return true;
  } catch {
    return false;
  }
}

interface StoryFormParameters {
  form?: {
    defaultValues?: Record<string, any>;
    resetBehavior?: "unmount" | "reset";
  };
}

export const withForm: Decorator = (Story, context) => {
  const formRef = useRef<UseFormReturn>(null);
  const [showFormButtons, setShowFormButtons] = useState<boolean>(false);
  const [resetKey, setResetKey] = useState(0);
  const checkboxId = useId();
  const { viewMode, parameters } = context;
  const isDocs = viewMode === "docs";

  // Ensure we're properly accessing the parameters
  const formParameters = (parameters as StoryFormParameters)?.form;
  const resetBehavior = formParameters?.resetBehavior ?? "reset";

  const onReset = useCallback(() => {
    if (resetBehavior === "unmount") {
      setResetKey((prev) => prev + 1);
    } else {
      const defaultValues = Object.fromEntries(
        Object.keys(formRef.current?.control._fields ?? {}).map((fieldName) => [
          fieldName,
          formParameters?.defaultValues?.[fieldName] ?? "",
        ]),
      );
      formRef.current?.reset(defaultValues);
    }
  }, [formParameters, resetBehavior]);

  const onSubmit = useCallback((data: any) => {
    // Allow to show bigInt values in the alert
    const serializedData = JSON.stringify(
      data,
      (key, value): any =>
        typeof value === "bigint" ? `BigInt(${value.toString()})` : value,
      2,
    );

    // delay the alert to allow component JS to finish the execution
    setTimeout(() => {
      alert(serializedData);
    }, 300);
  }, []);

  const onShowFormButtonsChange = useCallback((checked: boolean) => {
    setShowFormButtons(checked);
  }, []);

  // override the warnings in the args to avoid breaking the storybook
  // as storybook set by default an object instead of an array
  const overrideArgs = {
    ...context.args,
    ...(Array.isArray(context.args.warnings)
      ? { warnings: context.args.warnings }
      : { warnings: undefined }),
    ...(context.args.pattern !== undefined
      ? _isValidRegex(context.args.pattern)
        ? { pattern: context.args.pattern }
        : { pattern: "" }
      : {}),
  };

  return (
    <div>
      <Form ref={formRef} onSubmit={onSubmit} key={resetKey}>
        <Story args={overrideArgs} />

        {showFormButtons || isDocs ? (
          <div className="flex gap-2">
            <Button
              className="mt-4 w-full"
              color="light"
              type="reset"
              onClick={onReset}
            >
              Reset
            </Button>
            <Button className="mt-4 w-full" color="dark" type="submit">
              Submit
            </Button>
          </div>
        ) : (
          // allow to "submit" the form from the story
          // it is needed as some browsers do not submit on Enter key press when there're several inputs and no submit button
          <input type="submit" className="hidden" />
        )}
      </Form>

      {!isDocs && (
        <div className="absolute bottom-5 right-5 z-50">
          <div className="flex items-center gap-2">
            <Checkbox
              id={checkboxId}
              checked={showFormButtons}
              onCheckedChange={onShowFormButtonsChange}
            />
            <label
              className="cursor-pointer dark:text-gray-400"
              htmlFor={checkboxId}
            >
              Show form buttons
            </label>
          </div>
        </div>
      )}
    </div>
  );
};

export const withTimestampsAsISOStrings: DecoratorFunction<any> = (
  Story,
  context,
) => {
  const { args } = context;

  // Function to convert timestamps to Date objects
  const convertTimestampsToDates = (args: Args) => {
    const newArgs = { ...args };

    // Iterate through all args properties
    Object.keys(newArgs).forEach((key) => {
      const value = newArgs[key] as unknown;

      // If the value is a number and looks like a timestamp (milliseconds since 1970)
      if (typeof value === "number" && value > 1609459200000) {
        newArgs[key] = new Date(value).toISOString();
      }
    });

    return newArgs;
  };
  const convertedArgs = convertTimestampsToDates(args);

  return <Story {...context} args={convertedArgs} />;
};<|MERGE_RESOLUTION|>--- conflicted
+++ resolved
@@ -1,22 +1,10 @@
 /* eslint-disable react-hooks/rules-of-hooks */
-<<<<<<< HEAD
+import { Button } from "#powerhouse";
 import { Decorator } from "@storybook/react";
-import { Checkbox, Form } from "../components";
-import { Button } from "@/powerhouse";
-import { useState, useId, useCallback, useRef, forwardRef } from "react";
-import { useFormContext, UseFormReturn } from "react-hook-form";
 import { Args, DecoratorFunction } from "@storybook/types";
-=======
-import { type Decorator } from "@storybook/react";
+import { useCallback, useId, useRef, useState } from "react";
+import { UseFormReturn } from "react-hook-form";
 import { Checkbox, Form } from "../components/index.js";
-import { Button } from "#powerhouse";
-import { useState, useId } from "react";
-import { useCallback } from "react";
-import { useRef } from "react";
-import { type UseFormReturn } from "react-hook-form";
-import React from "react";
-import { type Args, type DecoratorFunction } from "@storybook/types";
->>>>>>> a68b9771
 
 function _isValidRegex(pattern: unknown): boolean {
   try {
