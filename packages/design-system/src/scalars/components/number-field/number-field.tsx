import { forwardRef, useId } from "react";
import { Input } from "../fragments/input";
import { FormLabel } from "../fragments/form-label";
import { FormMessageList } from "../fragments/form-message";
import { FormGroup } from "../fragments/form-group";
import { FormDescription } from "../fragments/form-description";
import { cn } from "@/scalars/lib";
import { withFieldValidation } from "../fragments/with-field-validation";
import { validateNumericType } from "./number-field-validations";
import { Icon } from "@/powerhouse/components/icon";
import { regex } from "./utils";
import { InputNumberProps } from "./types";
import { useNumberField } from "./use-number-field";

export interface NumberFieldProps extends InputNumberProps {
  name: string;
<<<<<<< HEAD
  value?: number;
  defaultValue?: number;
=======
  value?: number | bigint;
  defaultValue?: number | bigint;
>>>>>>> a2e2cc0e
  className?: string;
  pattern?: RegExp;
}
export const NumberFieldRaw = forwardRef<HTMLInputElement, NumberFieldProps>(
  (
    {
      label,
      name,
      description,
      value,
      defaultValue,
      onChange,
      onBlur,
      errors,
      warnings,
      className,
      id: propId,
      minValue,
      maxValue,
      step = 1,
      pattern,
      trailingZeros = false,
      numericType,
      precision = 0,
      ...props
    },
    ref,
  ) => {
    const generatedId = useId();
    const id = propId ?? generatedId;
<<<<<<< HEAD
    const isIncrementDisabled =
      maxValue !== undefined &&
      (typeof value === "bigint"
        ? value >= BigInt(maxValue)
        : Number(value) >= maxValue);

    const isDecrementDisabled =
      minValue !== undefined &&
      (typeof value === "bigint"
        ? value <= BigInt(minValue)
        : Number(value) <= minValue);

    const showSteps = step !== 0;

    // Prevent to write invalid characters
    const blockInvalidChar = (e: React.KeyboardEvent<HTMLInputElement>) =>
      ["e", "E"].includes(e.key) && e.preventDefault();

    // Prevent pasting invalid characters
    const blockInvalidPaste = (e: React.ClipboardEvent<HTMLInputElement>) => {
      const pastedData = e.clipboardData.getData("Text");
      if (/[eE]/.test(pastedData)) {
        e.preventDefault();
      }
    };
    const handleChangeSteps = (
      e: React.MouseEvent<HTMLButtonElement>,
      operation: "increment" | "decrement",
    ) => {
      e.preventDefault();

      let newValue: number | bigint;

      if (isBigInt) {
        const currentValue = BigInt(value ?? 0);
        const adjustment =
          BigInt(step || 1) *
          (operation === "increment" ? BigInt(1) : BigInt(-1));
        newValue = currentValue + adjustment;
      } else {
        const currentValue = Number(value ?? 0);
        const adjustment = (step || 1) * (operation === "increment" ? 1 : -1);
        newValue = currentValue + adjustment;
      }

      if (!isBigInt) {
        if (maxValue !== undefined && Number(newValue) > maxValue) return;
        if (minValue !== undefined && Number(newValue) < minValue) return;
      }

      const formattedValue = isBigInt
        ? BigInt(newValue)
        : getDisplayValue(newValue.toString(), {
            isBigInt,
            trailingZeros,
            precision,
          });
      const nativeEvent = new Event("change", {
        bubbles: true,
        cancelable: true,
      });

      Object.defineProperty(nativeEvent, "target", {
        value: { value: Number(formattedValue) },
        writable: false,
      });

      onChange?.(nativeEvent as unknown as React.ChangeEvent<HTMLInputElement>);
    };

    const handleBlur = (e: React.FocusEvent<HTMLInputElement>) => {
      let numericValue: number | bigint;
      const inputValue = e.target.value;
      // if its empty, keep it empty
      if (!inputValue || inputValue === "") {
        onBlur?.(e);
        return;
      }

      if (isBigInt) {
        const normalizedValue = inputValue.replace(/[^\d-]/g, "");
        numericValue = BigInt(normalizedValue);
      } else {
        numericValue = Number(value);
      }

      const formattedValue = isBigInt
        ? BigInt(numericValue)
        : getDisplayValue(numericValue.toString(), {
            isBigInt,
            trailingZeros,
            precision,
          });

      const finalValue = isBigInt
        ? BigInt(numericValue)
        : Number(formattedValue);
      const nativeEvent = new Event("change", {
        bubbles: true,
        cancelable: true,
      });
      // If the value is will be acept send string the use formattedValue instead of finalValue
      Object.defineProperty(nativeEvent, "target", {
        value: { value: finalValue },
        writable: false,
      });
      onChange?.(nativeEvent as unknown as React.ChangeEvent<HTMLInputElement>);
      onBlur?.(e);
    };
=======
    const {
      canIncrement,
      canDecrement,
      showSteps,
      preventInvalidCharsAndHandleArrows,
      stepValueHandler,
      blockInvalidPaste,
      preventLetterInput,
      isBigInt,
      handleBlur,
    } = useNumberField({
      value,
      maxValue,
      minValue,
      step,
      onChange,
      numericType,
      onBlur,
      trailingZeros,
      precision,
    });

>>>>>>> a2e2cc0e
    return (
      <FormGroup>
        {label && (
          <FormLabel
            htmlFor={id}
            required={props.required}
            disabled={props.disabled}
            hasError={!!errors?.length}
            className="mb-[3px]"
          >
            {label}
          </FormLabel>
        )}
        <div className="relative flex items-center">
          <Input
            id={id}
            name={name}
            className={cn(className, showSteps && "pr-8")}
            pattern={isBigInt ? regex.toString() : pattern?.toString()}
            type="number"
            min={minValue}
            max={maxValue}
            aria-valuemin={minValue}
            aria-valuemax={maxValue}
            aria-invalid={!!errors?.length}
<<<<<<< HEAD
            onKeyDown={blockInvalidChar}
            value={isBigInt ? value?.toString() : value}
=======
            onKeyDown={(e) => {
              preventLetterInput(e);
              preventInvalidCharsAndHandleArrows(e);
            }}
            value={value === undefined ? "" : value.toString()}
>>>>>>> a2e2cc0e
            onBlur={handleBlur}
            defaultValue={defaultValue?.toString()}
            onChange={onChange}
            onPaste={blockInvalidPaste}
            ref={ref}
            data-cast={isBigInt ? "BigInt" : "Number"}
            {...props}
          />
          {showSteps && (
            <div className="absolute inset-y-2 right-3 flex flex-col justify-center">
              <button
                disabled={canIncrement}
                type="button"
                onClick={(e) => stepValueHandler(e, "increment")}
              >
                <Icon
                  size={10}
                  name="ChevronDown"
                  className={cn(
                    "rotate-180 text-gray-700 dark:text-gray-300",
                    canIncrement && "cursor-not-allowed",
                  )}
                />
              </button>
              <button
                disabled={canDecrement}
                type="button"
                onClick={(e) => stepValueHandler(e, "decrement")}
              >
                <Icon
                  size={10}
                  name="ChevronDown"
                  className={cn(
                    " items-center justify-center text-gray-700 dark:text-gray-300",
                    canDecrement && "cursor-not-allowed",
                  )}
                />
              </button>
            </div>
          )}
        </div>
        {description && <FormDescription>{description}</FormDescription>}
        {warnings && <FormMessageList messages={warnings} type="warning" />}
        {errors && <FormMessageList messages={errors} type="error" />}
      </FormGroup>
    );
  },
);

export const NumberField = withFieldValidation<NumberFieldProps>(
  NumberFieldRaw,
  {
    validations: {
      _numericType: validateNumericType,
    },
  },
);
NumberField.displayName = "NumberField";<|MERGE_RESOLUTION|>--- conflicted
+++ resolved
@@ -14,13 +14,8 @@
 
 export interface NumberFieldProps extends InputNumberProps {
   name: string;
-<<<<<<< HEAD
-  value?: number;
-  defaultValue?: number;
-=======
   value?: number | bigint;
   defaultValue?: number | bigint;
->>>>>>> a2e2cc0e
   className?: string;
   pattern?: RegExp;
 }
@@ -51,117 +46,6 @@
   ) => {
     const generatedId = useId();
     const id = propId ?? generatedId;
-<<<<<<< HEAD
-    const isIncrementDisabled =
-      maxValue !== undefined &&
-      (typeof value === "bigint"
-        ? value >= BigInt(maxValue)
-        : Number(value) >= maxValue);
-
-    const isDecrementDisabled =
-      minValue !== undefined &&
-      (typeof value === "bigint"
-        ? value <= BigInt(minValue)
-        : Number(value) <= minValue);
-
-    const showSteps = step !== 0;
-
-    // Prevent to write invalid characters
-    const blockInvalidChar = (e: React.KeyboardEvent<HTMLInputElement>) =>
-      ["e", "E"].includes(e.key) && e.preventDefault();
-
-    // Prevent pasting invalid characters
-    const blockInvalidPaste = (e: React.ClipboardEvent<HTMLInputElement>) => {
-      const pastedData = e.clipboardData.getData("Text");
-      if (/[eE]/.test(pastedData)) {
-        e.preventDefault();
-      }
-    };
-    const handleChangeSteps = (
-      e: React.MouseEvent<HTMLButtonElement>,
-      operation: "increment" | "decrement",
-    ) => {
-      e.preventDefault();
-
-      let newValue: number | bigint;
-
-      if (isBigInt) {
-        const currentValue = BigInt(value ?? 0);
-        const adjustment =
-          BigInt(step || 1) *
-          (operation === "increment" ? BigInt(1) : BigInt(-1));
-        newValue = currentValue + adjustment;
-      } else {
-        const currentValue = Number(value ?? 0);
-        const adjustment = (step || 1) * (operation === "increment" ? 1 : -1);
-        newValue = currentValue + adjustment;
-      }
-
-      if (!isBigInt) {
-        if (maxValue !== undefined && Number(newValue) > maxValue) return;
-        if (minValue !== undefined && Number(newValue) < minValue) return;
-      }
-
-      const formattedValue = isBigInt
-        ? BigInt(newValue)
-        : getDisplayValue(newValue.toString(), {
-            isBigInt,
-            trailingZeros,
-            precision,
-          });
-      const nativeEvent = new Event("change", {
-        bubbles: true,
-        cancelable: true,
-      });
-
-      Object.defineProperty(nativeEvent, "target", {
-        value: { value: Number(formattedValue) },
-        writable: false,
-      });
-
-      onChange?.(nativeEvent as unknown as React.ChangeEvent<HTMLInputElement>);
-    };
-
-    const handleBlur = (e: React.FocusEvent<HTMLInputElement>) => {
-      let numericValue: number | bigint;
-      const inputValue = e.target.value;
-      // if its empty, keep it empty
-      if (!inputValue || inputValue === "") {
-        onBlur?.(e);
-        return;
-      }
-
-      if (isBigInt) {
-        const normalizedValue = inputValue.replace(/[^\d-]/g, "");
-        numericValue = BigInt(normalizedValue);
-      } else {
-        numericValue = Number(value);
-      }
-
-      const formattedValue = isBigInt
-        ? BigInt(numericValue)
-        : getDisplayValue(numericValue.toString(), {
-            isBigInt,
-            trailingZeros,
-            precision,
-          });
-
-      const finalValue = isBigInt
-        ? BigInt(numericValue)
-        : Number(formattedValue);
-      const nativeEvent = new Event("change", {
-        bubbles: true,
-        cancelable: true,
-      });
-      // If the value is will be acept send string the use formattedValue instead of finalValue
-      Object.defineProperty(nativeEvent, "target", {
-        value: { value: finalValue },
-        writable: false,
-      });
-      onChange?.(nativeEvent as unknown as React.ChangeEvent<HTMLInputElement>);
-      onBlur?.(e);
-    };
-=======
     const {
       canIncrement,
       canDecrement,
@@ -184,7 +68,6 @@
       precision,
     });
 
->>>>>>> a2e2cc0e
     return (
       <FormGroup>
         {label && (
@@ -210,16 +93,11 @@
             aria-valuemin={minValue}
             aria-valuemax={maxValue}
             aria-invalid={!!errors?.length}
-<<<<<<< HEAD
-            onKeyDown={blockInvalidChar}
-            value={isBigInt ? value?.toString() : value}
-=======
             onKeyDown={(e) => {
               preventLetterInput(e);
               preventInvalidCharsAndHandleArrows(e);
             }}
             value={value === undefined ? "" : value.toString()}
->>>>>>> a2e2cc0e
             onBlur={handleBlur}
             defaultValue={defaultValue?.toString()}
             onChange={onChange}
