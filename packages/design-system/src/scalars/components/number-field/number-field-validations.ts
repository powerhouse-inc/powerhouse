--- conflicted
+++ resolved
@@ -46,26 +46,14 @@
       }
 
       case "NegativeInt": {
-<<<<<<< HEAD
-        if (!isInt) return "Value must be an integer";
-        if (!allowNegative && Number(value) >= 0)
-          return "Value must be a negative integer";
-=======
         if (!isInt) return "Value must be a negative integer";
         if (Number(value) >= 0) return "Value must be a negative integer";
->>>>>>> a2e2cc0e
         if (isNegative) return true;
         return "Value must be a negative integer";
       }
 
       case "NonNegativeInt": {
-<<<<<<< HEAD
-        if (!isInt) return "Value must be an integer";
-        if (!allowNegative && isNegative)
-          return "Value must be a non-negative integer";
-=======
         if (!isInt) return "Value must be a non-negative integer";
->>>>>>> a2e2cc0e
         if (Number(value) >= 0) return true;
         return "Value must be a non-negative integer";
       }
