import type { Meta, StoryObj } from "@storybook/react";
import { NumberField } from "./number-field";
import { withForm } from "@/scalars/lib/decorators";
import { useState } from "react";
import {
  getDefaultArgTypes,
  getValidationArgTypes,
  PrebuiltArgTypes,
  StorybookControlCategory,
} from "@/scalars/lib/storybook-arg-types";

const meta = {
  title: "Document Engineering/Simple Components/Number Field",
  component: NumberField,
  parameters: {
    layout: "centered",
  },
  decorators: [withForm],
  tags: ["autodocs"],
  argTypes: {
    ...getDefaultArgTypes({
      valueControlType: "number",
      valueType: "number",
    }),
    step: {
      control: "number",
      description: "Step value for the input field",
      table: {
        type: { summary: "number" },
        category: StorybookControlCategory.COMPONENT_SPECIFIC,
      },
    },
    numericType: {
      control: "text",
      description:
        "Specifies the numeric type of the input field. Possible values are:\n\n\n" +
        "- PositiveInt: Positive whole numbers (e.g., 1, 2, 3)\n\n" +
        "- NegativeInt: Negative whole numbers (e.g., -1, -2, -3)\n\n" +
        "- NonNegativeInt: Zero and positive whole numbers (e.g., 0, 2)\n\n" +
        "- NonPositiveInt: Zero and negative whole numbers (e.g., 0, -2)\n\n" +
        "- PositiveFloat: Positive decimals (e.g., 1.0, 2.5)\n\n" +
        "- NegativeFloat: Negative decimals (e.g., -1.0, -2.5)\n\n" +
        "- NonNegativeFloat: Zero and positive decimals (e.g., 0.0, 1.0)\n\n" +
        "- NonPositiveFloat: Zero and negative decimals (e.g., 0.0, -1.0)\n\n" +
        "- BigInt: Large integers (e.g., 9999999999999999999)\n\n",
      table: {
        type: {
          summary:
            '"PositiveInt" | "NegativeInt" | "NonNegativeInt" | "NonPositiveInt" | "PositiveFloat" | "NegativeFloat" | "NonNegativeFloat" | "NonPositiveFloat" | "BigInt"',
        },
        category: StorybookControlCategory.COMPONENT_SPECIFIC,
      },
    },
    ...PrebuiltArgTypes.placeholder,
    ...getValidationArgTypes(),
    ...PrebuiltArgTypes.minValue,
    ...PrebuiltArgTypes.maxValue,
    ...PrebuiltArgTypes.allowNegative,
    ...PrebuiltArgTypes.precision,
    ...PrebuiltArgTypes.trailingZeros,
    ...PrebuiltArgTypes.decimalRequired,
  },
  args: {
    name: "number-field",
    errors: [],
    warnings: [],
  },
} satisfies Meta<typeof NumberField>;

export default meta;
type Story = StoryObj<typeof meta>;

export const Default: Story = {
  args: {
    name: "Label",
    label: "Label",
    placeholder: "0",
  },
};
export const Active: Story = {
  args: {
    name: "Label",
    label: "Label",
    autoFocus: true,
  },
};
<<<<<<< HEAD

export const Filled: Story = {
=======
export const Disable: Story = {
>>>>>>> 26079528
  args: {
    name: "Label",
    label: "Label",
    value: 1234,
    disabled: true,
  },
};
export const Required: Story = {
  args: {
    name: "Label",
    label: "Label",
    value: 345,
    required: true,
  },
};
export const WithWarning: Story = {
  args: {
    name: "Label",
    label: "Label",
    value: 23,
    warnings: ["Warning message"],
  },
};
export const WithError: Story = {
  args: {
    name: "Label",
    label: "Label",
    value: 23,
    errors: ["Error message"],
  },
};
export const WithMultipleErrors: Story = {
  args: {
    name: "Label",
    label: "Label",
    value: 23,
    errors: [
      "Error message number 1",
      "Error message number 2",
      "Error message number 3",
      "Error message number 4",
    ],
  },
};

export const WithValue: Story = {
  args: {
    name: "Label",
    label: "Label",
    value: 23,
  },
};

export const WithDescription: Story = {
  args: {
    name: "Label",
    label: "Label",
    value: 0,
    description: "This is the field description",
  },
};

// Float Stories
export const WithFloatNumber: Story = {
  args: {
    label: "Label",
    name: "Label",
    // Allow trailing zeros after the decimal point for clarity in displaying fractional values.
    // eslint-disable-next-line prettier/prettier
    value: 0.00,
    precision: 2,
    trailingZeros: true,
  },
  render: (args) => {
    const [value, setValue] = useState(args.value || 0);

    return (
      <NumberField
        {...args}
        value={value}
        onChange={(e) => setValue(Number(e.target.value))}
      />
    );
  },
};
// BigInt Stories
export const WithBigInt: Story = {
  args: {
    name: "Label",
    label: "Label",
    value: "9999999999999999999",
    isBigInt: true,
  },
};

// Step Stories
export const WithStep: Story = {
  args: {
    name: "Label",
    label: "Label",
    value: 0,
    step: 10,
    minValue: 20,
  },
  render: (args) => {
    const [value, setValue] = useState(args.value || 0);

    return (
      <NumberField
        {...args}
        value={value}
        onChange={(e) => setValue(Number(e.target.value))}
      />
    );
  },
};<|MERGE_RESOLUTION|>--- conflicted
+++ resolved
@@ -84,12 +84,7 @@
     autoFocus: true,
   },
 };
-<<<<<<< HEAD
-
-export const Filled: Story = {
-=======
 export const Disable: Story = {
->>>>>>> 26079528
   args: {
     name: "Label",
     label: "Label",
