import type { Meta, StoryObj } from "@storybook/react";
import { withForm } from "@/scalars/lib/decorators";
import {
  getDefaultArgTypes,
  getValidationArgTypes,
  PrebuiltArgTypes,
  StorybookControlCategory,
} from "@/scalars/lib/storybook-arg-types";
import { NumberField } from "./number-field";

const meta = {
  title: "Document Engineering/Simple Components/Number Field",
  component: NumberField,
  parameters: {
    layout: "centered",
  },
  decorators: [withForm],
  tags: ["autodocs"],
  argTypes: {
    ...getDefaultArgTypes({
      valueControlType: "number",
      valueType: "number",
    }),
    step: {
      control: "number",
      description: "Step value for the input field",
      table: {
        type: { summary: "number" },
        defaultValue: { summary: "1" },
        category: StorybookControlCategory.COMPONENT_SPECIFIC,
      },
    },
    autoFocus: {
      table: {
        disable: true,
      },
    },
    numericType: {
      control: {
        type: "select",
      },
      options: [
        "PositiveInt",
        "NegativeInt",
        "NonNegativeInt",
        "NonPositiveInt",
        "PositiveFloat",
        "NegativeFloat",
        "NonNegativeFloat",
        "NonPositiveFloat",
        "BigInt",
        "Int",
        "Float",
      ],
      description:
        "Specifies the numeric type of the input field. Possible values are:\n\n\n" +
        "- PositiveInt: Positive whole numbers (1, 2, 3)\n" +
        "- NegativeInt: Negative whole numbers (-1, -2, -3)\n" +
        "- NonNegativeInt: Zero and positive whole numbers (0, 2)\n" +
        "- NonPositiveInt: Zero and negative whole numbers ( 0, -2)\n" +
        "- PositiveFloat: Positive decimals (1.0, 2.5)\n" +
        "- NegativeFloat: Negative decimals (-1.0, -2.5)\n" +
        "- NonNegativeFloat: Zero and positive decimals (0.0, 1.0)\n" +
        "- NonPositiveFloat: Zero and negative decimals (0.0, -1.0)\n" +
        "- BigInt: Large integers (9999999999999999)\n" +
        "- Float: Any decimal number (1.0, 2.5, -1.0, -2.5)\n" +
        "- Int: Any integer number, including positive (1, 2), negative (-1, -2), and zero\n",
      table: {
        defaultValue: { summary: "Float" },
        type: {
          summary:
            '"PositiveInt" | "NegativeInt" | "NonNegativeInt" | "NonPositiveInt" | "PositiveFloat" | "NegativeFloat" | "NonNegativeFloat" | "NonPositiveFloat" | "BigInt" | "Int" | "Float"',
        },
        category: StorybookControlCategory.COMPONENT_SPECIFIC,
      },
    },
    ...PrebuiltArgTypes.placeholder,
    ...getValidationArgTypes(),
    ...PrebuiltArgTypes.minValue,
    ...PrebuiltArgTypes.maxValue,
    ...PrebuiltArgTypes.precision,
    ...PrebuiltArgTypes.trailingZeros,
  },
  args: {
    name: "number-field",
    errors: [],
    warnings: [],
  },
} satisfies Meta<typeof NumberField>;

export default meta;
type Story = StoryObj<typeof meta>;

export const Default: Story = {
  args: {
    name: "Label",
    label: "Label",
    placeholder: "Enter a number",
<<<<<<< HEAD
=======
    step: 0,
>>>>>>> 73d2180d
    value: 1234,
  },
};
export const Active: Story = {
  args: {
    name: "Label",
    label: "Label",
    autoFocus: true,
    value: 45,
<<<<<<< HEAD
=======
    step: 0,
>>>>>>> 73d2180d
    placeholder: "Enter a number",
  },
  parameters: {
    pseudo: { focus: true },
  },
};
export const Disable: Story = {
  args: {
    name: "Label",
    label: "Label",
    value: 1234,
    disabled: true,
  },
};
export const Required: Story = {
  args: {
    name: "Label",
    label: "Label",
    value: 345,
    required: true,
<<<<<<< HEAD
=======
    step: 0,
>>>>>>> 73d2180d
    placeholder: "A number is required",
  },
};
export const WithWarning: Story = {
  args: {
    name: "Label",
    label: "Label",
    value: 23,
    warnings: ["Warning message"],
    placeholder: "Enter  number",
  },
};
export const WithError: Story = {
  args: {
    name: "Label",
    label: "Label",
    value: 23,
    errors: ["Error message"],
    placeholder: "Enter a number",
  },
};
export const WithMultipleErrors: Story = {
  args: {
    name: "Label",
    label: "Label",
    value: 23,
    errors: [
      "Error message number 1",
      "Error message number 2",
      "Error message number 3",
      "Error message number 4",
    ],
    placeholder: "Enter a number",
  },
};

export const WithValue: Story = {
  args: {
    name: "Label",
    label: "Label",
    value: 23,
    placeholder: "Enter a number",
  },
};

export const WithDescription: Story = {
  args: {
    name: "Label",
    label: "Label",
    value: 0,
    description: "This is the field description",
    placeholder: "Enter a number",
  },
};

// Float Stories
export const WithFloatNumber: Story = {
  args: {
    label: "Label",
    name: "Label",
    value: 0.0,
    precision: 2,
    trailingZeros: true,
    placeholder: "Enter a decimal number",
  },
};
// BigInt Stories
export const WithBigInt: Story = {
  args: {
    name: "Label",
    label: "Label",
    value: 99992342343299,
    numericType: "BigInt",
<<<<<<< HEAD

=======
    step: 0,
>>>>>>> 73d2180d
    placeholder: "Enter a large number",
  },
};

// Step Stories
export const WithStep: Story = {
  args: {
    name: "Label",
    label: "Label",
    value: 456,
    step: 10,
    minValue: 20,
    placeholder: "Enter a number",
  },
};<|MERGE_RESOLUTION|>--- conflicted
+++ resolved
@@ -96,10 +96,6 @@
     name: "Label",
     label: "Label",
     placeholder: "Enter a number",
-<<<<<<< HEAD
-=======
-    step: 0,
->>>>>>> 73d2180d
     value: 1234,
   },
 };
@@ -109,10 +105,6 @@
     label: "Label",
     autoFocus: true,
     value: 45,
-<<<<<<< HEAD
-=======
-    step: 0,
->>>>>>> 73d2180d
     placeholder: "Enter a number",
   },
   parameters: {
@@ -133,10 +125,6 @@
     label: "Label",
     value: 345,
     required: true,
-<<<<<<< HEAD
-=======
-    step: 0,
->>>>>>> 73d2180d
     placeholder: "A number is required",
   },
 };
@@ -210,11 +198,6 @@
     label: "Label",
     value: 99992342343299,
     numericType: "BigInt",
-<<<<<<< HEAD
-
-=======
-    step: 0,
->>>>>>> 73d2180d
     placeholder: "Enter a large number",
   },
 };
