import React from "react";
<<<<<<< HEAD
import { fireEvent, screen, waitFor } from "@testing-library/react";
=======
import { fireEvent, render, screen, waitFor } from "@testing-library/react";
>>>>>>> a2e2cc0e
import userEvent from "@testing-library/user-event";
import { NumberField } from "./number-field";
import { renderWithForm } from "@/scalars/lib/testing";
import { Form } from "../form/form";
import { Button } from "@/powerhouse/components/button";

describe("NumberField", () => {
  const mockOnChange = vi.fn();

  beforeEach(() => {
    mockOnChange.mockClear(); // Limpia el mock antes de cada prueba
  });

  it("should match snapshot", () => {
    const { container } = renderWithForm(
      <NumberField
        label="Test Label"
        name="Label"
        value={345}
        trailingZeros
        precision={2}
      />,
    );
    expect(container).toMatchSnapshot();
  });

  it("should pass the correct BigInt value on form submission", async () => {
    const mockOnSubmit = vi.fn();
    const user = userEvent.setup();

<<<<<<< HEAD
    renderWithForm(
      <Form onSubmit={mockOnSubmit}>
        {({ formState: { isSubmitting } }) => (
          <div className="flex w-[400px] flex-col gap-4">
            <NumberField label="BigInt Field" name="BigInt Field" isBigInt />
=======
    render(
      <Form onSubmit={mockOnSubmit}>
        {({ formState: { isSubmitting } }) => (
          <div>
            <NumberField
              label="BigInt Field"
              name="BigInt Field"
              numericType="BigInt"
            />
>>>>>>> a2e2cc0e
            <Button type="submit" disabled={isSubmitting}>
              {isSubmitting ? "Submitting..." : "Submit"}
            </Button>
          </div>
        )}
      </Form>,
    );

    // We need to mock the data beforehand to avoid loss of precision
    const bigIntString = "9007199254740993";
    const bigIntValue = BigInt(bigIntString);

    // Simulate user input by directly setting the value
    const input = screen.getByLabelText("BigInt Field");
    fireEvent.change(input, { target: { value: bigIntString } });
    fireEvent.blur(input);

    // Submit the form
    const submitButton = screen.getByText("Submit");
    await user.click(submitButton);
    await waitFor(() => {
      expect(mockOnSubmit).toHaveBeenCalledTimes(1);
      expect(mockOnSubmit).toHaveBeenCalledWith({
        "BigInt Field": bigIntValue,
      });
    });
  });

  it("should render error messages when provided", () => {
    renderWithForm(
      <NumberField
        label="Test Label"
        onChange={mockOnChange}
        errors={["Error 1", "Error 2"]}
        name="Label"
      />,
    );
    expect(screen.getByText("Test Label")).toBeInTheDocument();
    expect(screen.getByText("Test Label")).toBeInTheDocument();
  });

  it("should pass the correct value on form submission", async () => {
    const mockOnSubmit = vi.fn();
    const user = userEvent.setup();

    // Render a form with NumberField
    renderWithForm(
      <Form onSubmit={mockOnSubmit}>
        {({ formState: { isSubmitting } }) => (
          <div className="flex w-[400px] flex-col gap-4">
            <NumberField label="Number Field" name="Number Field" />
            <Button type="submit" disabled={isSubmitting}>
              {isSubmitting ? "Submitting..." : "Submit"}
            </Button>
          </div>
        )}
      </Form>,
    );

    // Simulate user input
    const input = screen.getByLabelText("Number Field");
    await user.type(input, "42");

    // Submit the form
    const submitButton = screen.getByText("Submit");
    await user.click(submitButton);

    // Assert that the value is passed correctly
    expect(mockOnSubmit).toHaveBeenCalledWith({
      "Number Field": 42,
    });
  });

  it("should render label when label is provided", () => {
    renderWithForm(
      <NumberField label="Test Label" onChange={mockOnChange} name="Label" />,
    );
    expect(screen.getByLabelText("Test Label")).toBeInTheDocument();
  });

  it("should render the description when provided", () => {
    renderWithForm(
      <NumberField
        label="Test Label"
        description="This is a description"
        onChange={mockOnChange}
        name="Label"
      />,
    );
    expect(screen.getByText("This is a description")).toBeInTheDocument();
  });

  it("should render error messages when provided", () => {
    renderWithForm(
      <NumberField
        label="Test Label"
        onChange={mockOnChange}
        errors={["Error 1", "Error 2"]}
        name="Label"
      />,
    );
    expect(screen.getByText("Test Label")).toBeInTheDocument();
    expect(screen.getByText("Test Label")).toBeInTheDocument();
  });

  it("should render warning messages when provided", () => {
    renderWithForm(
      <NumberField
        label="Test Label"
        onChange={mockOnChange}
        warnings={["Warning 1", "Warning 2"]}
        name="Label"
      />,
    );
    expect(screen.getByText("Warning 1")).toBeInTheDocument();
    expect(screen.getByText("Warning 2")).toBeInTheDocument();
  });

  it("should call onChange when the input value changes", async () => {
    const user = userEvent.setup();
    renderWithForm(
      <NumberField label="Test Label" name="Label" onChange={mockOnChange} />,
    );
    const input = screen.getByLabelText("Test Label");

    await user.type(input, "10");
    expect(mockOnChange).toHaveBeenCalled();
    expect(input).toHaveValue(10);
  });

  it("should disable the input when disabled prop is true", () => {
    renderWithForm(
      <NumberField
        label="Test Label"
        onChange={mockOnChange}
        disabled
        name="Label"
      />,
    );
    const input = screen.getByRole("spinbutton");

    expect(input).toBeDisabled();
  });

  it("should show the input as required when required prop is true", () => {
    renderWithForm(
      <NumberField
        label="Test Label"
        onChange={mockOnChange}
        required
        name="Label"
      />,
    );
    expect(screen.getByRole("spinbutton")).toHaveAttribute("required");
  });

  it("should support a defaultValue prop", () => {
    renderWithForm(
      <NumberField
        label="Test Label"
        defaultValue={5}
        onChange={mockOnChange}
        name="Label"
      />,
    );
    const input = screen.getByRole("spinbutton");

    expect(input).toHaveValue(5);
  });

  // Test for step
  it("should increment the value when increment arrow button is clicked", async () => {
    const user = userEvent.setup();
    renderWithForm(
      <NumberField
        label="Test Label"
        name="Label"
        value={5}
        step={1}
        onChange={mockOnChange}
      />,
    );

    const decrementButton = screen.getAllByRole("button")[0];
    await user.click(decrementButton);

    expect(mockOnChange).toHaveBeenCalledTimes(1);

    const eventArg = mockOnChange.mock
      .calls[0][0] as React.ChangeEvent<HTMLInputElement>;

    expect(eventArg).toBeInstanceOf(Event);

    expect(eventArg.target).toMatchObject({
      value: 6,
    });
  });

  it("should decrement value when decrement button is clicked", async () => {
    const user = userEvent.setup();
    renderWithForm(
      <NumberField
        label="Test Label"
        name="Label"
        value={10}
        step={2}
        onChange={mockOnChange}
      />,
    );

    const decrementButton = screen.getAllByRole("button")[1];
    await user.click(decrementButton);
    const eventArg = mockOnChange.mock
      .calls[0][0] as React.ChangeEvent<HTMLInputElement>;

    expect(eventArg.target).toMatchObject({
      value: 8,
    });
  });

  it("should not exceed maxValue when increment button is clicked, and should not invoke onChange if the value does not change", async () => {
    const user = userEvent.setup();
    renderWithForm(
      <NumberField
        label="Test Label"
        name="Label"
        value={10}
        maxValue={10}
        step={1}
        onChange={mockOnChange}
      />,
    );

    const incrementButton = screen.getAllByRole("button")[0];
    await user.click(incrementButton);

    expect(mockOnChange).not.toHaveBeenCalled();
  });

  it("should not go up of  maxValue when increment button is clicked and should not invoke onChange if the value does not change", async () => {
    const user = userEvent.setup();
    renderWithForm(
      <NumberField
        label="Test Label"
        name="Label"
        value={30}
        maxValue={30}
        step={1}
        onChange={mockOnChange}
      />,
    );

    const decrementButton = screen.getAllByRole("button")[0];
    await user.click(decrementButton);

    expect(mockOnChange).not.toHaveBeenCalled();
  });
  it("should not go below minValue when decrement button is clicked and should not invoke onChange if the value does not change", async () => {
    const user = userEvent.setup();
    renderWithForm(
      <NumberField
        label="Test Label"
        name="Label"
        value={1}
        minValue={1}
        step={1}
        onChange={mockOnChange}
      />,
    );

    const decrementButton = screen.getAllByRole("button")[1];
    await user.click(decrementButton);

    expect(mockOnChange).not.toHaveBeenCalled();
  });

  //New test for the issues
  it("should handle NonPositiveFloat numeric type correctly", async () => {
    const mockOnSubmit = vi.fn();
    const user = userEvent.setup();

    render(
      <Form onSubmit={mockOnSubmit}>
        {({ formState: { isSubmitting } }) => (
          <div className="flex w-[400px] flex-col gap-4">
            <NumberField
              label="Float Field"
              name="floatField"
              numericType="NonPositiveFloat"
              precision={2}
            />
            <Button type="submit" disabled={isSubmitting}>
              Submit
            </Button>
          </div>
        )}
      </Form>,
    );

    const input = screen.getByLabelText("Float Field");
    await user.type(input, "-0.90");

    const submitButton = screen.getByText("Submit");
    await user.click(submitButton);

    expect(mockOnSubmit).toHaveBeenCalledWith({
      floatField: -0.9,
    });
  });

  it("should handle NegativeInt numeric type correctly", async () => {
    const mockOnSubmit = vi.fn();
    const user = userEvent.setup();

    render(
      <Form onSubmit={mockOnSubmit}>
        {({ formState: { isSubmitting } }) => (
          <div className="flex w-[400px] flex-col gap-4">
            <NumberField
              label="Negative Int Field"
              name="negativeField"
              numericType="NegativeInt"
            />
            <Button type="submit" disabled={isSubmitting}>
              Submit
            </Button>
          </div>
        )}
      </Form>,
    );

    const input = screen.getByLabelText("Negative Int Field");
    await user.type(input, "-87");

    const submitButton = screen.getByText("Submit");
    await user.click(submitButton);

    expect(mockOnSubmit).toHaveBeenCalledWith({
      negativeField: -87,
    });
  });

  it("should show placeholder when value is empty", async () => {
    const placeholder = "Enter a number";
    const user = userEvent.setup();

    renderWithForm(
      <NumberField
        label="Number Field"
        name="numberField"
        placeholder={placeholder}
      />,
    );

    const input = screen.getByLabelText("Number Field");
    await user.clear(input);

    expect(input).toHaveAttribute("placeholder", placeholder);
    expect(input).toHaveValue(null);
  });

  it("should increment/decrement by specified step using keyboard", async () => {
    const user = userEvent.setup();
    const mockOnChange = vi.fn();

    renderWithForm(
      <NumberField
        label="Step Field"
        name="stepField"
        value={10}
        step={2}
        onChange={mockOnChange}
      />,
    );

    const input = screen.getByLabelText("Step Field");
    await user.type(input, "{arrowup}");

    expect(mockOnChange).toHaveBeenLastCalledWith(
      expect.objectContaining({
        target: { value: 12 },
      }),
    );

    await user.type(input, "{arrowdown}");

    expect(mockOnChange).toHaveBeenLastCalledWith(
      expect.objectContaining({
        target: { value: 10 },
      }),
    );
  });

  it("should handle precision correctly for decimal numbers", async () => {
    const mockOnSubmit = vi.fn();
    const user = userEvent.setup();

    render(
      <Form onSubmit={mockOnSubmit}>
        {({ formState: { isSubmitting } }) => (
          <div className="flex w-[400px] flex-col gap-4">
            <NumberField
              label="Precision Field"
              name="precisionField"
              precision={2}
            />
            <Button type="submit" disabled={isSubmitting}>
              Submit
            </Button>
          </div>
        )}
      </Form>,
    );

    const input = screen.getByLabelText("Precision Field");
    await user.type(input, "0.9");

    const submitButton = screen.getByText("Submit");
    await user.click(submitButton);

    expect(mockOnSubmit).toHaveBeenCalledWith({
      precisionField: 0.9,
    });
  });

  it("should accept integer values when numericType is PositiveFloat", async () => {
    const mockOnSubmit = vi.fn();
    const user = userEvent.setup();

    render(
      <Form onSubmit={mockOnSubmit}>
        {({ formState: { isSubmitting } }) => (
          <div>
            <NumberField
              label="Positive Float Field"
              name="positiveFloatField"
              numericType="PositiveFloat"
            />
            <Button type="submit" disabled={isSubmitting}>
              Submit
            </Button>
          </div>
        )}
      </Form>,
    );

    const input = screen.getByLabelText("Positive Float Field");
    await user.type(input, "42");

    const submitButton = screen.getByText("Submit");
    await user.click(submitButton);

    expect(mockOnSubmit).toHaveBeenCalledWith({
      positiveFloatField: 42,
    });
  });
});<|MERGE_RESOLUTION|>--- conflicted
+++ resolved
@@ -1,9 +1,5 @@
 import React from "react";
-<<<<<<< HEAD
-import { fireEvent, screen, waitFor } from "@testing-library/react";
-=======
 import { fireEvent, render, screen, waitFor } from "@testing-library/react";
->>>>>>> a2e2cc0e
 import userEvent from "@testing-library/user-event";
 import { NumberField } from "./number-field";
 import { renderWithForm } from "@/scalars/lib/testing";
@@ -34,13 +30,6 @@
     const mockOnSubmit = vi.fn();
     const user = userEvent.setup();
 
-<<<<<<< HEAD
-    renderWithForm(
-      <Form onSubmit={mockOnSubmit}>
-        {({ formState: { isSubmitting } }) => (
-          <div className="flex w-[400px] flex-col gap-4">
-            <NumberField label="BigInt Field" name="BigInt Field" isBigInt />
-=======
     render(
       <Form onSubmit={mockOnSubmit}>
         {({ formState: { isSubmitting } }) => (
@@ -50,7 +39,6 @@
               name="BigInt Field"
               numericType="BigInt"
             />
->>>>>>> a2e2cc0e
             <Button type="submit" disabled={isSubmitting}>
               {isSubmitting ? "Submitting..." : "Submit"}
             </Button>
