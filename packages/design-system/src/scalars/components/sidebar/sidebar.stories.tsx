/* eslint-disable react-hooks/rules-of-hooks */
import type { Meta, StoryObj } from "@storybook/react";
<<<<<<< HEAD
import { Sidebar } from "./sidebar";
import { Icon } from "@/powerhouse";
import { SidebarProvider } from "./subcomponents/sidebar-provider";
import mockedTree from "./mocked_tree.json";
import { useCallback, useState } from "react";
import { SidebarNode } from "./types";
=======
import { Sidebar } from "./sidebar.js";
import { Icon } from "#powerhouse";
import { SidebarProvider } from "./subcomponents/sidebar-provider.js";
import mockedTree from "./mocked_tree.json" with { type: "json" };
import { useState } from "react";
import { type SidebarNode } from "./types.js";
>>>>>>> a68b9771

/**
 * The `Sidebar` component can be used within a page layout to provide a sidebar navigation.
 * It provided a tree structure of nodes that can be used to navigate the application offering customization, search and more.
 *
 * The `Sidebar` component requires a `SidebarProvider` ancestor component to function correctly. The `SidebarProvider` accepts an optional `nodes` prop
 * which defines the navigation tree structure. If `nodes` is not provided to the provider, the `Sidebar` component can accept its own `nodes` prop.
 * If neither source provides nodes, the sidebar will render empty.
 *
 * Usage:
 * ```
 * <SidebarProvider nodes={nodes}>
 *   <Sidebar {...sidebarProps} />
 * </SidebarProvider>
 * ```
 *
 * The sidebar nodes are defined as follows:
 * ```
 * type SidebarNode = {
 *   id: string;
 *   title: string;
 *   children: SidebarNode[];
 *   icon?: IconName | ReactElement;
 *   expandedIcon?: IconName | ReactElement;
 *   status?: NodeStatus;
 * };
 * enum NodeStatus {
 *   CREATED = "CREATED",
 *   MODIFIED = "MODIFIED",
 *   REMOVED = "REMOVED",
 *   MOVED = "MOVED",
 *   DUPLICATED = "DUPLICATED",
 *   UNCHANGED = "UNCHANGED", // default status, no need to set it
 * }
 * ```
 *
 * The `icon` and `expandedIcon` properties are optional and can be used to display an icon in the sidebar item.
 * This icons must be one of the [available icons](?path=/docs/powerhouse-iconography--readme)
 *
 * ## Sidebar Events
 *
 * The `Sidebar` component emits the following custom events:
 *
 * - `sidebar:change`: it is triggered when the sidebar item is clicked.
 *  - Data: `{ node: SidebarNode }`
 * - `sidebar:resize:start`: it is triggered when the sidebar resize starts at the moment the user clicks down in the resizing handle.
 *  - Data: `{ isSidebarOpen: boolean }`
 * - `sidebar:resize:active`: it is triggered when the sidebar is being resized while the user is dragging the resizing handle.
 * It could be triggered multiple times while the user is dragging the resizing handle.
 *  - Data: `{ isSidebarOpen: boolean, sidebarWidth: number }`
 * - `sidebar:resize`: it is triggered when the sidebar resize stops at the moment the user releases the resizing handle.
 *  - Data: `{ isSidebarOpen: boolean, sidebarWidth: number }`
 * - `sidebar:resize:toggle`: it is triggered when the sidebar is toggled (collapsed or expanded).
 *  - Data: `{ isSidebarOpen: boolean }`
 *
 * ### Example of listening to the events
 * ```
 * useEffect(() => {
 *   const onResize = (event: Event) => {
 *     console.log("sidebar:resize", event);
 *   };
 *
 *   // you can add the listener directly to the document or add a
 *   // `className`, get the sidebar element and add the listener to it.
 *   document.addEventListener("sidebar:resize", onResize);
 *
 *   return () => {
 *     document.removeEventListener("sidebar:resize", onResize);
 *   };
 * }, []);
 * ```
 */
const meta: Meta<typeof Sidebar> = {
  title: "Document Engineering/Complex Components/Sidebar",
  component: Sidebar,
  tags: ["autodocs"],
  decorators: [
    (Story) => (
      <SidebarProvider nodes={mockedTree as SidebarNode[]}>
        <Story />
      </SidebarProvider>
    ),
  ],
  parameters: {
    layout: "fullscreen",
  },
  argTypes: {
    activeNodeId: {
      control: "text",
      description: "The id of the node that is currently active.",
    },
    nodes: {
      control: "object",
      table: {
        readonly: true,
      },
      description:
        "The nodes to be displayed in the sidebar. It can be provided through the SidebarProvider to prevent flickering.",
    },
    sidebarTitle: {
      control: "text",
      description: "The title of the sidebar.",
    },
    sidebarIcon: {
      control: "object",
      table: {
        readonly: true,
      },
      description: "The icon of the sidebar.",
    },
    defaultLevel: {
      control: "number",
      description: "The level to be opened by default.",
      table: {
        defaultValue: { summary: "1" },
      },
    },
    enableMacros: {
      control: "number",
      description:
        "The number of macros to be displayed in the sidebar. Recommended up to 4.",
      table: {
        defaultValue: { summary: "0" },
      },
    },
    allowPinning: {
      control: "boolean",
      description: "Whether the sidebar items can be pinned.",
      table: {
        defaultValue: { summary: "true" },
      },
    },
    resizable: {
      control: "boolean",
      description: "Whether the sidebar is resizable.",
      table: {
        defaultValue: { summary: "true" },
      },
    },
    showSearchBar: {
      control: "boolean",
      description: "Whether the sidebar allows searching.",
      table: {
        defaultValue: { summary: "true" },
      },
    },
    showStatusFilter: {
      control: "boolean",
      description: "Whether the sidebar allows filtering by status.",
      table: {
        defaultValue: { summary: "false" },
      },
    },
    extraFooterContent: {
      control: "object",
      description: "Additional content to be displayed in the sidebar footer.",
      table: {
        readonly: true,
      },
    },
    initialWidth: {
      control: "number",
      description: "The initial width of the sidebar.",
      table: {
        defaultValue: { summary: "300" },
      },
    },
    maxWidth: {
      control: "number",
      description: "The maximum width of the sidebar.",
    },
    allowCollapsingInactiveNodes: {
      control: "boolean",
      description: "Whether to allow collapsing inactive nodes on click.",
      table: {
        defaultValue: { summary: "false" },
      },
    },
  },
  args: {
    sidebarTitle: "Title Sidebar",
    sidebarIcon: (
      <div className="flex items-center justify-center rounded-md bg-gray-900 p-2">
        <Icon name="M" className="text-gray-50" size={16} />
      </div>
    ),
    enableMacros: 4,
    onActiveNodeChange: (node) => {
      console.log("onActiveNodeChange", node);
    },
  },
};

export default meta;
type Story = StoryObj<typeof Sidebar>;

export const Default: Story = {};

/**
 * The `Sidebar` component can be used within a page layout to provide a sidebar navigation.
 * It can also be used to display additional content within the sidebar, such as authentication buttons.
 * or any other react component.
 */
export const WithinLayoutAndContent: Story = {
  args: {
    showStatusFilter: true,
  },
  render: (args) => {
    const [activeNode, setActiveNode] = useState<string>(
      "4281ab93-ef4f-4974-988d-7dad149a693d",
    );

    const onActiveNodeChange = useCallback((node: SidebarNode) => {
      setActiveNode(node.id);
    }, []);

    return (
      <main className="flex h-svh w-full">
        <Sidebar
          className="sidebar"
          {...args}
          onActiveNodeChange={onActiveNodeChange}
          activeNodeId={activeNode}
          extraFooterContent={
            <div className="flex flex-col gap-1">
              <div className="flex items-baseline gap-2 text-gray-900 dark:text-gray-200">
                <div>Login with</div>
                <Icon
                  name={"Renown"}
                  size={"auto"}
                  height={18}
                  className="cursor-pointer"
                />
              </div>
              <div className="text-xs text-gray-500 dark:text-gray-400">
                Auth integration example within sidebar content
              </div>
            </div>
          }
        />
        <div
          style={{ width: "calc(100% - var(--sidebar-width))" }}
          className="flex-1 bg-gray-50 p-4 dark:bg-slate-800"
        >
          <h1 className="text-2xl font-bold text-gray-900 dark:text-gray-50">
            Content Area
          </h1>
          <p className="text-sm text-gray-500 dark:text-gray-400">
            Active Node: {activeNode}
          </p>
        </div>
      </main>
    );
  },
};<|MERGE_RESOLUTION|>--- conflicted
+++ resolved
@@ -1,20 +1,10 @@
-/* eslint-disable react-hooks/rules-of-hooks */
+import { Icon } from "#powerhouse";
 import type { Meta, StoryObj } from "@storybook/react";
-<<<<<<< HEAD
-import { Sidebar } from "./sidebar";
-import { Icon } from "@/powerhouse";
-import { SidebarProvider } from "./subcomponents/sidebar-provider";
-import mockedTree from "./mocked_tree.json";
 import { useCallback, useState } from "react";
-import { SidebarNode } from "./types";
-=======
+import mockedTree from "./mocked_tree.json" with { type: "json" };
 import { Sidebar } from "./sidebar.js";
-import { Icon } from "#powerhouse";
-import { SidebarProvider } from "./subcomponents/sidebar-provider.js";
-import mockedTree from "./mocked_tree.json" with { type: "json" };
-import { useState } from "react";
+import { SidebarProvider } from "./subcomponents/sidebar-provider/index.js";
 import { type SidebarNode } from "./types.js";
->>>>>>> a68b9771
 
 /**
  * The `Sidebar` component can be used within a page layout to provide a sidebar navigation.
