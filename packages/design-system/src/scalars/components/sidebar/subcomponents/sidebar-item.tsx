<<<<<<< HEAD
/* eslint-disable react/jsx-max-depth */
import { SidebarNode, FlattenedNode, NodeStatus } from "../types";
import { cloneElement, forwardRef, useCallback, useMemo, useRef } from "react";
import { cn } from "@/scalars/lib";
import { Tooltip, TooltipProvider } from "../../fragments";
import { Icon } from "@/powerhouse";
import { StatusIcon } from "./status-icon";
import { useEllipsis } from "@/scalars/hooks/useEllipsis";
import CaretDown from "@/assets/icon-components/CaretDown";
import PinFilled from "@/assets/icon-components/PinFilled";
import Pin from "@/assets/icon-components/Pin";
import { isEmpty } from "@/scalars/lib/is-empty";
=======
import { Icon } from "#powerhouse";
import { cn } from "#scalars";
import { useCallback } from "react";
import { Tooltip, TooltipProvider } from "../../fragments/index.js";
import { type FlattenedNode, NodeStatus, type SidebarNode } from "../types.js";
import { StatusIcon } from "./status-icon.js";
>>>>>>> a68b9771

interface SidebarItemProps {
  node: FlattenedNode;
  toggleNode?: (nodeId: string) => void;
  togglePin: (nodeId: string) => void;
  searchTerm: string;
  searchResults: SidebarNode[];
  activeSearchIndex: number;
  allowPinning: boolean;
  pinnedMode?: boolean;
  isPinned?: boolean;
  isActive?: boolean;
  style?: React.CSSProperties;
  onChange?: (node: SidebarNode) => void;
  allowCollapsingInactiveNodes?: boolean;
}

const TOOLTIP_DELAY = 700;
const TOOLTIP_DELAY_LONG = 172800000; // 2 days to simulate no tooltip

export const SidebarItem = ({
  node,
  toggleNode,
  togglePin,
  searchTerm,
  searchResults,
  activeSearchIndex,
  allowPinning,
  pinnedMode = false,
  isPinned = false,
  isActive = false,
  style,
  onChange,
  allowCollapsingInactiveNodes = false,
}: SidebarItemProps) => {
  const paddingLeft = node.depth * 24;
  const isSearchActive =
    searchResults.length > 0 && searchResults[activeSearchIndex].id === node.id;
  const IconComponent = node.isExpanded
    ? (node.expandedIcon ?? node.icon)
    : node.icon;
  const isDescendenceModified = useMemo(() => {
    const check = (n: SidebarNode): boolean => {
      // Check current node's status first
      if (n.status !== NodeStatus.UNCHANGED && !isEmpty(n.status)) {
        return true;
      }

      // Then recursively check all children
      if (n.children && n.children.length > 0) {
        return n.children.some((child) => check(child));
      }

      return false;
    };

    return check(node);
  }, [node]);
  const hasStatus =
    (node.status && node.status !== NodeStatus.UNCHANGED) ||
    isDescendenceModified;

  const computedStyle = useMemo(
    () => ({ ...style, paddingLeft }),
    [style, paddingLeft],
  );

  const handleClick = useCallback(() => {
    if (isActive || !node.isExpanded || allowCollapsingInactiveNodes) {
      toggleNode?.(node.id);
    }
    onChange?.(node);
  }, [isActive, onChange, node, toggleNode, allowCollapsingInactiveNodes]);

  const handleCaretClick = useCallback(
    (e: React.MouseEvent<HTMLDivElement>) => {
      e.stopPropagation();
      toggleNode?.(node.id);
    },
    [node.id, toggleNode],
  );

  const handleTogglePin = useCallback(
    (e: React.MouseEvent<HTMLDivElement>) => {
      e.stopPropagation();
      togglePin(node.id);
    },
    [node.id, togglePin],
  );

  // Check if the title has ellipsis to determine if the tooltip should be delayed
  const ellipsisRef = useRef<HTMLDivElement>(null);
  const hasEllipsis = useEllipsis(ellipsisRef);

  return (
    <TooltipProvider>
      <Tooltip
        content={node.title}
        triggerAsChild
        side="bottom"
        delayDuration={hasEllipsis ? TOOLTIP_DELAY : TOOLTIP_DELAY_LONG}
      >
        <div
          style={computedStyle}
          className={cn(
            "group/sidebar-item-wrapper flex w-full items-center",
            !pinnedMode && "pb-2",
          )}
        >
          <div
            tabIndex={0}
            id={`sidebar-item-${node.id}`}
            className={cn(
              "group/sidebar-item dark:hover:bg-charcoal-900 relative flex w-full cursor-pointer select-none items-center gap-2 rounded-md px-2 py-1.5 text-gray-700 hover:bg-gray-100 dark:text-gray-400",
              hasStatus && "pr-6",
              allowPinning && (hasStatus ? "hover:pr-12" : "hover:pr-6"),
              isPinned && (hasStatus ? "pr-12" : "pr-6"),
              isSearchActive && "bg-yellow-100 dark:bg-[#604B0033]",
              // line between pinned items
              pinnedMode &&
                "after:absolute after:-top-2.5 after:left-[15px] after:h-4 after:w-px after:bg-gray-300 hover:bg-gray-50 first:group-first/sidebar-item-wrapper:after:hidden dark:hover:bg-slate-600",
              isActive && "font-medium text-gray-900 dark:text-gray-50",
            )}
            onClick={handleClick}
          >
            <div className="flex max-w-full items-center gap-2">
              {!pinnedMode && (
                <div
                  className="-m-2 -mr-1 h-full rounded-md py-2 pl-2 pr-1 hover:bg-gray-200"
                  onClick={handleCaretClick}
                >
                  <CaretDown
                    width="16"
                    height="16"
                    className={cn(
                      "min-w-4",
                      node.isExpanded &&
                        node.children &&
                        node.children.length > 0
                        ? ""
                        : "-rotate-90",
                      node.children === undefined || node.children.length === 0
                        ? "text-gray-300 dark:text-gray-700"
                        : "text-gray-700 dark:text-gray-400",
                    )}
                  />
                </div>
              )}

              {IconComponent ? (
                typeof IconComponent === "string" ? (
                  <Icon name={IconComponent} size={16} className="min-w-4" />
                ) : (
                  cloneElement(IconComponent, { className: "min-w-4 w-4" })
                )
              ) : pinnedMode ? (
                <PinnedModeCircleIcon isPinned={isPinned} />
              ) : null}

              <RenderTitle
                ref={ellipsisRef}
                title={node.title}
                searchTerm={searchTerm}
                isSearchActive={isSearchActive}
                pinnedMode={pinnedMode}
              />

              {allowPinning && (
                <div
                  className={cn(
                    "absolute top-1/2 flex -translate-y-1/2 items-center justify-center",
                    hasStatus ? "right-8" : "right-2",
                    isPinned
                      ? "text-gray-700 hover:text-blue-900 dark:text-gray-50 dark:hover:text-blue-900"
                      : "invisible text-gray-300 hover:text-gray-700 group-hover/sidebar-item:visible dark:text-gray-700 dark:hover:text-gray-50",
                  )}
                  onClick={handleTogglePin}
                >
                  {isPinned ? (
                    <PinFilled width="16" height="16" />
                  ) : (
                    <Pin width="16" height="16" />
                  )}
                </div>
              )}
              {hasStatus && (
                <div
                  className={cn(
                    "absolute right-2 top-1/2 flex -translate-y-1/2 items-center justify-center",
                    "text-gray-300 hover:text-gray-700 group-hover/sidebar-item:visible dark:text-gray-700 dark:hover:text-gray-50",
                  )}
                  onClick={handleTogglePin}
                >
                  <StatusIcon
                    status={node.status ?? NodeStatus.UNCHANGED}
                    isDescendenceModified={isDescendenceModified}
                  />
                </div>
              )}
            </div>
          </div>
        </div>
      </Tooltip>
    </TooltipProvider>
  );
};

const RenderTitle = forwardRef<
  HTMLDivElement,
  {
    title: string;
    searchTerm: string;
    isSearchActive: boolean;
    pinnedMode: boolean;
  }
>(({ title, searchTerm, isSearchActive, pinnedMode }, ref) => {
  return (
    <div ref={ref} className="truncate text-sm leading-5">
      {title.toLowerCase().includes(searchTerm.toLowerCase()) && !pinnedMode ? (
        <span
          dangerouslySetInnerHTML={{
            __html: title.replace(
              new RegExp(searchTerm, "gi"),
              (match) =>
                `<span class="${isSearchActive ? "bg-yellow-300 dark:bg-[#604B00]" : "bg-gray-300 dark:bg-charcoal-800"}">${match}</span>`,
            ),
          }}
        />
      ) : (
        title
      )}
    </div>
  );
});

const PinnedModeCircleIcon = ({ isPinned }: { isPinned: boolean }) => (
  <svg
    width="16"
    height="16"
    viewBox="0 0 16 16"
    fill="none"
    xmlns="http://www.w3.org/2000/svg"
    className="min-w-4"
  >
    <rect width="16" height="16" rx="6.4" fill="transparent" />
    <path
      d="M12 8C12 10.2091 10.2091 12 8 12C5.79086 12 4 10.2091 4 8C4 5.79086 5.79086 4 8 4C10.2091 4 12 5.79086 12 8Z"
      fill="currentColor"
      className={
        isPinned
          ? "text-gray-500 dark:text-gray-500"
          : "text-gray-300 dark:text-gray-300"
      }
    />
  </svg>
);

const CaretIcon = ({ node }: { node: FlattenedNode }) => (
  <svg
    viewBox="0 0 24 24"
    fill="none"
    stroke="currentcolor"
    width="16"
    height="16"
    className={cn(
      "min-w-4",
      node.isExpanded && node.children && node.children.length > 0
        ? ""
        : "-rotate-90",
      node.children === undefined || node.children.length === 0
        ? "text-gray-300 dark:text-gray-700"
        : "text-gray-700 dark:text-gray-400",
    )}
  >
    <path
      d="M6 9L12 15L18 9"
      strokeWidth="2"
      strokeLinecap="round"
      strokeLinejoin="round"
    />
  </svg>
);<|MERGE_RESOLUTION|>--- conflicted
+++ resolved
@@ -1,24 +1,15 @@
-<<<<<<< HEAD
 /* eslint-disable react/jsx-max-depth */
-import { SidebarNode, FlattenedNode, NodeStatus } from "../types";
+import { Icon } from "#powerhouse";
 import { cloneElement, forwardRef, useCallback, useMemo, useRef } from "react";
-import { cn } from "@/scalars/lib";
-import { Tooltip, TooltipProvider } from "../../fragments";
-import { Icon } from "@/powerhouse";
-import { StatusIcon } from "./status-icon";
-import { useEllipsis } from "@/scalars/hooks/useEllipsis";
-import CaretDown from "@/assets/icon-components/CaretDown";
-import PinFilled from "@/assets/icon-components/PinFilled";
-import Pin from "@/assets/icon-components/Pin";
-import { isEmpty } from "@/scalars/lib/is-empty";
-=======
-import { Icon } from "#powerhouse";
-import { cn } from "#scalars";
-import { useCallback } from "react";
+import CaretDown from "../../../../powerhouse/components/icon-components/CaretDown.js";
+import Pin from "../../../../powerhouse/components/icon-components/Pin.js";
+import PinFilled from "../../../../powerhouse/components/icon-components/PinFilled.js";
+import { useEllipsis } from "../../../hooks/useEllipsis.js";
+import { isEmpty } from "../../../lib/is-empty.js";
+import { cn } from "../../../lib/utils.js";
 import { Tooltip, TooltipProvider } from "../../fragments/index.js";
 import { type FlattenedNode, NodeStatus, type SidebarNode } from "../types.js";
 import { StatusIcon } from "./status-icon.js";
->>>>>>> a68b9771
 
 interface SidebarItemProps {
   node: FlattenedNode;
