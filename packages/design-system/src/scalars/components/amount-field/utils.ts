import { Currency } from "../currency-code-field";
import { AmountFieldPropsGeneric, AmountValue } from "./types";
export const DEFAULT_FIAT_CURRENCIES: Currency[] = [
  { ticker: "USD", crypto: false, label: "USD", symbol: "$" },
  { ticker: "EUR", crypto: false, label: "EUR", symbol: "€" },
  { ticker: "GBP", crypto: false, label: "GBP", symbol: "£" },
];

export const DEFAULT_CRYPTO_CURRENCIES: Currency[] = [
  { ticker: "DAI", crypto: true, label: "DAI", symbol: "DAI" },
  { ticker: "ETH", crypto: true, label: "ETH", symbol: "ETH" },
  { ticker: "MKR", crypto: true, label: "MKR", symbol: "MKR" },
  { ticker: "SKY", crypto: true, label: "SKY", symbol: "SKY" },
  { ticker: "USDC", crypto: true, label: "USDC", symbol: "USDC" },
  { ticker: "USDS", crypto: true, label: "USDS", symbol: "USDS" },
];

export const DEFAULT_ALL_CURRENCIES: Currency[] = [
  ...DEFAULT_FIAT_CURRENCIES,
  ...DEFAULT_CRYPTO_CURRENCIES,
];
export const getDefaultUnits = (type: AmountFieldPropsGeneric["type"]) => {
  switch (type) {
    case "AmountFiat":
      return DEFAULT_FIAT_CURRENCIES;
    case "AmountCrypto":
      return DEFAULT_CRYPTO_CURRENCIES;
    case "AmountCurrency":
      return DEFAULT_ALL_CURRENCIES;
    default:
      return [];
  }
};

export const isValidBigInt = (value: string | undefined): boolean => {
  if (!value) {
    return false;
  }
  // Ensure the value contains only digits (no decimal points)
  const bigintRegex = /^\d+$/;
  return bigintRegex.test(value);
};

export const isValidNumberGreaterThanMaxSafeInteger = (
  value: string | undefined,
) => {
  if (!value) {
    return false;
  }
  const isValidBigIntValue = isValidBigInt(value);
  return (
    isValidBigIntValue && Math.abs(Number(value)) > Number.MAX_SAFE_INTEGER
  );
};

export const isNotSafeValue = (value: string) => {
  return Math.abs(Number(value)) > Number.MAX_SAFE_INTEGER;
};

export const displayValueAmount = (
  value?: string,
  precision?: number,
  viewPrecision?: number,
  trailingZeros?: boolean,
) => {
  if (!value) {
    return undefined; // Return undefined if no value is provided
  }

  // If viewPrecision is provided but not precision, format to viewPrecision
  if (viewPrecision !== undefined && precision === undefined) {
    const formattedValue = parseFloat(value).toFixed(viewPrecision);
    return trailingZeros
      ? formattedValue
      : parseFloat(formattedValue).toString();
  }

  // If precision is provided but not viewPrecision, truncate to precision
  if (precision !== undefined && viewPrecision === undefined) {
    const formattedValue = parseFloat(value).toFixed(precision);

    // If the number of decimals is greater than or equal to the precision, apply toFixed
    return parseFloat(formattedValue).toString();
  }

  // If both are present, show the value with viewPrecision when focused
  if (precision !== undefined && viewPrecision !== undefined) {
    const formattedValue = parseFloat(value).toFixed(viewPrecision);
    return trailingZeros ? formattedValue : parseFloat(formattedValue);
  }
  return value;
};

<<<<<<< HEAD
export const exampleUseAmountField = [
  {
    ticker: "lbs",
    crypto: false,
    label: "Lbs",
    symbol: "lbs",
  },
  {
    ticker: "kg",
    crypto: false,
    label: "Kg",
    symbol: "kg",
  },
  {
    ticker: "ptc",
    crypto: false,
    label: "Ptc",
    symbol: "ptc",
  },
];

=======
>>>>>>> 6d0d76f5
export const handleEventOnChange = <T>(value: T) => {
  const nativeEvent = new Event("change", { bubbles: true, cancelable: true });

  Object.defineProperty(nativeEvent, "target", {
    value: { value },

    writable: false,
  });

  return nativeEvent as unknown as React.ChangeEvent<HTMLInputElement>;
};

export const handleEventOnBlur = <T>(value: T) => {
  const nativeEvent = new Event("blur", { bubbles: true, cancelable: true });

  Object.defineProperty(nativeEvent, "target", {
    value: { value },

    writable: false,
  });

  return nativeEvent as unknown as React.FocusEvent<HTMLInputElement>;
};

export const createAmountValue = (inputValue: string) => {
  return inputValue === "" ? undefined : inputValue;
<<<<<<< HEAD
=======
};

export const isValidUnit = (
  type: AmountFieldPropsGeneric["type"],
  value: AmountValue,
  units?: Currency[],
) => {
  if (!units) return true;
  if (type === "Amount" && typeof value === "object" && "unit" in value) {
    return units.some((u) => u.ticker === value.unit);
  }
  if (type === "AmountCurrency" && typeof value === "object") {
    console.log("ebtre");
    return units.some((u) => u.ticker === value.unit);
  }
  if (type === "AmountCrypto" && typeof value === "object") {
    return units.some((u) => u.ticker === value.unit);
  }
  if (type === "AmountFiat" && typeof value === "object") {
    return units.some((u) => u.ticker === value.unit);
  }
  return true;
>>>>>>> 6d0d76f5
};<|MERGE_RESOLUTION|>--- conflicted
+++ resolved
@@ -91,30 +91,6 @@
   return value;
 };
 
-<<<<<<< HEAD
-export const exampleUseAmountField = [
-  {
-    ticker: "lbs",
-    crypto: false,
-    label: "Lbs",
-    symbol: "lbs",
-  },
-  {
-    ticker: "kg",
-    crypto: false,
-    label: "Kg",
-    symbol: "kg",
-  },
-  {
-    ticker: "ptc",
-    crypto: false,
-    label: "Ptc",
-    symbol: "ptc",
-  },
-];
-
-=======
->>>>>>> 6d0d76f5
 export const handleEventOnChange = <T>(value: T) => {
   const nativeEvent = new Event("change", { bubbles: true, cancelable: true });
 
@@ -141,8 +117,6 @@
 
 export const createAmountValue = (inputValue: string) => {
   return inputValue === "" ? undefined : inputValue;
-<<<<<<< HEAD
-=======
 };
 
 export const isValidUnit = (
@@ -165,5 +139,4 @@
     return units.some((u) => u.ticker === value.unit);
   }
   return true;
->>>>>>> 6d0d76f5
 };