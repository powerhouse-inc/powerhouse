--- conflicted
+++ resolved
@@ -1,4 +1,6 @@
-<<<<<<< HEAD
+import { useEffect, useMemo, useState } from "react";
+import { Currency } from "../currency-code-field/types.js";
+import { isValidNumber } from "../number-field/number-field-validations.js";
 import {
   Amount,
   AmountCrypto,
@@ -6,17 +8,7 @@
   AmountFiat,
   AmountFieldPropsGeneric,
   AmountValue,
-} from "./types";
-=======
-import { type TokenIcons } from "./amount-field.js";
-import {
-  type AmountCurrencyCrypto,
-  type AmountCurrencyFiat,
-  type AmountCurrencyUniversal,
-  type AmountFieldPropsGeneric,
-  type AmountValue,
 } from "./types.js";
->>>>>>> a68b9771
 import {
   createAmountValue,
   displayValueAmount,
@@ -27,9 +19,6 @@
   isValidBigInt,
   isValidNumberGreaterThanMaxSafeInteger,
 } from "./utils.js";
-import { isValidNumber } from "../number-field/number-field-validations.js";
-import { useEffect, useMemo, useState } from "react";
-import { Currency } from "../currency-code-field";
 
 interface UseAmountFieldProps {
   value?: AmountValue;
