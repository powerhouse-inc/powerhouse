import { TokenIcons } from "./amount-field";
import {
  AmountCurrencyCrypto,
  AmountCurrencyFiat,
  AmountCurrencyUniversal,
  AmountFieldPropsGeneric,
  AmountValue,
} from "./types";
import {
  displayValueAmount,
  getCountryCurrencies,
  getTokens,
  isNotSafeValue,
  isValidBigInt,
} from "./utils";
import { isValidNumber } from "../number-field/number-field-validations";
import { useEffect, useState } from "react";

interface UseAmountFieldProps {
  value?: AmountValue;
  defaultValue?: AmountValue;
  type: AmountFieldPropsGeneric["type"];
  allowedCurrencies?: string[];
  allowedTokens?: string[];
  onChange?: (e: React.ChangeEvent<HTMLInputElement>) => void;
  onBlur?: (e: React.FocusEvent<HTMLInputElement>) => void;
  tokenIcons?: TokenIcons;
  precision?: number;
  viewPrecision?: number;
  trailingZeros?: boolean;
}

export const useAmountField = ({
  value,
  defaultValue,
  type,
  allowedCurrencies = [],
  allowedTokens = [],
  onChange,
  onBlur,
  tokenIcons,
  precision,
  viewPrecision,
  trailingZeros,
}: UseAmountFieldProps) => {
  const currentValue = value ?? defaultValue;

  const baseValue =
    currentValue === undefined
      ? undefined
      : type === "Amount" || type === "AmountPercentage"
        ? (currentValue as number | undefined)
        : type === "AmountCurrencyUniversal"
          ? (currentValue as AmountCurrencyUniversal).amount
          : (currentValue as AmountCurrencyFiat | AmountCurrencyCrypto).amount;

  const valueSelect =
    currentValue === undefined
      ? undefined
      : type === "AmountCurrencyFiat"
        ? (currentValue as AmountCurrencyFiat).currency
        : type === "AmountCurrencyCrypto"
          ? (currentValue as AmountCurrencyCrypto).currency
          : type === "AmountCurrencyUniversal"
            ? (currentValue as AmountCurrencyUniversal).currency
            : undefined;

  const isBigInt =
    type === "AmountCurrencyCrypto" ||
    (type === "AmountCurrencyUniversal" &&
      isValidBigInt(baseValue?.toString()));
  const [inputFocused, setInputFocused] = useState(false);

<<<<<<< HEAD
  // Handle the complete value
  const [rawAmountState, setRawAmountState] = useState(
    baseValue?.toString() ?? "",
  );

  // Handle the formatted value
  const [formattedAmountState, setFormattedAmountState] = useState(
    baseValue?.toString() ?? "",
  );
  // Funciona para datos compuestos
  useEffect(() => {
    setRawAmountState(baseValue === undefined ? "" : baseValue.toString());
    setFormattedAmountState(
      baseValue === undefined ? "" : baseValue.toString(),
    );
  }, [baseValue, type]);
=======
  const formattedAmountState = baseValue?.toString() ?? "";
  const rawAmountState = baseValue?.toString() ?? "";
>>>>>>> d973d4e2

  const isPercent = type === "AmountPercentage";
  const isAmount = type === "Amount";

  //Allow select only if type is AmountCurrencyFiat or AmountCurrencyCrypto
  const isShowSelect =
    type === "AmountCurrencyFiat" ||
    type === "AmountCurrencyCrypto" ||
    type === "AmountCurrencyUniversal";

  // Filter only if allowedCurrencies is provided
  const optionsCurrencies = getCountryCurrencies(allowedCurrencies);
  const optionsTokenIcons = getTokens(allowedTokens, tokenIcons);

  // Options for AmountCurrencyUniversal type
  const optionsForUniversal =
    optionsCurrencies.length > 0
      ? optionsCurrencies
      : optionsTokenIcons.length > 0
        ? optionsTokenIcons
        : [];

  const options =
    type === "AmountCurrencyFiat"
      ? optionsCurrencies
      : type === "AmountCurrencyCrypto"
        ? optionsTokenIcons
        : // this can also currency fiat but its not possible to select the currency for simbol of the currency
          type === "AmountCurrencyUniversal"
          ? optionsForUniversal
          : [];
  // Handle the change of the input
  const handleOnChangeInput = (e: React.ChangeEvent<HTMLInputElement>) => {
    const inputValue = e.target.value;

    if (type === "AmountCurrencyFiat" && typeof value === "object") {
      const newValue = {
        ...value,
        amount: inputValue === "" ? undefined : inputValue,
      } as AmountValue;

      //Create the event
      const nativeEvent = new Event("change", {
        bubbles: true,
        cancelable: true,
      });
      Object.defineProperty(nativeEvent, "target", {
        value: { value: newValue },
        writable: false,
      });
      onChange?.(nativeEvent as unknown as React.ChangeEvent<HTMLInputElement>);
    }

    // Handle the change of the currency crypto
    if (type === "AmountCurrencyCrypto" && typeof value === "object") {
      const newValueCurrencyCrypto = {
        ...value,
        amount: inputValue === "" ? undefined : inputValue,
      } as AmountValue;

      //Create the event
      const nativeEvent = new Event("change", {
        bubbles: true,
        cancelable: true,
      });
      Object.defineProperty(nativeEvent, "target", {
        value: { value: newValueCurrencyCrypto },
        writable: false,
      });
      onChange?.(nativeEvent as unknown as React.ChangeEvent<HTMLInputElement>);
    }

    if (type === "Amount" || type === "AmountPercentage") {
      const amountValue = inputValue === "" ? undefined : inputValue;
      const newAmountValue =
        amountValue === ""
          ? undefined
          : !isValidNumber(inputValue) || isNotSafeValue(inputValue)
            ? inputValue
            : Number(inputValue);

      // Create the event
      const nativeEvent = new Event("change", {
        bubbles: true,
        cancelable: true,
      });
      Object.defineProperty(nativeEvent, "target", {
        value: { value: newAmountValue },
        writable: false,
      });
      onChange?.(nativeEvent as unknown as React.ChangeEvent<HTMLInputElement>);
    }
    // Handle the change of the universal amount
    if (type === "AmountCurrencyUniversal" && typeof value === "object") {
      const newValue = {
        ...value,
        amount: inputValue === "" ? undefined : inputValue,
      } as AmountValue;

      // Create the event
      const nativeEvent = new Event("change", {
        bubbles: true,
        cancelable: true,
      });
      Object.defineProperty(nativeEvent, "target", {
        value: { value: newValue },
        writable: false,
      });
      onChange?.(nativeEvent as unknown as React.ChangeEvent<HTMLInputElement>);
    }
  };
  // Handle the change of the select
  const handleOnChangeSelect = (e: string | string[]) => {
    let newValue:
      | AmountCurrencyFiat
      | AmountCurrencyCrypto
      | AmountCurrencyUniversal = {} as
      | AmountCurrencyFiat
      | AmountCurrencyCrypto;
    if (type === "AmountCurrencyFiat" && typeof value === "object") {
      newValue = {
        ...value,
        currency: typeof e === "string" ? e : undefined,
      } as AmountCurrencyFiat;
    }
    if (type === "AmountCurrencyCrypto" && typeof value === "object") {
      newValue = {
        ...value,
        currency: typeof e === "string" ? e : undefined,
      } as AmountCurrencyCrypto;
    }
    if (type === "AmountCurrencyUniversal" && typeof value === "object") {
      newValue = {
        ...value,
        currency: typeof e === "string" ? e : undefined,
      } as AmountCurrencyUniversal;
    }

    //Create the event
    const nativeEvent = new Event("change", {
      bubbles: true,
      cancelable: true,
    });
    Object.defineProperty(nativeEvent, "target", {
      value: { value: newValue },
      writable: false,
    });
    onChange?.(nativeEvent as unknown as React.ChangeEvent<HTMLInputElement>);
  };

  const handleBlur = (e: React.FocusEvent<HTMLInputElement>) => {
    setInputFocused(false);
    const inputValue = e.target.value;
    //Avoid transformation if the value is not a number
    if (type === "AmountCurrencyFiat" && typeof value === "object") {
      if (!isValidNumber(inputValue)) {
        const newValue = {
          ...value,
          amount: inputValue,
        };
        const nativeEvent = new Event("onBlur", {
          bubbles: true,
          cancelable: true,
        });
        Object.defineProperty(nativeEvent, "target", {
          value: { value: newValue },
          writable: false,
        });

        onBlur?.(newValue as unknown as React.FocusEvent<HTMLInputElement>);
        return;
      }
      const formatValue = displayValueAmount(
        inputValue,
        precision,
        viewPrecision,
        trailingZeros,
      );
      // Avoid transformation if the value is not a number
      if (isNotSafeValue(inputValue)) {
        const newValue = {
          ...value,
          amount: inputValue,
        };
        onBlur?.(newValue as unknown as React.FocusEvent<HTMLInputElement>);
        return;
      }

      // Update the state with the formatted value
<<<<<<< HEAD
      setFormattedAmountState(formatValue as unknown as string);
=======
>>>>>>> d973d4e2
      const newValue = {
        ...value,
        amount: formatValue,
      };
      onBlur?.(newValue as unknown as React.FocusEvent<HTMLInputElement>);
    }

    if (type === "AmountCurrencyCrypto" && typeof value === "object") {
      const newValue = {
        ...value,
        amount: inputValue,
      };
      onBlur?.(newValue as unknown as React.FocusEvent<HTMLInputElement>);
    }

    if (type === "Amount" || type === "AmountPercentage") {
      if (!isValidNumber(inputValue)) {
        const nativeEvent = new Event("onBlur", {
          bubbles: true,
          cancelable: true,
        });
        Object.defineProperty(nativeEvent, "target", {
          value: { value: inputValue },
          writable: false,
        });

        onBlur?.(nativeEvent as unknown as React.FocusEvent<HTMLInputElement>);
        return;
      }
      const formatValue = displayValueAmount(
        inputValue,
        precision,
        viewPrecision,
        trailingZeros,
      );
      // Avoid transformation if the value is not a number
      if (isNotSafeValue(inputValue)) {
        const newValue = inputValue;
        onBlur?.(newValue as unknown as React.FocusEvent<HTMLInputElement>);
        return;
      }
      setFormattedAmountState(formatValue as unknown as string);
      const nativeEvent = new Event("onBlur", {
        bubbles: true,
        cancelable: true,
      });
      Object.defineProperty(nativeEvent, "target", {
        value: { value: formatValue },
        writable: false,
      });

      onBlur?.(nativeEvent as unknown as React.FocusEvent<HTMLInputElement>);
      return;
    }

    // Handle the blur event for AmountCurrencyUniversal
    if (type === "AmountCurrencyUniversal" && typeof value === "object") {
      if (isValidBigInt(inputValue)) {
        const formatValue = inputValue;
        const nativeEvent = new Event("onBlur", {
          bubbles: true,
          cancelable: true,
        });
        Object.defineProperty(nativeEvent, "target", {
          value: { value: formatValue },
          writable: false,
        });
        onBlur?.(nativeEvent as unknown as React.FocusEvent<HTMLInputElement>);
        return;
      }
      // Avoid transformation if the value is not a number
      if (!isValidNumber(inputValue)) {
        const newValue = {
          ...value,
          amount: inputValue,
        };
        const nativeEvent = new Event("onBlur", {
          bubbles: true,
          cancelable: true,
        });
        Object.defineProperty(nativeEvent, "target", {
          value: { value: newValue },
          writable: false,
        });

        onBlur?.(newValue as unknown as React.FocusEvent<HTMLInputElement>);
        return;
      }
      const formatValue =
        viewPrecision !== undefined
          ? trailingZeros
            ? parseFloat(inputValue).toFixed(viewPrecision)
            : parseFloat(
                parseFloat(inputValue).toFixed(viewPrecision),
              ).toString()
          : inputValue;
      if (isNotSafeValue(inputValue)) {
        const newValue = {
          ...value,
          amount: inputValue,
        };
        onBlur?.(newValue as unknown as React.FocusEvent<HTMLInputElement>);
        return;
      }
      // Update the state with the formatted value
      const newValue = {
        ...value,
        amount: formatValue,
      };
      onBlur?.(newValue as unknown as React.FocusEvent<HTMLInputElement>);
    }
  };

  const handleIsInputFocused = () => {
    setInputFocused(true);
  };

  return {
    isPercent,
    isShowSelect,
    options,
    valueInput: formattedAmountState,
    rawInput: rawAmountState,
    valueSelect,
    handleOnChangeInput,
    handleOnChangeSelect,
    handleBlur,
    isBigInt,
    handleIsInputFocused,
    inputFocused,
    isAmount,
  };
};<|MERGE_RESOLUTION|>--- conflicted
+++ resolved
@@ -71,8 +71,7 @@
       isValidBigInt(baseValue?.toString()));
   const [inputFocused, setInputFocused] = useState(false);
 
-<<<<<<< HEAD
-  // Handle the complete value
+  // // Handle the complete value
   const [rawAmountState, setRawAmountState] = useState(
     baseValue?.toString() ?? "",
   );
@@ -88,10 +87,8 @@
       baseValue === undefined ? "" : baseValue.toString(),
     );
   }, [baseValue, type]);
-=======
-  const formattedAmountState = baseValue?.toString() ?? "";
-  const rawAmountState = baseValue?.toString() ?? "";
->>>>>>> d973d4e2
+  // const formattedAmountState = baseValue?.toString() ?? "";
+  // const rawAmountState = baseValue?.toString() ?? "";
 
   const isPercent = type === "AmountPercentage";
   const isAmount = type === "Amount";
@@ -281,10 +278,7 @@
       }
 
       // Update the state with the formatted value
-<<<<<<< HEAD
-      setFormattedAmountState(formatValue as unknown as string);
-=======
->>>>>>> d973d4e2
+      // setFormattedAmountState(formatValue as unknown as string);
       const newValue = {
         ...value,
         amount: formatValue,
@@ -326,7 +320,7 @@
         onBlur?.(newValue as unknown as React.FocusEvent<HTMLInputElement>);
         return;
       }
-      setFormattedAmountState(formatValue as unknown as string);
+      // setFormattedAmountState(formatValue as unknown as string);
       const nativeEvent = new Event("onBlur", {
         bubbles: true,
         cancelable: true,
@@ -400,6 +394,7 @@
 
   const handleIsInputFocused = () => {
     setInputFocused(true);
+    setFormattedAmountState(rawAmountState);
   };
 
   return {
