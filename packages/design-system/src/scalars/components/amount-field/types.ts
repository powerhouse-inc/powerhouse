<<<<<<< HEAD
import { Currency } from "../currency-code-field";
// export type Amount = number | undefined;
export type Amount = {
  amount: number;
  unit?: CurrencyTicker;
};
=======
import { type TokenIcons } from "./amount-field.js";

export type Amount = number | undefined;
>>>>>>> a68b9771
export type AmountPercentage = number | undefined;
export type CurrencyTicker = Currency["ticker"];

export interface AmountFiat {
  amount?: number;
  unit: CurrencyTicker;
}

export interface AmountCrypto {
  amount?: bigint;
  unit: CurrencyTicker;
}

export interface AmountCurrency {
  amount?: number | bigint;
  unit: CurrencyTicker;
}

export type AmountFieldPropsGeneric =
  | {
      type: "Amount";
      value?: Amount;
      trailingZeros?: boolean;
    }
  | {
      type: "AmountFiat";
      value?: AmountFiat;
      trailingZeros?: boolean;
    }
  | {
      type: "AmountPercentage";
      value?: AmountPercentage;
      trailingZeros?: boolean;
    }
  | {
      type: "AmountCrypto";
      value?: AmountCrypto;
      trailingZeros?: never;
    }
  | {
      type: "AmountCurrency";
      value?: AmountCurrency;
      trailingZeros?: boolean;
    };

export type AmountValue =
  | Amount
  | AmountPercentage
  | AmountFiat
  | AmountCrypto
  | AmountCurrency;<|MERGE_RESOLUTION|>--- conflicted
+++ resolved
@@ -1,15 +1,8 @@
-<<<<<<< HEAD
-import { Currency } from "../currency-code-field";
-// export type Amount = number | undefined;
+import { Currency } from "../currency-code-field/types.js";
 export type Amount = {
   amount: number;
   unit?: CurrencyTicker;
 };
-=======
-import { type TokenIcons } from "./amount-field.js";
-
-export type Amount = number | undefined;
->>>>>>> a68b9771
 export type AmountPercentage = number | undefined;
 export type CurrencyTicker = Currency["ticker"];
 
