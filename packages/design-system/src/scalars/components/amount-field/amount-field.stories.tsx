--- conflicted
+++ resolved
@@ -78,7 +78,6 @@
       },
     },
 
-<<<<<<< HEAD
     trailingZeros: {
       control: "boolean",
       description:
@@ -119,8 +118,6 @@
       },
     },
 
-=======
->>>>>>> 73d2180d
     numberProps: {
       control: "object",
       description: "All the props options for number field",
@@ -153,7 +150,6 @@
     ...getValidationArgTypes(),
     ...PrebuiltArgTypes.minValue,
     ...PrebuiltArgTypes.maxValue,
-<<<<<<< HEAD
     type: {
       control: "select",
       options: [
@@ -169,10 +165,6 @@
         category: StorybookControlCategory.COMPONENT_SPECIFIC,
       },
     },
-=======
-    ...PrebuiltArgTypes.precision,
-    ...PrebuiltArgTypes.trailingZeros,
->>>>>>> 73d2180d
   },
 
   args: {
@@ -191,14 +183,8 @@
   args: {
     placeholder: "0",
     label: "Enter Amount and Select Currency",
-<<<<<<< HEAD
     placeholderSelect: "CUR",
     type: "AmountCurrencyFiat",
-=======
-    name: "amount",
-    step: 0,
-    type: "AmountCurrency",
->>>>>>> 73d2180d
     allowedCurrencies: ["USD", "EUR"],
     currencyPosition: "right",
     value: {
@@ -228,7 +214,6 @@
   },
 };
 
-<<<<<<< HEAD
 export const WithValue: Story = {
   args: {
     placeholder: "Enter Amount",
@@ -239,103 +224,29 @@
     value: {
       currency: "USD",
       amount: 100,
-=======
-export const Token: Story = {
-  args: {
-    selectName: "currency",
-    label: "Enter Amount and Select Currency",
-    name: "amount",
-    step: 0,
-    type: "AmountToken",
-    allowedTokens: ["BTC", "ETH", "USDT"],
-    currencyPosition: "right",
-    value: {
-      amount: 12321312 as unknown as bigint,
-      token: "BTC",
-    },
-  },
-};
-
-export const CurrencyLeft: Story = {
-  name: "Currency Left",
-  args: {
-    selectName: "currency",
-    label: "Enter Amount and Select Currency",
-    name: "amount",
-    step: 0,
-    type: "AmountCurrency",
-    allowedCurrencies: ["USD", "EUR"],
-    currencyPosition: "left",
-    value: {
-      amount: 345,
-      currency: "USD",
-    },
-  },
-};
-export const Default: Story = {
-  args: {
-    selectName: "currency",
-    label: "Enter Amount ",
-    name: "amount",
+    },
+  },
+};
+export const WithAmount: Story = {
+  parameters: {
+    form: {
+      defaultValues: {
+        "amount-field": "",
+      },
+    },
+  },
+  args: {
+    placeholder: "Enter Amount",
+    label: "Enter Amout ",
     type: "Amount",
     value: 345,
     step: 0,
   },
 };
-export const Percent: Story = {
-  args: {
-    selectName: "currency",
-    label: "Enter Percentage ",
-    name: "amount",
-    type: "AmountPercentage",
-    value: 9,
-    step: 0,
-  },
-};
-
-export const PercentWithActive: Story = {
-  args: {
-    selectName: "currency",
-    label: "Enter Percentage ",
-    name: "amount",
-    type: "AmountPercentage",
-    value: 345,
-    step: 0,
-    numberProps: {
-      autoFocus: true,
->>>>>>> 73d2180d
-    },
-  },
-};
-export const WithAmount: Story = {
-  parameters: {
-    form: {
-      defaultValues: {
-        "amount-field": "",
-      },
-    },
-  },
-  args: {
-<<<<<<< HEAD
-    placeholder: "Enter Amount",
-    label: "Enter Amout ",
-    type: "Amount",
-    value: 345,
-=======
-    selectName: "currency",
-    label: "Enter Percentage ",
-    name: "amount",
-    type: "AmountPercentage",
-    defaultValue: 345,
-    step: 0,
->>>>>>> 73d2180d
-  },
-};
 export const CurrencyIcon: Story = {
   args: {
     placeholder: "Enter Amount",
     label: "Enter Amount and Select Currency",
-<<<<<<< HEAD
     type: "AmountCurrencyCrypto",
     placeholderSelect: "CUR",
     allowedTokens: ["BTC", "ETH"],
@@ -347,18 +258,6 @@
       amount: 3454564564 as unknown as bigint,
       currency: "BTC",
     },
-=======
-    name: "amount",
-    allowedCurrencies: ["USD", "EUR"],
-    type: "AmountCurrency",
-    currencyPosition: "right",
-    value: {
-      amount: 345,
-      currency: "USD",
-    },
-    disabled: true,
-    step: 0,
->>>>>>> 73d2180d
   },
 };
 
@@ -376,21 +275,13 @@
   args: {
     placeholder: "Enter Amount",
     label: "Enter Amount and Select Currency",
-<<<<<<< HEAD
     type: "AmountCurrencyCrypto",
     placeholderSelect: "CUR",
     allowedTokens: ["BTC", "ETH", "USDT"],
-=======
-    name: "amount",
-    allowedCurrencies: ["USD", "EUR"],
-    currencyPosition: "right",
-    type: "AmountCurrency",
->>>>>>> 73d2180d
     value: {
       amount: 123 as unknown as bigint,
       currency: "BTC",
     },
-    step: 0,
   },
 };
 
@@ -403,48 +294,25 @@
     },
   },
   args: {
-<<<<<<< HEAD
     label: "Enter Percentage ",
     placeholder: "Enter Amount",
     type: "AmountPercentage",
     value: 9,
-=======
-    selectName: "currency",
-    label: "Enter Amount and Select Currency",
-    name: "amount",
-    allowedCurrencies: ["USD", "EUR"],
-    required: true,
-    currencyPosition: "right",
-    type: "AmountCurrency",
-    value: {
-      amount: 345,
-      currency: "USD",
-    },
     step: 0,
->>>>>>> 73d2180d
   },
 };
 export const Disable: Story = {
   args: {
-<<<<<<< HEAD
     label: "Enter Amount ",
     placeholder: "Enter Amount",
     type: "AmountCurrencyFiat",
     placeholderSelect: "CUR",
-=======
-    selectName: "currency",
-    name: "Label",
-    label: "Label",
-    type: "AmountCurrency",
-    currencyPosition: "right",
->>>>>>> 73d2180d
     allowedCurrencies: ["USD", "EUR"],
     disabled: true,
     value: {
       amount: 9,
       currency: "USD",
     },
-<<<<<<< HEAD
   },
 };
 
@@ -458,51 +326,16 @@
         },
       },
     },
-=======
-    warnings: ["Warning message"],
-    step: 0,
-  },
-};
-export const WithError: Story = {
-  args: {
-    selectName: "currency",
-    name: "Label",
+  },
+  args: {
     label: "Label",
-    type: "AmountCurrency",
-    currencyPosition: "right",
-    allowedCurrencies: ["USD", "EUR"],
-    value: {
-      amount: 345,
-      currency: "USD",
-    },
-    errors: ["Error message"],
-    step: 0,
->>>>>>> 73d2180d
-  },
-  args: {
-    label: "Label",
-<<<<<<< HEAD
     placeholder: "Enter Amount",
     placeholderSelect: "CUR",
     type: "AmountCurrencyUniversal",
-=======
-    type: "AmountCurrency",
-    currencyPosition: "right",
->>>>>>> 73d2180d
     allowedCurrencies: ["USD", "EUR"],
     value: {
       amount: 123,
       currency: "USD",
     },
-<<<<<<< HEAD
-=======
-    errors: [
-      "Error message number 1",
-      "Error message number 2",
-      "Error message number 3",
-      "Error message number 4",
-    ],
-    step: 0,
->>>>>>> 73d2180d
   },
 };