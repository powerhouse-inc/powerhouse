--- conflicted
+++ resolved
@@ -190,11 +190,6 @@
     placeholder: "Enter Amount",
     label: "Enter Amount and Select Currency",
     name: "amount",
-<<<<<<< HEAD
-    step: 0,
-    placeholderSelect: "CUR",
-=======
->>>>>>> 4b31d81f
     type: "AmountCurrencyFiat",
     allowedCurrencies: ["USD", "EUR"],
     value: {
@@ -252,11 +247,6 @@
   args: {
     label: "Enter Percentage ",
     placeholder: "Enter Amount",
-<<<<<<< HEAD
-    label: "Enter Amount ",
-
-=======
->>>>>>> 4b31d81f
     name: "amount",
     type: "AmountPercentage",
     value: 9,
@@ -283,11 +273,6 @@
     label: "Label",
     placeholder: "Enter Amount",
     type: "AmountCurrencyUniversal",
-<<<<<<< HEAD
-    placeholderSelect: "CUR",
-    currencyPosition: "right",
-=======
->>>>>>> 4b31d81f
     allowedCurrencies: ["USD", "EUR"],
 
     value: {
