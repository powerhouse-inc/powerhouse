<<<<<<< HEAD
import { getLabelValueCurrenct } from "@/scalars/utils/utils";
import { AmountCurrency, AmountFieldPropsGeneric, AmountValue } from "./types";
=======
import { AmountCurrency, AmountFieldPropsGeneric, AmountValue } from "./types";
import { getLabelValueCurrenct } from "./utils";
>>>>>>> 235942e9

interface UseAmountFieldProps {
  value?: AmountValue;
  defaultValue?: AmountValue;
  type: AmountFieldPropsGeneric["type"];
  allowedCurrencies?: string[];
}

export const useAmountField = ({
  value,
  defaultValue = 0,
  type,
  allowedCurrencies = [],
}: UseAmountFieldProps) => {
  const currentValue = value ?? defaultValue;

  const valueInput =
    type === "Amount" || type === "AmountPercentage"
      ? (currentValue as number)
      : (currentValue as AmountCurrency).amount;
  const isPercent = type === "AmountPercentage";
  const isCurrency = type === "AmountCurrency";

  const options = getLabelValueCurrenct(allowedCurrencies);
  const currency =
    type === "AmountCurrency" ? (currentValue as AmountCurrency).currency : "";

  const isSearchable = options.length >= 5;

  return {
    isPercent,
    isCurrency,
    isSearchable,
    options,
    valueInput,
    currency,
  };
};<|MERGE_RESOLUTION|>--- conflicted
+++ resolved
@@ -1,10 +1,5 @@
-<<<<<<< HEAD
-import { getLabelValueCurrenct } from "@/scalars/utils/utils";
-import { AmountCurrency, AmountFieldPropsGeneric, AmountValue } from "./types";
-=======
 import { AmountCurrency, AmountFieldPropsGeneric, AmountValue } from "./types";
 import { getLabelValueCurrenct } from "./utils";
->>>>>>> 235942e9
 
 interface UseAmountFieldProps {
   value?: AmountValue;
