--- conflicted
+++ resolved
@@ -1,12 +1,6 @@
-import { renderWithForm } from "#scalars";
+import { commonCryptoCurrencies, renderWithForm } from "#scalars";
 import { screen, waitFor } from "@testing-library/react";
-<<<<<<< HEAD
-import { AmountField } from "./amount-field";
-import { renderWithForm } from "@/scalars/lib/testing";
-import { commonCryptoCurrencies } from "../currency-code-field";
-=======
 import { AmountField } from "./amount-field.js";
->>>>>>> a68b9771
 
 describe("AmountField Component", () => {
   it("should match snapshot", () => {
