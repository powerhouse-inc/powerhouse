import { type ValidatorResult } from "#scalars";
import { isValidNumber } from "../number-field/number-field-validations.js";
import { type AmountFieldProps } from "./amount-field.js";
import {
<<<<<<< HEAD
  AmountFiat,
  AmountFieldPropsGeneric,
  AmountCrypto,
  AmountCurrency,
  AmountValue,
  Amount,
} from "./types";
import { isValidNumber } from "../number-field/number-field-validations";
import { ValidatorResult } from "@/scalars";
import { isValidBigInt, isValidUnit } from "./utils";
=======
  type AmountCurrencyCrypto,
  type AmountCurrencyFiat,
  type AmountCurrencyUniversal,
  type AmountFieldPropsGeneric,
  type AmountValue,
} from "./types.js";
import { isValidBigInt } from "./utils.js";
>>>>>>> a68b9771

const isAmountCurrencyFiat = (
  type: AmountFieldPropsGeneric["type"],
): type is "AmountFiat" => type === "AmountFiat";

const isAmountCurrencyCrypto = (
  type: AmountFieldPropsGeneric["type"],
): type is "AmountCrypto" => type === "AmountCrypto";

const isAmountCurrencyUniversal = (
  type: AmountFieldPropsGeneric["type"],
): type is "AmountCurrency" => type === "AmountCurrency";

const isAmount = (type: AmountFieldPropsGeneric["type"]): type is "Amount" =>
  type === "Amount";

const getAmount = (
  value: AmountValue,
  type: AmountFieldPropsGeneric["type"],
): number | bigint | undefined => {
  if (
    isAmountCurrencyFiat(type) ||
    isAmountCurrencyCrypto(type) ||
    isAmountCurrencyUniversal(type) ||
    isAmount(type)
  ) {
    if (!value) return undefined;
    return (
      (value as AmountFiat | AmountCrypto | AmountCurrency | Amount).amount ??
      undefined
    );
  }
  return value as number;
};

export const validateAmount =
  ({
    type,
    required,
    minValue,
    maxValue,
    allowNegative,
    units,
  }: AmountFieldProps) =>
  (value: unknown): ValidatorResult => {
    const amount = getAmount(value as AmountValue, type);
    if (value === "") return true;
    if (amount?.toString() === "") {
      if (required) {
        return "This field is required";
      }
      return true;
    }
    if (amount === undefined) {
      if (required) {
        return "This field is required";
      }
      return true;
    }
    if (!isValidUnit(type, value as AmountValue, units)) {
      return "Select a valid currency";
    }
    if (!isValidNumber(amount) && type !== "AmountCurrency") {
      return "Value is not a valid number";
    }
    if (!allowNegative && amount < 0) {
      return "Value must be positive";
    }
    if (type === "AmountCrypto") {
      if (!isValidBigInt(amount.toString())) {
        return "Value is not an bigint";
      }
      return true;
    }
    if (type === "AmountCurrency") {
      if (!isValidNumber(amount)) {
        return "Value is not a valid number";
      }
      if (Math.abs(Number(amount)) > Number.MAX_SAFE_INTEGER) {
        const amountStr = amount.toString();
        if (!/^\d+$/.test(amountStr)) {
          return "Value is not a valid bigint";
        }
        return true;
      }
    }

    if (maxValue) {
      if (amount > maxValue) {
        return `This field must be less than ${maxValue}`;
      }
    }
    if (minValue) {
      if (amount < minValue) {
        return `This field must be more than ${minValue}`;
      }
    }
    if (
      Math.abs(Number(amount)) > Number.MAX_SAFE_INTEGER &&
      (type === "AmountFiat" ||
        type === "AmountPercentage" ||
        type === "Amount")
    ) {
      return "Value is too large for number";
    }

    return true;
  };<|MERGE_RESOLUTION|>--- conflicted
+++ resolved
@@ -2,26 +2,14 @@
 import { isValidNumber } from "../number-field/number-field-validations.js";
 import { type AmountFieldProps } from "./amount-field.js";
 import {
-<<<<<<< HEAD
+  Amount,
+  AmountCrypto,
+  AmountCurrency,
   AmountFiat,
   AmountFieldPropsGeneric,
-  AmountCrypto,
-  AmountCurrency,
   AmountValue,
-  Amount,
-} from "./types";
-import { isValidNumber } from "../number-field/number-field-validations";
-import { ValidatorResult } from "@/scalars";
-import { isValidBigInt, isValidUnit } from "./utils";
-=======
-  type AmountCurrencyCrypto,
-  type AmountCurrencyFiat,
-  type AmountCurrencyUniversal,
-  type AmountFieldPropsGeneric,
-  type AmountValue,
 } from "./types.js";
-import { isValidBigInt } from "./utils.js";
->>>>>>> a68b9771
+import { isValidBigInt, isValidUnit } from "./utils.js";
 
 const isAmountCurrencyFiat = (
   type: AmountFieldPropsGeneric["type"],
