import { AmountFieldProps } from "./amount-field";
import {
  AmountFiat,
  AmountFieldPropsGeneric,
  AmountCrypto,
  AmountCurrency,
  AmountValue,
  Amount,
} from "./types";
import { isValidNumber } from "../number-field/number-field-validations";
import { ValidatorResult } from "@/scalars";
import { isValidBigInt, isValidUnit } from "./utils";

const isAmountCurrencyFiat = (
  type: AmountFieldPropsGeneric["type"],
): type is "AmountFiat" => type === "AmountFiat";

const isAmountCurrencyCrypto = (
  type: AmountFieldPropsGeneric["type"],
): type is "AmountCrypto" => type === "AmountCrypto";

const isAmountCurrencyUniversal = (
  type: AmountFieldPropsGeneric["type"],
): type is "AmountCurrency" => type === "AmountCurrency";

const isAmount = (type: AmountFieldPropsGeneric["type"]): type is "Amount" =>
  type === "Amount";

const getAmount = (
  value: AmountValue,
  type: AmountFieldPropsGeneric["type"],
): number | bigint | undefined => {
  if (
    isAmountCurrencyFiat(type) ||
    isAmountCurrencyCrypto(type) ||
    isAmountCurrencyUniversal(type) ||
    isAmount(type)
  ) {
    if (!value) return undefined;
    return (
      (value as AmountFiat | AmountCrypto | AmountCurrency | Amount).amount ??
      undefined
    );
  }
  return value as number;
};

export const validateAmount =
  ({
    type,
    required,
    minValue,
    maxValue,
    allowNegative,
    units,
  }: AmountFieldProps) =>
  (value: unknown): ValidatorResult => {
    const amount = getAmount(value as AmountValue, type);
    if (value === "") return true;
    if (amount?.toString() === "") {
      if (required) {
        return "This field is required";
      }
      return true;
    }
    if (amount === undefined) {
      if (required) {
        return "This field is required";
      }
      return true;
    }
<<<<<<< HEAD
=======
    if (!isValidUnit(type, value as AmountValue, units)) {
      return "Select a valid currency";
    }
>>>>>>> 6d0d76f5
    if (!isValidNumber(amount) && type !== "AmountCurrency") {
      return "Value is not a valid number";
    }
    if (!allowNegative && amount < 0) {
      return "Value must be positive";
    }
    if (type === "AmountCrypto") {
      if (!isValidBigInt(amount.toString())) {
        return "Value is not an bigint";
      }
      return true;
    }
    if (type === "AmountCurrency") {
      if (!isValidNumber(amount)) {
        return "Value is not a valid number";
      }
      if (Math.abs(Number(amount)) > Number.MAX_SAFE_INTEGER) {
        const amountStr = amount.toString();
        if (!/^\d+$/.test(amountStr)) {
          return "Value is not a valid bigint";
        }
        return true;
      }
    }

    if (maxValue) {
      if (amount > maxValue) {
        return `This field must be less than ${maxValue}`;
      }
    }
    if (minValue) {
      if (amount < minValue) {
        return `This field must be more than ${minValue}`;
      }
    }
    if (
      Math.abs(Number(amount)) > Number.MAX_SAFE_INTEGER &&
      (type === "AmountFiat" ||
        type === "AmountPercentage" ||
        type === "Amount")
    ) {
      return "Value is too large for number";
    }

    return true;
  };<|MERGE_RESOLUTION|>--- conflicted
+++ resolved
@@ -69,12 +69,9 @@
       }
       return true;
     }
-<<<<<<< HEAD
-=======
     if (!isValidUnit(type, value as AmountValue, units)) {
       return "Select a valid currency";
     }
->>>>>>> 6d0d76f5
     if (!isValidNumber(amount) && type !== "AmountCurrency") {
       return "Value is not a valid number";
     }
