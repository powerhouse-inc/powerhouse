import { type IconName } from "#powerhouse";
import { cn } from "#scalars";

import { forwardRef, useId } from "react";
import {
  FormDescription,
  FormGroup,
  FormLabel,
  FormMessageList,
<<<<<<< HEAD
  SelectFieldProps,
  withFieldValidation,
} from "../fragments";
import { useAmountField } from "./use-amount-field";
import { cn } from "@/scalars/lib";
import type { InputNumberProps } from "../number-field/types";
import type { AmountValue, AmountFieldPropsGeneric } from "./types";
=======
  type SelectFieldProps,
  SelectFieldRaw,
  withFieldValidation,
} from "../fragments/index.js";
import {
  type NumberFieldProps,
  NumberFieldRaw,
} from "../number-field/index.js";
import { type InputNumberProps } from "../number-field/types.js";
import { validateAmount } from "./amount-field-validations.js";
import { type AmountFieldPropsGeneric, type AmountValue } from "./types.js";
import { useAmountField } from "./use-amount-field.js";
>>>>>>> a68b9771

import { validateAmount } from "./amount-field-validations";
import type { Currency } from "../currency-code-field/types";
import { CurrencyCodeFieldRaw } from "../currency-code-field/currency-code-field";

export type AmountFieldProps = AmountFieldPropsGeneric &
  Omit<InputNumberProps, "onChange" | "onBlur" | "precision"> & {
    className?: string;
    name: string;
    numberProps?: Omit<NumberFieldProps, "name">;
    selectProps?: Omit<
      SelectFieldProps,
      "placeholder" | "selectionIcon" | "onBlur"
    >;
    defaultValue?: AmountValue;
    value?: AmountValue;
    onChange?: (event: React.ChangeEvent<HTMLInputElement>) => void;
    onBlur?: (event: React.FocusEvent<HTMLInputElement>) => void;
    currencyPosition?: "left" | "right";
    symbolPosition?: "left" | "right";
    allowNegative?: boolean;
    // handle precision
    viewPrecision?: number;
    precision?: number;
    placeholderSelect?: string;
    units?: Currency[];
    includeCurrencySymbols?: boolean;
  };

const AmountFieldRaw = forwardRef<HTMLInputElement, AmountFieldProps>(
  (
    {
      label,
      value,
      id: propId,
      minValue,
      maxValue,
      onChange,
      onBlur,
      disabled,
      className,
      required,
      errors,
      warnings,
      description,
      defaultValue,
      type,
      numberProps,
      selectProps,
      step = 1,
      currencyPosition = "right",
      name,
      trailingZeros,
      viewPrecision,
      precision,
      placeholder,
      placeholderSelect,
      units,
      includeCurrencySymbols,
      symbolPosition,
    },
    ref,
  ) => {
    const generatedId = useId();
    const id = propId ?? generatedId;
    const {
      isShowSelect,
      isPercent,
      options,
      valueSelect,
      valueInput,
      handleOnChangeInput,
      handleOnChangeSelect,
      handleBlur,
      isBigInt,
      handleIsInputFocused,
      isAmountWithoutUnit,
      inputFocused,
    } = useAmountField({
      value,
      defaultValue,
      type,
      onChange,
      onBlur,
      precision,
      viewPrecision,
      trailingZeros,
      units,
    });

    return (
      <FormGroup>
        {label && (
          <FormLabel
            htmlFor={id}
            required={required}
            disabled={disabled}
            hasError={!!errors?.length}
            className={cn(disabled && "mb-[3px]")}
          >
            {label}
          </FormLabel>
        )}
        <div className={cn("relative flex items-center")}>
          <input
            name={name}
            type="hidden"
            data-cast={isBigInt ? "AmountBigInt" : "AmountNumber"}
          />
          <div className={cn("relative flex items-center")}>
            {isShowSelect && currencyPosition === "left" && (
              <CurrencyCodeFieldRaw
                contentAlign="start"
                contentClassName="min-w-[160px]"
                disabled={disabled}
                currencies={options}
                onChange={handleOnChangeSelect}
                placeholder={placeholderSelect}
                includeCurrencySymbols={includeCurrencySymbols}
                symbolPosition={symbolPosition}
                searchable={false}
                className={cn(
                  "rounded-l-md rounded-r-none border border-gray-300",
                  "border-r-[0.5px]",
                  // focus state
                  "focus:border-r-none focus:z-10 focus:ring-1 focus:ring-gray-900 focus:ring-offset-0",
                  "focus:outline-none",

                  selectProps?.className,
                )}
                {...(selectProps ?? { name: "" })}
              />
            )}
            <NumberFieldRaw
              name=""
              step={step}
              required={required}
              disabled={disabled}
              value={
                valueInput === undefined
                  ? undefined
                  : (valueInput as unknown as number)
              }
              id={id}
              maxValue={maxValue}
              precision={precision}
              minValue={minValue}
              onChange={handleOnChangeInput}
              onFocus={handleIsInputFocused}
              placeholder={placeholder}
              className={cn(
                currencyPosition === "left" &&
                  "rounded-l-none border border-l-[0.5px] border-gray-300",
                currencyPosition === "right" &&
                  "rounded-r-none border border-r-[0.5px] border-gray-300",
                isPercent && "rounded-md pr-7",
                // focus state
                "focus:border-r-0",
                isAmountWithoutUnit && "rounded-md",
                className,
              )}
              onBlur={handleBlur}
              ref={ref}
              {...(numberProps || {})}
            />
            {isPercent && !inputFocused && (
              <span
                className={cn(
                  "pointer-events-none absolute inset-y-0 right-2 ml-2 flex items-center",
                  disabled ? "text-gray-400" : "text-gray-900",
                )}
              >
                %
              </span>
            )}
          </div>

          {isShowSelect && currencyPosition === "right" && (
<<<<<<< HEAD
            <CurrencyCodeFieldRaw
              contentAlign="end"
              contentClassName="min-w-[160px]"
              disabled={disabled}
              includeCurrencySymbols={includeCurrencySymbols}
              currencies={options}
              value={valueSelect}
              onChange={handleOnChangeSelect}
              name=""
              placeholder={placeholderSelect}
              symbolPosition={symbolPosition}
              searchable={false}
              className={cn(
                "rounded-l-none rounded-r-md border border-gray-300",
                "border-l-[0.5px]",
                // focus state
                "focus:border-l-none focus:ring-1 focus:ring-gray-900  focus:ring-offset-0 focus:z-10",
                "focus:outline-none",
                selectProps?.className,
              )}
            />
=======
            <div>
              <SelectFieldRaw
                selectionIcon="checkmark"
                value={valueSelect}
                required={required}
                disabled={disabled}
                placeholder={placeholderSelect}
                onChange={handleOnChangeSelect}
                options={options}
                className={cn(
                  "rounded-l-none rounded-r-md border border-gray-300",
                  "border-l-[0.5px]",
                  // focus state
                  "focus:border-l-none focus:z-10 focus:ring-1 focus:ring-gray-900 focus:ring-offset-0",
                  "focus:outline-none",
                  selectProps?.className,
                )}
                {...(selectProps ?? { name: "" })}
              />
            </div>
>>>>>>> a68b9771
          )}
        </div>
        {description && <FormDescription>{description}</FormDescription>}
        {warnings && <FormMessageList messages={warnings} type="warning" />}
        {errors && <FormMessageList messages={errors} type="error" />}
      </FormGroup>
    );
  },
);

AmountFieldRaw.displayName = "AmountFieldRaw";

export const AmountField = withFieldValidation<AmountFieldProps>(
  AmountFieldRaw,
  {
    validations: {
      _numericAmount: validateAmount,
    },
  },
);
AmountField.displayName = "AmountField";<|MERGE_RESOLUTION|>--- conflicted
+++ resolved
@@ -1,38 +1,20 @@
-import { type IconName } from "#powerhouse";
-import { cn } from "#scalars";
-
+import { cn, type NumberFieldProps, NumberFieldRaw } from "#scalars";
 import { forwardRef, useId } from "react";
 import {
   FormDescription,
   FormGroup,
   FormLabel,
   FormMessageList,
-<<<<<<< HEAD
-  SelectFieldProps,
-  withFieldValidation,
-} from "../fragments";
-import { useAmountField } from "./use-amount-field";
-import { cn } from "@/scalars/lib";
-import type { InputNumberProps } from "../number-field/types";
-import type { AmountValue, AmountFieldPropsGeneric } from "./types";
-=======
   type SelectFieldProps,
-  SelectFieldRaw,
-  withFieldValidation,
 } from "../fragments/index.js";
-import {
-  type NumberFieldProps,
-  NumberFieldRaw,
-} from "../number-field/index.js";
-import { type InputNumberProps } from "../number-field/types.js";
+import { withFieldValidation } from "../fragments/with-field-validation/with-field-validation.js";
+import type { InputNumberProps } from "../number-field/types.js";
+import type { AmountFieldPropsGeneric, AmountValue } from "./types.js";
+import { useAmountField } from "./use-amount-field.js";
+
+import { CurrencyCodeFieldRaw } from "../currency-code-field/currency-code-field.js";
+import type { Currency } from "../currency-code-field/types.js";
 import { validateAmount } from "./amount-field-validations.js";
-import { type AmountFieldPropsGeneric, type AmountValue } from "./types.js";
-import { useAmountField } from "./use-amount-field.js";
->>>>>>> a68b9771
-
-import { validateAmount } from "./amount-field-validations";
-import type { Currency } from "../currency-code-field/types";
-import { CurrencyCodeFieldRaw } from "../currency-code-field/currency-code-field";
 
 export type AmountFieldProps = AmountFieldPropsGeneric &
   Omit<InputNumberProps, "onChange" | "onBlur" | "precision"> & {
@@ -163,7 +145,7 @@
               />
             )}
             <NumberFieldRaw
-              name=""
+              name={""}
               step={step}
               required={required}
               disabled={disabled}
@@ -207,7 +189,6 @@
           </div>
 
           {isShowSelect && currencyPosition === "right" && (
-<<<<<<< HEAD
             <CurrencyCodeFieldRaw
               contentAlign="end"
               contentClassName="min-w-[160px]"
@@ -224,33 +205,11 @@
                 "rounded-l-none rounded-r-md border border-gray-300",
                 "border-l-[0.5px]",
                 // focus state
-                "focus:border-l-none focus:ring-1 focus:ring-gray-900  focus:ring-offset-0 focus:z-10",
+                "focus:border-l-none focus:z-10 focus:ring-1 focus:ring-gray-900 focus:ring-offset-0",
                 "focus:outline-none",
                 selectProps?.className,
               )}
             />
-=======
-            <div>
-              <SelectFieldRaw
-                selectionIcon="checkmark"
-                value={valueSelect}
-                required={required}
-                disabled={disabled}
-                placeholder={placeholderSelect}
-                onChange={handleOnChangeSelect}
-                options={options}
-                className={cn(
-                  "rounded-l-none rounded-r-md border border-gray-300",
-                  "border-l-[0.5px]",
-                  // focus state
-                  "focus:border-l-none focus:z-10 focus:ring-1 focus:ring-gray-900 focus:ring-offset-0",
-                  "focus:outline-none",
-                  selectProps?.className,
-                )}
-                {...(selectProps ?? { name: "" })}
-              />
-            </div>
->>>>>>> a68b9771
           )}
         </div>
         {description && <FormDescription>{description}</FormDescription>}
