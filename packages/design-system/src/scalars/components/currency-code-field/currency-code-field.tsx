--- conflicted
+++ resolved
@@ -1,9 +1,9 @@
 import React, { useMemo } from "react";
-<<<<<<< HEAD
-import type { ErrorHandling, FieldCommonProps } from "../types";
-import { SelectFieldRaw, withFieldValidation } from "../fragments";
-import type { SelectOption } from "../enum-field/types";
-import type { Currency, CurrencyType } from "./types";
+import type { SelectOption } from "../enum-field/types.js";
+import { SelectFieldRaw } from "../fragments/index.js";
+import { withFieldValidation } from "../fragments/with-field-validation/with-field-validation.js";
+import type { ErrorHandling, FieldCommonProps } from "../types.js";
+import type { Currency, CurrencyType } from "./types.js";
 
 type CurrencyCodeFieldBaseProps = Omit<
   React.ButtonHTMLAttributes<HTMLButtonElement>,
@@ -13,12 +13,6 @@
   | "onBlur"
 >;
 
-=======
-import { type ErrorHandling, type FieldCommonProps } from "../types.js";
-import { SelectFieldRaw, withFieldValidation } from "../fragments/index.js";
-import type { SelectOption } from "../enum-field/types.js";
-import type { Currency, CurrencyType } from "./types.js";
->>>>>>> a68b9771
 export interface CurrencyCodeFieldProps
   extends CurrencyCodeFieldBaseProps,
     FieldCommonProps<string | string[]>,
