export { CurrencyCodeField } from "./currency-code-field.js";
export { commonCryptoCurrencies, commonFiatCurrencies } from "./defaults.js";
<<<<<<< HEAD
export type { AllowedTypes, Currency } from "./types.js";
export { cryptoCurrencies, currencies, fiatCurrencies } from "./utils.js";
=======
export type { Currency, CurrencyType } from "./types.js";
export { cryptoCurrencies, currencies, fiatCurrencies } from "./utils.js";
>>>>>>> f12a17d8
<|MERGE_RESOLUTION|>--- conflicted
+++ resolved
@@ -1,9 +1,4 @@
 export { CurrencyCodeField } from "./currency-code-field.js";
 export { commonCryptoCurrencies, commonFiatCurrencies } from "./defaults.js";
-<<<<<<< HEAD
 export type { AllowedTypes, Currency } from "./types.js";
-export { cryptoCurrencies, currencies, fiatCurrencies } from "./utils.js";
-=======
-export type { Currency, CurrencyType } from "./types.js";
-export { cryptoCurrencies, currencies, fiatCurrencies } from "./utils.js";
->>>>>>> f12a17d8
+export { cryptoCurrencies, currencies, fiatCurrencies } from "./utils.js";