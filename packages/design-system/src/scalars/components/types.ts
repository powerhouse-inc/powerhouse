import { currencies } from "../lib/currency-list";

export type ErrorMessage = string;

export type ValidatorResult = ErrorMessage | boolean;

export type ValidatorHandler = (
  value: any,
  formState: Record<string, any>,
) => ValidatorResult | Promise<ValidatorResult>;

export interface FormFieldProps {
  id?: string;
  name: string;
  label?: React.ReactNode;
  autoFocus?: boolean;
}

export interface FieldCommonProps<T> extends FormFieldProps {
  description?: string;
  value?: T;
  defaultValue?: T;
  required?: boolean;
  disabled?: boolean;
  errors?: ErrorMessage[];
  warnings?: ErrorMessage[];
  className?: string;
}

export interface ErrorHandling {
  showErrorOnBlur?: boolean;
  showErrorOnChange?: boolean;
  validators?: ValidatorHandler[] | ValidatorHandler;
}

export interface TextProps {
  minLength?: number;
  maxLength?: number;
  pattern?: RegExp;
  placeholder?: string;
  trim?: boolean;
  uppercase?: boolean;
  lowercase?: boolean;
  autoComplete?: boolean;
  spellCheck?: boolean;
}

export type NumericType =
  | "PositiveInt" // Positive integers
  | "NegativeInt" // Negative integers
  | "NonNegativeInt" // Non-negative integers (>= 0)
  | "NonPositiveInt" // Non-positive integers (<= 0)
  | "NegativeFloat" // Negative float values
  | "PositiveFloat" // Positive float values
  | "NonNegativeFloat" // Non-negative float values (>= 0.0)
  | "NonPositiveFloat" // Non-positive float values (<= 0.0)
  | "BigInt";

export interface NumberProps {
  numericType?: NumericType;
  minValue?: number;
  maxValue?: number;
  step?: number;
  allowNegative?: boolean;
  precision?: number;
  trailingZeros?: boolean;
  isBigInt?: boolean;
}

<<<<<<< HEAD
export type CurrencyCode = (typeof currencies)[number];

export interface AmountBase {
  amount: number | string;
}

export interface AmountCurrency extends AmountBase {
  currency: CurrencyCode;
}

export interface AmountPercentageBase {
  amount: number;
}

export type AmountType =
  | { type: "Amount"; details: AmountBase }
  | { type: "AmountCurrency"; details: AmountCurrency }
  | { type: "AmountPercentage"; details: AmountPercentageBase };
=======
export interface RadioGroupProps {
  options?: {
    value: string;
    label: string;
    description?: string;
    disabled?: boolean;
  }[];
  onChange?: (value: string) => void;
}

export interface SelectProps {
  options?: {
    icon?: IconName | React.ComponentType<{ className?: string }>;
    value: string;
    label: string;
    disabled?: boolean;
  }[];
  optionsCheckmark?: "Auto" | "None";
  placeholder?: string;
  maxSelectedOptionsToShow?: number;
  multiple?: boolean;
  searchable?: boolean;
  asModal?: boolean;
  onChange?: (value: string | string[]) => void;
}

export type EnumProps =
  | ({
      variant?: "Auto";
    } & (RadioGroupProps | SelectProps))
  | ({
      variant: "RadioGroup";
    } & RadioGroupProps)
  | ({
      variant: "Select";
    } & SelectProps);
>>>>>>> bd9f70b7

export interface InputNumberProps
  extends Omit<
    FieldCommonProps<string | number> &
      NumberProps &
      ErrorHandling &
      Omit<
        React.InputHTMLAttributes<HTMLInputElement>,
        "min" | "max" | "minLength" | "maxLength"
      >,
    "value" | "defaultValue" | "name" | "pattern"
  > {
  name: string;
  min?: number;
  max?: number;
  step?: number;
  precision?: number;
  trailingZeros?: boolean;
  allowNegative?: boolean;
  isBigInt?: boolean;
}<|MERGE_RESOLUTION|>--- conflicted
+++ resolved
@@ -67,64 +67,6 @@
   isBigInt?: boolean;
 }
 
-<<<<<<< HEAD
-export type CurrencyCode = (typeof currencies)[number];
-
-export interface AmountBase {
-  amount: number | string;
-}
-
-export interface AmountCurrency extends AmountBase {
-  currency: CurrencyCode;
-}
-
-export interface AmountPercentageBase {
-  amount: number;
-}
-
-export type AmountType =
-  | { type: "Amount"; details: AmountBase }
-  | { type: "AmountCurrency"; details: AmountCurrency }
-  | { type: "AmountPercentage"; details: AmountPercentageBase };
-=======
-export interface RadioGroupProps {
-  options?: {
-    value: string;
-    label: string;
-    description?: string;
-    disabled?: boolean;
-  }[];
-  onChange?: (value: string) => void;
-}
-
-export interface SelectProps {
-  options?: {
-    icon?: IconName | React.ComponentType<{ className?: string }>;
-    value: string;
-    label: string;
-    disabled?: boolean;
-  }[];
-  optionsCheckmark?: "Auto" | "None";
-  placeholder?: string;
-  maxSelectedOptionsToShow?: number;
-  multiple?: boolean;
-  searchable?: boolean;
-  asModal?: boolean;
-  onChange?: (value: string | string[]) => void;
-}
-
-export type EnumProps =
-  | ({
-      variant?: "Auto";
-    } & (RadioGroupProps | SelectProps))
-  | ({
-      variant: "RadioGroup";
-    } & RadioGroupProps)
-  | ({
-      variant: "Select";
-    } & SelectProps);
->>>>>>> bd9f70b7
-
 export interface InputNumberProps
   extends Omit<
     FieldCommonProps<string | number> &
