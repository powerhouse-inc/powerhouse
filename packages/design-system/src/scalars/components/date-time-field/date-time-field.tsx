--- conflicted
+++ resolved
@@ -1,31 +1,16 @@
-<<<<<<< HEAD
 import React from "react";
-import type { ErrorHandling, FieldCommonProps } from "../types";
-import type { DateFieldValue } from "../date-picker-field/types";
-import {
-  DatePickerField,
-  type DatePickerFieldProps,
-} from "../date-picker-field/date-picker-field";
-import {
-  TimePickerField,
-  type TimePickerFieldProps,
-} from "../time-picker-field";
-import type { TimeFieldValue } from "../time-picker-field/type";
-import { DateTimeField as DateTimeRaw } from "./date-time";
-=======
-import { type ErrorHandling, type FieldCommonProps } from "../types.js";
-import { type DateFieldValue } from "../date-picker-field/types.js";
 import {
   DatePickerField,
   type DatePickerFieldProps,
 } from "../date-picker-field/date-picker-field.js";
+import type { DateFieldValue } from "../date-picker-field/types.js";
 import {
   TimePickerField,
   type TimePickerFieldProps,
 } from "../time-picker-field/index.js";
-import { type TimeFieldValue } from "../time-picker-field/type.js";
-import DateTimePickerRaw from "./date-time-picker.js";
->>>>>>> a68b9771
+import type { TimeFieldValue } from "../time-picker-field/type.js";
+import type { ErrorHandling, FieldCommonProps } from "../types.js";
+import { DateTimeField as DateTimeRaw } from "./date-time.js";
 
 type CommonOmittedProps =
   | "name"
