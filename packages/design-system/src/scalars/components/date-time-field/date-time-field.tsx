import React from "react";
import type { ErrorHandling, FieldCommonProps } from "../types";
import type { DateFieldValue } from "../date-picker-field/types";
import {
  DatePickerField,
  type DatePickerFieldProps,
} from "../date-picker-field/date-picker-field";
import {
  TimePickerField,
  type TimePickerFieldProps,
} from "../time-picker-field";
import type { TimeFieldValue } from "../time-picker-field/type";
import { DateTimeField as DateTimeRaw } from "./date-time";

type CommonOmittedProps =
  | "name"
  | "label"
  | "value"
  | "defaultValue"
  | "onChange"
  | "onBlur"
  | "placeholder";

interface DateTimeFieldPropsDate
  extends Omit<DatePickerFieldProps, CommonOmittedProps> {
  value?: DateFieldValue;
  defaultValue?: DateFieldValue;
}

interface DateTimeFieldPropsTime
  extends Omit<TimePickerFieldProps, CommonOmittedProps> {
  value?: TimeFieldValue;
  defaultValue?: TimeFieldValue;
}

interface DateTimeFieldProps
  extends Omit<FieldCommonProps<any>, "value" | "defaultValue">,
    ErrorHandling {
  showDateSelect?: boolean;
  showTimeSelect?: boolean;
  name: string;
  label?: string;
  onChange?: (value: React.ChangeEvent<HTMLInputElement>) => void;
  onBlur?: (e: React.FocusEvent<HTMLInputElement>) => void;

  // Specific DateTimeField props
  dateFormat?: string;
  weekStart?: string;
  minDate?: string;
  maxDate?: string;
  placeholder?: string;
  disablePastDates?: boolean;
  disableFutureDates?: boolean;
  autoClose?: boolean;
  // Time picker props
  showTimezoneSelect?: boolean;
  timeFormat?: string;
  timeZone?: string;
  timeIntervals?: number;
}
<<<<<<< HEAD

export const DateTimeField = React.forwardRef<
  HTMLInputElement,
  DateTimeFieldProps & DateTimeFieldPropsDate & DateTimeFieldPropsTime
>(
  (
    {
      showDateSelect = true,
      showTimeSelect = true,
      name,
      label,
      dateFormat = "yyyy-MM-dd",
      timeFormat = "hh:mm a",
      minDate,
      maxDate,
      onChange,
      onBlur,
      placeholder,
      weekStart,
      disablePastDates,
      disableFutureDates,
      autoClose,
      showTimezoneSelect,
      value,
      timeZone,
      dateIntervals,
      ...props
    },
    ref,
  ) => {
    if (!showDateSelect && !showTimeSelect) {
      return (
=======
export const DateTimeField: React.FC<
  DateTimeFieldProps & DateTimeFieldPropsDate & DateTimeFieldPropsTime
> = ({
  showDateSelect = true,
  showTimeSelect = true,
  name,
  label,
  dateFormat = "yyyy-MM-dd",
  timeFormat = "hh:mm a",
  minDate,
  maxDate,
  onChange,
  onBlur,
  placeholder,
  weekStart,
  disablePastDates,
  disableFutureDates,
  autoClose,
  showTimezoneSelect,
  value,
  timeZone,
  timeIntervals,
  ...props
}) => {
  if (!showDateSelect && !showTimeSelect) {
    return (
      <DatePickerField
        name={name}
        label={label}
        onBlur={onBlur}
        onChange={onChange}
        placeholder={placeholder}
        dateFormat={dateFormat}
        minDate={minDate}
        maxDate={maxDate}
        weekStart={weekStart}
        disablePastDates={disablePastDates}
        disableFutureDates={disableFutureDates}
        autoClose={autoClose}
        {...props}
      />
    );
  }

  return (
    <div>
      {showDateSelect && showTimeSelect && (
        <DateTimeRaw
          name={name}
          value={value}
          placeholder={placeholder}
          label={label}
          weekStart={weekStart}
          autoClose={autoClose}
          disableFutureDates={disableFutureDates}
          disablePastDates={disablePastDates}
          minDate={minDate}
          maxDate={maxDate}
          dateFormat={dateFormat}
          onChange={onChange}
          onBlur={onBlur}
          timeZone={timeZone}
          timeFormat={timeFormat}
          timeIntervals={timeIntervals}
          showTimezoneSelect={showTimezoneSelect}
          {...props}
        />
      )}
      {showDateSelect && !showTimeSelect && (
>>>>>>> 6d0d76f5
        <DatePickerField
          name={name}
          label={label}
          onBlur={onBlur}
          onChange={onChange}
          placeholder={placeholder}
          dateFormat={dateFormat}
          minDate={minDate}
          maxDate={maxDate}
          weekStart={weekStart}
          disablePastDates={disablePastDates}
          disableFutureDates={disableFutureDates}
          autoClose={autoClose}
          ref={ref}
          {...props}
        />
<<<<<<< HEAD
      );
    }

    return (
      <div>
        {showDateSelect && showTimeSelect && (
          <DateTimeRaw
            name={name}
            value={value}
            placeholder={placeholder}
            label={label}
            weekStart={weekStart}
            autoClose={autoClose}
            disableFutureDates={disableFutureDates}
            disablePastDates={disablePastDates}
            minDate={minDate}
            maxDate={maxDate}
            dateFormat={dateFormat}
            onChange={onChange}
            onBlur={onBlur}
            timeZone={timeZone}
            timeFormat={timeFormat}
            ref={ref}
            {...props}
          />
        )}
        {showDateSelect && !showTimeSelect && (
          <DatePickerField
            name={name}
            label={label}
            onBlur={onBlur}
            onChange={onChange}
            placeholder={placeholder}
            dateFormat={dateFormat}
            minDate={minDate}
            maxDate={maxDate}
            weekStart={weekStart}
            disablePastDates={disablePastDates}
            disableFutureDates={disableFutureDates}
            autoClose={autoClose}
            ref={ref}
            {...props}
          />
        )}
        {!showDateSelect && showTimeSelect && (
          <TimePickerField
            name={name}
            label={label}
            onBlur={onBlur}
            onChange={onChange}
            placeholder={placeholder}
            timeFormat={timeFormat}
            showTimezoneSelect={showTimezoneSelect}
            timeZone={timeZone}
            dateIntervals={dateIntervals}
            ref={ref}
            {...props}
          />
        )}
      </div>
    );
  },
);

DateTimeField.displayName = "DateTimeField";
=======
      )}
      {!showDateSelect && showTimeSelect && (
        <TimePickerField
          name={name}
          label={label}
          onBlur={onBlur}
          onChange={onChange}
          placeholder={placeholder}
          timeFormat={timeFormat}
          showTimezoneSelect={showTimezoneSelect}
          timeZone={timeZone}
          timeIntervals={timeIntervals}
          {...props}
        />
      )}
    </div>
  );
};
>>>>>>> 6d0d76f5
<|MERGE_RESOLUTION|>--- conflicted
+++ resolved
@@ -58,7 +58,6 @@
   timeZone?: string;
   timeIntervals?: number;
 }
-<<<<<<< HEAD
 
 export const DateTimeField = React.forwardRef<
   HTMLInputElement,
@@ -84,84 +83,13 @@
       showTimezoneSelect,
       value,
       timeZone,
-      dateIntervals,
+      timeIntervals,
       ...props
     },
     ref,
   ) => {
     if (!showDateSelect && !showTimeSelect) {
       return (
-=======
-export const DateTimeField: React.FC<
-  DateTimeFieldProps & DateTimeFieldPropsDate & DateTimeFieldPropsTime
-> = ({
-  showDateSelect = true,
-  showTimeSelect = true,
-  name,
-  label,
-  dateFormat = "yyyy-MM-dd",
-  timeFormat = "hh:mm a",
-  minDate,
-  maxDate,
-  onChange,
-  onBlur,
-  placeholder,
-  weekStart,
-  disablePastDates,
-  disableFutureDates,
-  autoClose,
-  showTimezoneSelect,
-  value,
-  timeZone,
-  timeIntervals,
-  ...props
-}) => {
-  if (!showDateSelect && !showTimeSelect) {
-    return (
-      <DatePickerField
-        name={name}
-        label={label}
-        onBlur={onBlur}
-        onChange={onChange}
-        placeholder={placeholder}
-        dateFormat={dateFormat}
-        minDate={minDate}
-        maxDate={maxDate}
-        weekStart={weekStart}
-        disablePastDates={disablePastDates}
-        disableFutureDates={disableFutureDates}
-        autoClose={autoClose}
-        {...props}
-      />
-    );
-  }
-
-  return (
-    <div>
-      {showDateSelect && showTimeSelect && (
-        <DateTimeRaw
-          name={name}
-          value={value}
-          placeholder={placeholder}
-          label={label}
-          weekStart={weekStart}
-          autoClose={autoClose}
-          disableFutureDates={disableFutureDates}
-          disablePastDates={disablePastDates}
-          minDate={minDate}
-          maxDate={maxDate}
-          dateFormat={dateFormat}
-          onChange={onChange}
-          onBlur={onBlur}
-          timeZone={timeZone}
-          timeFormat={timeFormat}
-          timeIntervals={timeIntervals}
-          showTimezoneSelect={showTimezoneSelect}
-          {...props}
-        />
-      )}
-      {showDateSelect && !showTimeSelect && (
->>>>>>> 6d0d76f5
         <DatePickerField
           name={name}
           label={label}
@@ -178,7 +106,6 @@
           ref={ref}
           {...props}
         />
-<<<<<<< HEAD
       );
     }
 
@@ -201,6 +128,8 @@
             onBlur={onBlur}
             timeZone={timeZone}
             timeFormat={timeFormat}
+            timeIntervals={timeIntervals}
+            showTimezoneSelect={showTimezoneSelect}
             ref={ref}
             {...props}
           />
@@ -233,7 +162,7 @@
             timeFormat={timeFormat}
             showTimezoneSelect={showTimezoneSelect}
             timeZone={timeZone}
-            dateIntervals={dateIntervals}
+            timeIntervals={timeIntervals}
             ref={ref}
             {...props}
           />
@@ -243,24 +172,4 @@
   },
 );
 
-DateTimeField.displayName = "DateTimeField";
-=======
-      )}
-      {!showDateSelect && showTimeSelect && (
-        <TimePickerField
-          name={name}
-          label={label}
-          onBlur={onBlur}
-          onChange={onChange}
-          placeholder={placeholder}
-          timeFormat={timeFormat}
-          showTimezoneSelect={showTimezoneSelect}
-          timeZone={timeZone}
-          timeIntervals={timeIntervals}
-          {...props}
-        />
-      )}
-    </div>
-  );
-};
->>>>>>> 6d0d76f5
+DateTimeField.displayName = "DateTimeField";