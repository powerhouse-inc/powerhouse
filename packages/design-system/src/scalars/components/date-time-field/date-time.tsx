<<<<<<< HEAD
import React, { forwardRef } from "react";
import { DateFieldValue } from "../date-field/types";
import { cn } from "@/scalars/lib";
=======
import { cn } from "#scalars";
import type React from "react";
import { forwardRef } from "react";
import { type DateFieldValue } from "../date-picker-field/types.js";
>>>>>>> 365fb132
import {
  FormDescription,
  FormGroup,
  FormLabel,
  FormMessageList,
<<<<<<< HEAD
  withFieldValidation,
} from "../fragments";
import { BasePickerField } from "./base-picker-field";
import { FieldCommonProps } from "../types";
import { useDateTime } from "./use-date-time";
import DateTimePickerContent from "./date-time-contet";
import { dateTimeFieldValidations } from "./date-time-field-validations";
=======
} from "../fragments/index.js";
import { withFieldValidation } from "../fragments/with-field-validation/with-field-validation.js";
import { type FieldCommonProps } from "../types.js";
import { BasePickerField } from "./base-picker-field.js";
import { dateTimeFieldValidations } from "./date-time-field-validations.js";
import DateTimePickerContent from "./date-time-picker-contet.js";
import { useDateTime } from "./use-date-time.js";
>>>>>>> 365fb132

interface DateTimePickerProps extends FieldCommonProps<DateFieldValue> {
  name: string;
  id?: string;
  label?: string;
  value?: DateFieldValue;
  defaultValue?: DateFieldValue;
  placeholder?: string;
  onChange?: (e: React.ChangeEvent<HTMLInputElement>) => void;
  onBlur?: (e: React.FocusEvent<HTMLInputElement>) => void;
  timeFormat?: string;
  timeIntervals?: number;
  timeZone?: string;
  showTimezoneSelect?: boolean;
  includeContinent?: boolean;
  // Date Picker Field
  disablePastDates?: boolean;
  disableFutureDates?: boolean;
  dateFormat?: string;
  weekStart?: string;
  autoClose?: boolean;
  minDate?: string;
  maxDate?: string;
  onChangeDate?: (e: React.ChangeEvent<HTMLInputElement>) => void;
  onBlurDate?: (e: React.FocusEvent<HTMLInputElement>) => void;
}
const DateTimeRaw = forwardRef<HTMLInputElement, DateTimePickerProps>(
  (
    {
      name,
      id,
      label,
      value,
      defaultValue,
      errors,
      disabled,
      required,
      placeholder,
      description,
      warnings,
      onChange,
      onBlur,

      // Date Picker Field
      disablePastDates,
      disableFutureDates,
      dateFormat,
      weekStart,
      autoClose,
      minDate,
      maxDate,
      onChangeDate,
      onBlurDate,
      timeFormat,
      // Time Picker Field
      timeIntervals,
      timeZone,
      showTimezoneSelect,
      includeContinent,
      ...props
    },
    ref,
  ) => {
    const {
      isOpen,
      setIsOpen,
      // inputValue,
      activeTab,
      onChangeTabs,
      isCalendarView,
      dateTimeToDisplay,
      handleInputChangeField,

      // Date Picker Field
      date,
      handleDateSelect,
      disabledDates,
      weekStartDay,
      handleDayClick,
      handleOnBlur,

      // Time Picker Field
      selectedHour,
      selectedMinute,
      selectedPeriod,
      setSelectedHour,
      setSelectedMinute,
      setSelectedPeriod,
      hours,
      minutes,
      onCancel,
      handleSave,
      timeZonesOptions,
      selectedTimeZone,
      is12HourFormat,
      setSelectedTimeZone,
      isDisableSelect,
    } = useDateTime({
      value,
      defaultValue,
      onChange,
      onBlur,
      // Date Picker Field
      autoClose,
      disableFutureDates,
      disablePastDates,
      dateFormat,
      weekStart,
      onChangeDate,
      onBlurDate,
      minDate,
      maxDate,

      // Time Picker Field
      timeFormat,
      timeIntervals,
      timeZone,
      showTimezoneSelect,
      includeContinent,
    });
    return (
      <FormGroup>
        {label && (
          <FormLabel
            htmlFor={id}
            required={required}
            disabled={disabled}
            hasError={!!errors?.length}
          >
            {label}
          </FormLabel>
        )}
        <BasePickerField
          ref={ref}
          label={label}
          id={id}
          value={dateTimeToDisplay}
          name={name}
          errors={errors}
          disabled={disabled}
          required={required}
          iconName="CalendarTime"
          placeholder={placeholder}
          isOpen={isOpen}
          setIsOpen={setIsOpen}
          onInputChange={handleInputChangeField}
          handleBlur={handleOnBlur}
          data-cast={`DateTimeString:${dateFormat}`}
          className={cn(
            // Add custom styles when the time is open
            isCalendarView ? "px-4 pb-6 pt-3" : "px-4 pb-4 pt-3",
          )}
        >
          <DateTimePickerContent
            activeTab={activeTab}
            onChangeTabs={onChangeTabs}
            // Date Picker Field
            date={date}
            handleDateSelect={handleDateSelect}
            disabledDates={disabledDates}
            weekStartDay={weekStartDay}
            handleDayClick={handleDayClick}
            // Time Picker Field
            selectedHour={selectedHour}
            selectedMinute={selectedMinute}
            selectedPeriod={selectedPeriod}
            setSelectedHour={setSelectedHour}
            setSelectedMinute={setSelectedMinute}
            setSelectedPeriod={setSelectedPeriod}
            hours={hours}
            minutes={minutes}
            timeZonesOptions={timeZonesOptions}
            selectedTimeZone={selectedTimeZone as string}
            setSelectedTimeZone={setSelectedTimeZone}
            timeZone={timeZone}
            is12HourFormat={is12HourFormat}
            isDisableSelect={isDisableSelect}
            onCancel={onCancel}
            onSave={handleSave}
          />
        </BasePickerField>
        {description && <FormDescription>{description}</FormDescription>}
        {warnings && <FormMessageList messages={warnings} type="warning" />}
        {errors && <FormMessageList messages={errors} type="error" />}
      </FormGroup>
    );
  },
);

export const DateTimeField = withFieldValidation<DateTimePickerProps>(
  DateTimeRaw,
  {
    validations: {
      _datePickerType: dateTimeFieldValidations,
    },
  },
);

DateTimeField.displayName = "DateTimeField";<|MERGE_RESOLUTION|>--- conflicted
+++ resolved
@@ -1,35 +1,19 @@
-<<<<<<< HEAD
-import React, { forwardRef } from "react";
-import { DateFieldValue } from "../date-field/types";
-import { cn } from "@/scalars/lib";
-=======
 import { cn } from "#scalars";
 import type React from "react";
 import { forwardRef } from "react";
-import { type DateFieldValue } from "../date-picker-field/types.js";
->>>>>>> 365fb132
+import { type DateFieldValue } from "../date-field/types.js";
 import {
   FormDescription,
   FormGroup,
   FormLabel,
   FormMessageList,
-<<<<<<< HEAD
-  withFieldValidation,
-} from "../fragments";
-import { BasePickerField } from "./base-picker-field";
-import { FieldCommonProps } from "../types";
-import { useDateTime } from "./use-date-time";
-import DateTimePickerContent from "./date-time-contet";
-import { dateTimeFieldValidations } from "./date-time-field-validations";
-=======
 } from "../fragments/index.js";
 import { withFieldValidation } from "../fragments/with-field-validation/with-field-validation.js";
 import { type FieldCommonProps } from "../types.js";
 import { BasePickerField } from "./base-picker-field.js";
+import DateTimePickerContent from "./date-time-contet.js";
 import { dateTimeFieldValidations } from "./date-time-field-validations.js";
-import DateTimePickerContent from "./date-time-picker-contet.js";
 import { useDateTime } from "./use-date-time.js";
->>>>>>> 365fb132
 
 interface DateTimePickerProps extends FieldCommonProps<DateFieldValue> {
   name: string;
