--- conflicted
+++ resolved
@@ -1,14 +1,9 @@
 import React, { useId, useState } from "react";
 import { Toggle } from "./toggle";
 import { cn } from "@/scalars/lib/utils";
-<<<<<<< HEAD
-import { FormLabel } from "../form-label";
-import { FormMessageList } from "../form-message";
-import { validateRequiredField } from "./toggles-schema";
-=======
 import { FormLabel } from "../fragments/form-label";
 import { FormMessageList } from "../fragments/form-message";
->>>>>>> 62fa9488
+import { validateRequiredField } from "./toggles-schema";
 
 interface ToggleFieldProps {
   label?: string;
