--- conflicted
+++ resolved
@@ -56,11 +56,7 @@
         />
         <label
           class="inline-flex items-center text-sm font-medium leading-[22px] text-gray-900 dark:text-gray-400 group-hover:text-gray-900 dark:group-hover:text-slate-50 group-hover:cursor-pointer"
-<<<<<<< HEAD
-          for=":r2:"
-=======
           for=":r4:"
->>>>>>> a2e2cc0e
         >
           Test Field
           <span
