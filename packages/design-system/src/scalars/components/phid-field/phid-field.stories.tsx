--- conflicted
+++ resolved
@@ -1,10 +1,3 @@
-<<<<<<< HEAD
-import type { Meta, StoryObj } from "@storybook/react";
-import { withForm } from "@/scalars/lib/decorators";
-import { PHIDField } from "./phid-field";
-import { mockedOptions, fetchOptions, fetchSelectedOption } from "./mocks";
-=======
->>>>>>> a68b9771
 import {
   getDefaultArgTypes,
   getValidationArgTypes,
@@ -13,8 +6,8 @@
   withForm,
 } from "#scalars";
 import type { Meta, StoryObj } from "@storybook/react";
+import { fetchOptions, fetchSelectedOption, mockedOptions } from "./mocks.js";
 import { PHIDField } from "./phid-field.js";
-import { fetchOptions, fetchSelectedOption, mockedOptions } from "./utils.js";
 
 const meta: Meta<typeof PHIDField> = {
   title: "Document Engineering/Simple Components/PHID Field",
