import { Form, renderWithForm } from "#scalars";
import { render, screen, waitFor } from "@testing-library/react";
<<<<<<< HEAD
import userEvent from "@testing-library/user-event";
import { renderWithForm } from "@/scalars/lib/testing";
import { Form } from "@/scalars/components/form";
import { PHIDField } from "./phid-field";
=======
import { userEvent } from "@testing-library/user-event";
import { describe, expect, it, vi } from "vitest";
import { PHIDField } from "./phid-field.js";
>>>>>>> a68b9771

describe("PHIDField Component", () => {
  window.HTMLElement.prototype.scrollIntoView = vi.fn();
  window.Element.prototype.scrollTo = vi.fn();
  window.matchMedia = vi.fn().mockImplementation((query) => ({
    matches: false,
    media: query as string,
    onchange: null,
    addListener: vi.fn(),
    removeListener: vi.fn(),
    addEventListener: vi.fn(),
    removeEventListener: vi.fn(),
    dispatchEvent: vi.fn(),
  }));

  const mockedOptions = [
    {
      icon: "PowerhouseLogoSmall",
      title: "Document A",
      path: "projects/finance/document-a",
      value: "phd:baefc2a4-f9a0-4950-8161-fd8d8cc7dea7:main:public",
      description: "Financial report for Q1 2024",
    },
    {
      icon: "PowerhouseLogoSmall",
      title: "Document B",
      path: "projects/legal/document-b",
      value: "phd:baefc2a4-f9a0-4950-8161-fd8d8cc6cdb8:main:public",
      description: "Legal compliance documentation",
    },
  ];

  const defaultGetOptions = vi.fn().mockResolvedValue(mockedOptions);
  const defaultGetSelectedOption = vi
    .fn()
    .mockImplementation((value: string) => {
      return mockedOptions.find((option) => option.value === value);
    });

  it("should match snapshot", () => {
    const { asFragment } = renderWithForm(
      <PHIDField
        name="phid"
        label="PHID Field"
        placeholder="phd:"
        fetchOptionsCallback={defaultGetOptions}
        fetchSelectedOptionCallback={defaultGetSelectedOption}
      />,
    );
    expect(asFragment()).toMatchSnapshot();
  });

  it("should render with label", () => {
    renderWithForm(
      <PHIDField
        name="phid"
        label="Test Label"
        fetchOptionsCallback={defaultGetOptions}
        fetchSelectedOptionCallback={defaultGetSelectedOption}
      />,
    );
    expect(screen.getByText("Test Label")).toBeInTheDocument();
  });

  it("should render with description", () => {
    renderWithForm(
      <PHIDField
        name="phid"
        label="Test Label"
        description="Test Description"
        fetchOptionsCallback={defaultGetOptions}
        fetchSelectedOptionCallback={defaultGetSelectedOption}
      />,
    );
    expect(screen.getByText("Test Description")).toBeInTheDocument();
  });

  it("should handle disabled state", () => {
    renderWithForm(
      <PHIDField
        name="phid"
        label="Test Label"
        disabled
        fetchOptionsCallback={defaultGetOptions}
        fetchSelectedOptionCallback={defaultGetSelectedOption}
      />,
    );
    expect(screen.getByRole("combobox")).toBeDisabled();
  });

  it("should display error messages", async () => {
    renderWithForm(
      <PHIDField
        name="phid"
        label="Test Label"
        errors={["Invalid PHID format"]}
        fetchOptionsCallback={defaultGetOptions}
        fetchSelectedOptionCallback={defaultGetSelectedOption}
      />,
    );
    await waitFor(() =>
      expect(screen.getByText("Invalid PHID format")).toBeInTheDocument(),
    );
  });

  it("should display warning messages", () => {
    renderWithForm(
      <PHIDField
        name="phid"
        label="Test Label"
        warnings={["PHID may be deprecated"]}
        fetchOptionsCallback={defaultGetOptions}
        fetchSelectedOptionCallback={defaultGetSelectedOption}
      />,
    );
    expect(screen.getByText("PHID may be deprecated")).toBeInTheDocument();
  });

  it("should show autocomplete options", async () => {
    const user = userEvent.setup();
    const originalRandom = Math.random;
    Math.random = vi.fn().mockReturnValue(1);

    renderWithForm(
      <PHIDField
        name="phid"
        label="Test Label"
        variant="withValueTitleAndDescription"
        fetchOptionsCallback={defaultGetOptions}
        fetchSelectedOptionCallback={defaultGetSelectedOption}
      />,
    );

    const input = screen.getByRole("combobox");
    await user.click(input);
    await user.clear(input);
    await user.type(input, "test");

    await waitFor(() => {
      expect(defaultGetOptions).toHaveBeenCalledWith("test", {
        allowUris: undefined,
        allowedScopes: undefined,
      });
    });

    await waitFor(() => {
      expect(input).toHaveAttribute("aria-expanded", "true");
      expect(screen.getByText(mockedOptions[0].title)).toBeInTheDocument();
      expect(screen.getByText(mockedOptions[1].title)).toBeInTheDocument();
    });

    Math.random = originalRandom;
  });

  it("should have correct ARIA attributes", async () => {
    renderWithForm(
      <PHIDField
        name="phid"
        label="Test Label"
        required
        errors={["Error message"]}
        fetchOptionsCallback={defaultGetOptions}
        fetchSelectedOptionCallback={defaultGetSelectedOption}
      />,
    );

    const input = screen.getByRole("combobox");
    expect(input).toHaveAttribute("aria-required", "true");
    await waitFor(() => expect(input).toHaveAttribute("aria-invalid", "true"));
    expect(input).toHaveAttribute("aria-expanded", "false");
  });

  it("should show correct placeholders for different variants", () => {
    const { rerender } = renderWithForm(
      <PHIDField
        name="phid"
        label="Test Label"
        variant="withValueTitleAndDescription"
        fetchOptionsCallback={defaultGetOptions}
        fetchSelectedOptionCallback={defaultGetSelectedOption}
      />,
    );

    expect(screen.getByText("Title not available")).toBeInTheDocument();
    expect(screen.getByText("Path not available")).toBeInTheDocument();
    expect(screen.getByText("Description not available")).toBeInTheDocument();

    rerender(
      <PHIDField
        name="phid"
        label="Test Label"
        variant="withValueAndTitle"
        fetchOptionsCallback={defaultGetOptions}
        fetchSelectedOptionCallback={defaultGetSelectedOption}
      />,
    );

    expect(screen.getByText("Title not available")).toBeInTheDocument();
    expect(screen.getByText("Path not available")).toBeInTheDocument();
    expect(
      screen.queryByText("Description not available"),
    ).not.toBeInTheDocument();

    rerender(
      <PHIDField
        name="phid"
        label="Test Label"
        variant="withValue"
        fetchOptionsCallback={defaultGetOptions}
        fetchSelectedOptionCallback={defaultGetSelectedOption}
      />,
    );

    expect(screen.queryByText("Title not available")).not.toBeInTheDocument();
    expect(screen.queryByText("Path not available")).not.toBeInTheDocument();
    expect(
      screen.queryByText("Description not available"),
    ).not.toBeInTheDocument();
  });

  it("should handle autoComplete disabled", () => {
    renderWithForm(
      <PHIDField name="phid" label="Test Label" autoComplete={false} />,
    );

    expect(screen.queryByRole("combobox")).not.toBeInTheDocument();
    expect(screen.getByRole("textbox")).toBeInTheDocument();
  });

  it("should validate PHID format on submit", async () => {
    const mockOnSubmit = vi.fn();
    const user = userEvent.setup();
    const validPhid = mockedOptions[0].value;
    const invalidPhid = "invalid-phid";

    render(
      <Form onSubmit={mockOnSubmit}>
        <PHIDField
          name="phid"
          label="Test Label"
          allowUris
          allowedScopes={["public"]}
          fetchOptionsCallback={defaultGetOptions}
          fetchSelectedOptionCallback={defaultGetSelectedOption}
        />
        <button type="submit">Submit</button>
      </Form>,
    );

    const input = screen.getByRole("combobox");
    await user.click(input);
    await user.type(input, invalidPhid);

    await user.click(screen.getByText("Submit"));
    await waitFor(() => {
      expect(mockOnSubmit).not.toHaveBeenCalled();
      expect(screen.getByText(/Invalid format/)).toBeInTheDocument();
    });

    await user.clear(input);
    await user.type(input, validPhid);

    await user.click(screen.getByText("Submit"));
    await waitFor(() => {
      expect(mockOnSubmit).toHaveBeenCalledWith({
        phid: validPhid,
      });
    });
  });

  it("should handle value changes and auto selection", async () => {
    const user = userEvent.setup();
    const originalRandom = Math.random;
    Math.random = vi.fn().mockReturnValue(1);

    renderWithForm(
      <PHIDField
        name="phid"
        label="Test Label"
        variant="withValueTitleAndDescription"
        fetchOptionsCallback={defaultGetOptions}
        fetchSelectedOptionCallback={defaultGetSelectedOption}
      />,
    );

    const input = screen.getByRole("combobox");
    await user.click(input);
    await user.type(input, mockedOptions[0].value);

    await waitFor(() => {
      expect(input).toHaveAttribute("aria-expanded", "false");
    });

    await waitFor(() => {
      expect(screen.getByText(mockedOptions[0].title)).toBeInTheDocument();
      expect(screen.getByText(mockedOptions[0].path)).toBeInTheDocument();
      expect(
        screen.getByText(mockedOptions[0].description),
      ).toBeInTheDocument();
    });

    Math.random = originalRandom;
  });

  it("should not invoke onChange on mount when it has a defaultValue", () => {
    const onChange = vi.fn();
    renderWithForm(
      <PHIDField
        name="phid"
        label="Test Label"
        defaultValue={mockedOptions[0].value}
        fetchOptionsCallback={defaultGetOptions}
        fetchSelectedOptionCallback={defaultGetSelectedOption}
        onChange={onChange}
      />,
    );
    expect(onChange).not.toHaveBeenCalled();
  });
});<|MERGE_RESOLUTION|>--- conflicted
+++ resolved
@@ -1,15 +1,7 @@
 import { Form, renderWithForm } from "#scalars";
 import { render, screen, waitFor } from "@testing-library/react";
-<<<<<<< HEAD
-import userEvent from "@testing-library/user-event";
-import { renderWithForm } from "@/scalars/lib/testing";
-import { Form } from "@/scalars/components/form";
-import { PHIDField } from "./phid-field";
-=======
 import { userEvent } from "@testing-library/user-event";
-import { describe, expect, it, vi } from "vitest";
 import { PHIDField } from "./phid-field.js";
->>>>>>> a68b9771
 
 describe("PHIDField Component", () => {
   window.HTMLElement.prototype.scrollIntoView = vi.fn();
