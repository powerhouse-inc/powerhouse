"use client";

<<<<<<< HEAD
import { cn } from "@/scalars/lib/utils";
import { format } from "date-fns";
import * as React from "react";
import { DayPicker, useDayPicker, type DayPickerProps } from "react-day-picker";
import { buttonVariants } from "../../../fragments/button/button";

import { Icon } from "@/powerhouse";
import { MONTHS } from "../utils";
import { DatePickerView } from "../../types";
import CaptionLabel from "../caption-label/caption-label";
import NavCalendar from "../calendar-nav/calendar-nav";
import CalendarDateHeader from "../calendar-date-header/calendar-date-header";
import { YearGrid } from "../year-view/year-grid";
import { MonthGrid } from "../months-view/month-view";
=======
import { Icon } from "#powerhouse";
import { cn } from "#scalars";
import { differenceInCalendarDays, format } from "date-fns";
import * as React from "react";
import { DayPicker, useDayPicker, type DayPickerProps } from "react-day-picker";
import { Button, buttonVariants } from "../../../fragments/button/button.js";
import { type DatePickerView } from "../../types.js";
import CalendarDateHeader from "../calendar-date-header/calendar-date-header.js";
import NavCalendar from "../calendar-nav/calendar-nav.js";
import CaptionLabel from "../caption-label/caption-label.js";
import { MONTHS } from "../utils.js";
>>>>>>> a68b9771

export type CalendarProps = DayPickerProps & {
  /**
   * In the year view, the number of years to display at once.
   * @default 12
   */
  yearRange?: number;

  /**
   * Wether to show the year switcher in the caption.
   * @default true
   */
  showYearSwitcher?: boolean;

  monthsClassName?: string;
  monthCaptionClassName?: string;
  weekdaysClassName?: string;
  weekdayClassName?: string;
  monthClassName?: string;
  captionClassName?: string;
  captionLabelClassName?: string;
  buttonNextClassName?: string;
  buttonPreviousClassName?: string;
  navClassName?: string;
  monthGridClassName?: string;
  weekClassName?: string;
  dayClassName?: string;
  dayButtonClassName?: string;
  rangeStartClassName?: string;
  rangeEndClassName?: string;
  selectedClassName?: string;
  todayClassName?: string;
  outsideClassName?: string;
  disabledClassName?: string;
  rangeMiddleClassName?: string;
  hiddenClassName?: string;
  dayPickerClassName?: string;
  disabledDates?: boolean;
};

/**
 * A custom calendar component built on top of react-day-picker.
 * @param props The props for the calendar.
 * @default yearRange 12
 * @returns
 */
const Calendar = ({
  className,
  showOutsideDays = true,
  showYearSwitcher = true,
  yearRange = 12,
  numberOfMonths,
  disabledDates = false,
  ...props
}: CalendarProps) => {
  const [navView, setNavView] = React.useState<DatePickerView>("days");
  const [displayYears, setDisplayYears] = React.useState<{
    from: number;
    to: number;
  }>(
    React.useMemo(() => {
      const currentYear = new Date().getFullYear();
      return {
        from: currentYear - Math.floor(yearRange / 2 - 1),
        to: currentYear + Math.ceil(yearRange / 2),
      };
    }, [yearRange]),
  );

  const { onNextClick, onPrevClick, startMonth, endMonth } = props;

  const columnsDisplayed = navView === "years" ? 1 : numberOfMonths;

  const _monthsClassName = cn("relative flex", props.monthsClassName);
  const _monthCaptionClassName = cn(
    "relative mx-10 flex h-7 items-center justify-center",
    props.monthCaptionClassName,
  );
  const _weekdaysClassName = cn("flex flex-row", props.weekdaysClassName);
  const _weekdayClassName = cn(
    "text-muted-foreground w-8 text-sm font-normal",
    props.weekdayClassName,
  );
  const _monthClassName = cn("w-full", props.monthClassName);
  const _captionClassName = cn(
    "relative flex items-center justify-center pt-1",
    "w-full",
    props.captionClassName,
  );
  const _captionLabelClassName = cn(
    "truncate text-sm font-medium",
    props.captionLabelClassName,
  );
  const buttonNavClassName = buttonVariants({
    variant: "outline",
    className:
      "absolute h-7 w-7 bg-transparent p-0 opacity-50 hover:opacity-100",
  });
  const _buttonNextClassName = cn(
    buttonNavClassName,
    "right-0",
    props.buttonNextClassName,
  );
  const _buttonPreviousClassName = cn(
    buttonNavClassName,
    "left-0",
    props.buttonPreviousClassName,
  );
  const _navClassName = cn("flex items-start", props.navClassName);
  const _monthGridClassName = cn(
    "mt-[15px]",
    "w-auto",
    props.monthGridClassName,
  );
  const _weekClassName = cn(
    "mt-[5px] flex w-max items-start",
    props.weekClassName,
  );
  const _dayClassName = cn(
    "flex h-[34px] w-8 flex-1 items-center justify-center p-0 text-sm",
    props.dayClassName,
  );
  const _dayButtonClassName = cn(
    buttonVariants({ variant: "ghost" }),
    "size-8 rounded-md p-0 font-normal transition-none aria-selected:opacity-100",
    props.dayButtonClassName,
  );
  const buttonRangeClassName =
    "bg-accent [&>button]:bg-primary [&>button]:text-primary-foreground [&>button]:hover:bg-primary [&>button]:hover:text-primary-foreground";
  const _rangeStartClassName = cn(
    buttonRangeClassName,
    "day-range-start rounded-s-md",
    props.rangeStartClassName,
  );
  const _rangeEndClassName = cn(
    buttonRangeClassName,
    "day-range-end rounded-e-md",
    props.rangeEndClassName,
  );
  const _rangeMiddleClassName = cn(
    "bg-accent !text-foreground [&>button]:!text-foreground [&>button]:hover:!text-foreground [&>button]:bg-transparent [&>button]:hover:bg-transparent",
    props.rangeMiddleClassName,
  );
  const _selectedClassName = cn(
    "[&>button]:bg-primary [&>button]:text-primary-foreground [&>button]:hover:bg-primary [&>button]:hover:text-primary-foreground",
    "rounded-[4px] bg-green-500",
    props.selectedClassName,
  );
  const _todayClassName = cn(
    "[&>button]:bg-accent [&>button]:text-accent-foreground",
    props.todayClassName,
  );
  const _outsideClassName = cn(
    "day-outside text-muted-foreground aria-selected:bg-accent/50 aria-selected:text-muted-foreground opacity-50 aria-selected:opacity-30",
    props.outsideClassName,
  );
  const _disabledClassName = cn(
    "text-gray-300 cursor-not-allowed",
    props.disabledClassName,
  );
  const _hiddenClassName = cn("invisible flex-1", props.hiddenClassName);

  return (
    <DayPicker
      mode="single"
      showOutsideDays={showOutsideDays}
      numberOfMonths={columnsDisplayed}
      disabled={disabledDates}
      className={cn(
        "w-auto p-3 dark:border-gray-900 dark:bg-slate-600",
        className,
      )}
      classNames={{
        months: _monthsClassName,
        month_caption: _monthCaptionClassName,
        weekdays: _weekdaysClassName,
        weekday: _weekdayClassName,
        month: _monthClassName,
        caption: _captionClassName,
        caption_label: _captionLabelClassName,
        button_next: _buttonNextClassName,
        button_previous: _buttonPreviousClassName,
        nav: _navClassName,
        month_grid: _monthGridClassName,
        week: _weekClassName,
        day: _dayClassName,
        day_button: _dayButtonClassName,
        range_start: _rangeStartClassName,
        range_middle: _rangeMiddleClassName,
        range_end: _rangeEndClassName,
        selected: _selectedClassName,
        today: _todayClassName,
        outside: _outsideClassName,
        disabled: _disabledClassName,
        hidden: _hiddenClassName,
      }}
      components={{
        Chevron: () => {
          return <Icon className="size-4" name="ArrowLeft" />;
        },
        Nav: ({ className }) => {
          return (
            <NavCalendar
              navView={navView}
              displayYears={displayYears}
              onPrevClick={onPrevClick}
              onNextClick={onNextClick}
              setDisplayYears={setDisplayYears}
              className={className}
              buttonPreviousClassName={props.buttonPreviousClassName}
              buttonNextClassName={props.buttonNextClassName}
              startMonth={startMonth}
              endMonth={endMonth}
              {...props}
            />
          );
        },

        CaptionLabel: ({ children, ...props }) => (
          <CaptionLabel
            navView={navView}
            setNavView={setNavView}
            showYearSwitcher={showYearSwitcher}
            {...props}
          >
            {children}
          </CaptionLabel>
        ),
        MonthGrid: ({ className, children, ...props }) => {
          const { goToMonth, months } = useDayPicker();
          const actualYear = format(months[0].date, "yyyy");
          const actualMonth = format(months[0].date, "MMMM");
          if (navView === "years") {
            return (
              <div className="mt-[18px] flex flex-col gap-2">
                <CalendarDateHeader navView={navView} setNavView={setNavView} />
<<<<<<< HEAD
                <YearGrid
                  displayYears={displayYears}
                  startMonth={startMonth}
                  endMonth={endMonth}
                  actualMonth={actualMonth}
                  months={months}
                  currentYear={new Date().getFullYear()}
                  onYearSelect={(year) => {
                    goToMonth(new Date(year, MONTHS.indexOf(actualMonth)));
                    setNavView("months");
                  }}
                />
=======

                <div
                  className={cn(
                    "grid grid-cols-3 gap-x-[14px] gap-y-[15px]",
                    className,
                  )}
                  {...props}
                >
                  {Array.from(
                    { length: displayYears.to - displayYears.from + 1 },
                    (_, i) => {
                      const isBefore =
                        differenceInCalendarDays(
                          new Date(displayYears.from + i, 11, 31),
                          startMonth!,
                        ) < 0;

                      const isAfter =
                        differenceInCalendarDays(
                          new Date(displayYears.from + i, 0, 0),
                          endMonth!,
                        ) > 0;

                      const isDisabled = isBefore || isAfter;
                      return (
                        <Button
                          key={i}
                          className={cn(
                            "h-[28px] w-[68px] rounded-[4px] text-[12px] leading-[18px] text-gray-900",
                            displayYears.from + i ===
                              new Date().getFullYear() &&
                              "text-accent-foreground bg-gray-100 font-medium",

                            // hover
                            "hover:bg-gray-100",
                            displayYears.from + i ===
                              months[0].date.getFullYear() &&
                              "bg-gray-900 text-white hover:bg-gray-900",
                          )}
                          variant="ghost"
                          onClick={() => {
                            goToMonth(
                              new Date(
                                displayYears.from + i,
                                MONTHS.indexOf(actualMonth),
                              ),
                            );
                          }}
                          disabled={
                            navView === "years" ? isDisabled : undefined
                          }
                        >
                          {displayYears.from + i}
                        </Button>
                      );
                    },
                  )}
                </div>
>>>>>>> a68b9771
              </div>
            );
          }
          if (navView === "months") {
            return (
              <div className="mt-[15px] flex flex-col gap-3">
                <CalendarDateHeader navView={navView} setNavView={setNavView} />
<<<<<<< HEAD
                <MonthGrid
                  actualMonth={actualMonth}
                  actualYear={actualYear}
                  onMonthSelect={(year, monthIndex) => {
                    goToMonth(new Date(year, monthIndex));
                    setNavView("days");
                  }}
                />
=======

                <div className="grid grid-cols-3 gap-x-[14px] gap-y-[15px]">
                  {MONTHS.flat().map((month) => (
                    <Button
                      key={month}
                      variant="ghost"
                      className={cn(
                        "w-full px-[2px] py-[5px] text-[12px] leading-[18px] text-gray-900",

                        month === actualMonth &&
                          "bg-gray-900 hover:bg-gray-900",

                        // hover
                        "hover:bg-gray-100",
                        month === actualMonth &&
                          "bg-gray-900 text-white hover:bg-gray-900",
                      )}
                      onClick={() => {
                        goToMonth(
                          new Date(parseInt(actualYear), MONTHS.indexOf(month)),
                        );
                      }}
                    >
                      {month}
                    </Button>
                  ))}
                </div>
>>>>>>> a68b9771
              </div>
            );
          }
          return (
            <table className={className} {...props}>
              {children}
            </table>
          );
        },
      }}
      {...props}
    />
  );
};
Calendar.displayName = "Calendar";

export { Calendar };<|MERGE_RESOLUTION|>--- conflicted
+++ resolved
@@ -1,33 +1,18 @@
 "use client";
 
-<<<<<<< HEAD
-import { cn } from "@/scalars/lib/utils";
+import { Icon } from "#powerhouse";
+import { cn } from "#scalars";
 import { format } from "date-fns";
 import * as React from "react";
 import { DayPicker, useDayPicker, type DayPickerProps } from "react-day-picker";
-import { buttonVariants } from "../../../fragments/button/button";
-
-import { Icon } from "@/powerhouse";
-import { MONTHS } from "../utils";
-import { DatePickerView } from "../../types";
-import CaptionLabel from "../caption-label/caption-label";
-import NavCalendar from "../calendar-nav/calendar-nav";
-import CalendarDateHeader from "../calendar-date-header/calendar-date-header";
-import { YearGrid } from "../year-view/year-grid";
-import { MonthGrid } from "../months-view/month-view";
-=======
-import { Icon } from "#powerhouse";
-import { cn } from "#scalars";
-import { differenceInCalendarDays, format } from "date-fns";
-import * as React from "react";
-import { DayPicker, useDayPicker, type DayPickerProps } from "react-day-picker";
-import { Button, buttonVariants } from "../../../fragments/button/button.js";
-import { type DatePickerView } from "../../types.js";
+import { buttonVariants } from "../../../fragments/button/button.js";
+import type { DatePickerView } from "../../types.js";
 import CalendarDateHeader from "../calendar-date-header/calendar-date-header.js";
 import NavCalendar from "../calendar-nav/calendar-nav.js";
 import CaptionLabel from "../caption-label/caption-label.js";
+import { MonthGrid } from "../months-view/month-view.js";
 import { MONTHS } from "../utils.js";
->>>>>>> a68b9771
+import { YearGrid } from "../year-view/year-grid.js";
 
 export type CalendarProps = DayPickerProps & {
   /**
@@ -264,7 +249,6 @@
             return (
               <div className="mt-[18px] flex flex-col gap-2">
                 <CalendarDateHeader navView={navView} setNavView={setNavView} />
-<<<<<<< HEAD
                 <YearGrid
                   displayYears={displayYears}
                   startMonth={startMonth}
@@ -277,66 +261,6 @@
                     setNavView("months");
                   }}
                 />
-=======
-
-                <div
-                  className={cn(
-                    "grid grid-cols-3 gap-x-[14px] gap-y-[15px]",
-                    className,
-                  )}
-                  {...props}
-                >
-                  {Array.from(
-                    { length: displayYears.to - displayYears.from + 1 },
-                    (_, i) => {
-                      const isBefore =
-                        differenceInCalendarDays(
-                          new Date(displayYears.from + i, 11, 31),
-                          startMonth!,
-                        ) < 0;
-
-                      const isAfter =
-                        differenceInCalendarDays(
-                          new Date(displayYears.from + i, 0, 0),
-                          endMonth!,
-                        ) > 0;
-
-                      const isDisabled = isBefore || isAfter;
-                      return (
-                        <Button
-                          key={i}
-                          className={cn(
-                            "h-[28px] w-[68px] rounded-[4px] text-[12px] leading-[18px] text-gray-900",
-                            displayYears.from + i ===
-                              new Date().getFullYear() &&
-                              "text-accent-foreground bg-gray-100 font-medium",
-
-                            // hover
-                            "hover:bg-gray-100",
-                            displayYears.from + i ===
-                              months[0].date.getFullYear() &&
-                              "bg-gray-900 text-white hover:bg-gray-900",
-                          )}
-                          variant="ghost"
-                          onClick={() => {
-                            goToMonth(
-                              new Date(
-                                displayYears.from + i,
-                                MONTHS.indexOf(actualMonth),
-                              ),
-                            );
-                          }}
-                          disabled={
-                            navView === "years" ? isDisabled : undefined
-                          }
-                        >
-                          {displayYears.from + i}
-                        </Button>
-                      );
-                    },
-                  )}
-                </div>
->>>>>>> a68b9771
               </div>
             );
           }
@@ -344,7 +268,6 @@
             return (
               <div className="mt-[15px] flex flex-col gap-3">
                 <CalendarDateHeader navView={navView} setNavView={setNavView} />
-<<<<<<< HEAD
                 <MonthGrid
                   actualMonth={actualMonth}
                   actualYear={actualYear}
@@ -353,35 +276,6 @@
                     setNavView("days");
                   }}
                 />
-=======
-
-                <div className="grid grid-cols-3 gap-x-[14px] gap-y-[15px]">
-                  {MONTHS.flat().map((month) => (
-                    <Button
-                      key={month}
-                      variant="ghost"
-                      className={cn(
-                        "w-full px-[2px] py-[5px] text-[12px] leading-[18px] text-gray-900",
-
-                        month === actualMonth &&
-                          "bg-gray-900 hover:bg-gray-900",
-
-                        // hover
-                        "hover:bg-gray-100",
-                        month === actualMonth &&
-                          "bg-gray-900 text-white hover:bg-gray-900",
-                      )}
-                      onClick={() => {
-                        goToMonth(
-                          new Date(parseInt(actualYear), MONTHS.indexOf(month)),
-                        );
-                      }}
-                    >
-                      {month}
-                    </Button>
-                  ))}
-                </div>
->>>>>>> a68b9771
               </div>
             );
           }
