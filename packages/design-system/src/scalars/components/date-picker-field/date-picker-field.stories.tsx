import type { Meta, StoryObj } from "@storybook/react";
import { withForm } from "@/scalars/lib/decorators";
import { DatePickerField } from "./date-picker-field";
import {
  getDefaultArgTypes,
  getValidationArgTypes,
  StorybookControlCategory,
} from "@/scalars/lib/storybook-arg-types";

const meta: Meta<typeof DatePickerField> = {
  title: "Document Engineering/Simple Components/Date Picker Field",
  component: DatePickerField,
  parameters: {
    layout: "centered",
  },
  decorators: [withForm],
  tags: ["autodocs"],
  argTypes: {
    ...getDefaultArgTypes({
      valueControlType: "date",
      valueType: "date",
    }),
    ...getValidationArgTypes(),
    minDate: {
      control: "date",
      description: "Minimum selectable date in the date picker",
      table: {
        type: { summary: "string" },
        category: StorybookControlCategory.COMPONENT_SPECIFIC,
      },
    },
    maxDate: {
      control: "date",
      description: "Maximum selectable date in the date picker",
      table: {
        type: { summary: "string" },
        category: StorybookControlCategory.COMPONENT_SPECIFIC,
      },
    },
<<<<<<< HEAD
    disablePastDates: {
      control: "boolean",
      description: "Disable past dates in the date picker",
      table: {
        type: { summary: "boolean" },
        category: StorybookControlCategory.COMPONENT_SPECIFIC,
      },
    },
    disableFutureDates: {
      control: "boolean",
      description: "Disable future dates in the date picker",
      table: {
        type: { summary: "boolean" },
=======
    dateFormat: {
      control: {
        type: "select",
      },
      options: [
        "yyyy-MM-dd",
        "dd-MM-yyyy",
        "MM-dd-yyyy",
        "dd-MMM-yyyy",
        "MMM-dd-yyyy",
      ],
      table: {
        defaultValue: { summary: "yyyy-MM-dd" },
        type: {
          summary: "string",
        },
>>>>>>> 1c4d872e
        category: StorybookControlCategory.COMPONENT_SPECIFIC,
      },
    },
  },

  args: {
    name: "date-picker-field",
  },
};

export default meta;
type Story = StoryObj<typeof meta>;

export const Default: Story = {
  args: {
    name: "date",
    label: "Pick a date",
    placeholder: "2025/01/27",
  },
};

export const Disabled: Story = {
  args: {
    name: "date",
    label: "Pick a date",
    placeholder: "2025/01/27",
    disabled: true,
  },
};

export const Filled: Story = {
  args: {
    name: "date",
    label: "Pick a date",
    value: "2025/01/27",
  },
};<|MERGE_RESOLUTION|>--- conflicted
+++ resolved
@@ -37,7 +37,6 @@
         category: StorybookControlCategory.COMPONENT_SPECIFIC,
       },
     },
-<<<<<<< HEAD
     disablePastDates: {
       control: "boolean",
       description: "Disable past dates in the date picker",
@@ -51,7 +50,9 @@
       description: "Disable future dates in the date picker",
       table: {
         type: { summary: "boolean" },
-=======
+        category: StorybookControlCategory.COMPONENT_SPECIFIC,
+      },
+    },
     dateFormat: {
       control: {
         type: "select",
@@ -68,12 +69,10 @@
         type: {
           summary: "string",
         },
->>>>>>> 1c4d872e
         category: StorybookControlCategory.COMPONENT_SPECIFIC,
       },
     },
   },
-
   args: {
     name: "date-picker-field",
   },
