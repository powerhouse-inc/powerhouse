import { format, isValid, parse } from "date-fns";
<<<<<<< HEAD
import { DateFieldValue } from "./types";
import { ALLOWED_FORMATS, dateFormatRegexes } from "../date-time-field/utils";
=======
import { type DateFieldValue } from "./types.js";
>>>>>>> a68b9771

export const splitIso8601DateTime = (isoString: string) => {
  const [datePart, timePart] = isoString.split("T");

  return {
    date: datePart,
    time: timePart,
  };
};

const splitDateTime = (
  value: DateFieldValue,
): { date: string; time: string } => {
  const defaultResult = { date: "", time: "" };

  if (!value) {
    return defaultResult;
  }

  if (typeof value === "string") {
    const { date, time } = splitIso8601DateTime(value);

    return { date, time };
  }

  if (isValid(value)) {
    const dateString = value.toISOString();
    const { date, time } = splitIso8601DateTime(dateString);
    return { date, time };
  }

  return defaultResult;
};

export const getDateFromValue = (value: DateFieldValue): string => {
  const { date } = splitDateTime(value);
  return date;
};

export const getTimeFromValue = (value: DateFieldValue): string => {
  const { time } = splitDateTime(value);
  return time;
};

export const formatDateToValue = (inputDate: Date): string => {
  // Add the time and the timezone to the date to split it later by T
  const stringDate = inputDate.toISOString();
  return stringDate;
};

/**
 * Convert a date string to an ISO date string (YYYY-MM-DD format)
 * @param inputString - The date string to convert
 * @param dateFormat - The date format to use
 * @returns The ISO date string
 * @example
 * // MM/dd/yyyy format
 * convertToISODateFormat('12/25/2023') // returns '2023-12-25'
 *
 * // dd/MM/yyyy format
 * convertToISODateFormat('25/12/2023') // returns '2023-12-25'
 *
 * // dd-MMM-yyyy format
 * convertToISODateFormat('25-Dec-2023') // returns '2023-12-25'
 *
 * // Invalid date
 * convertToISODateFormat('invalid') // returns 'invalid'
 */
export const convertToISODateFormat = (
  inputString: string,
  dateFormat = ALLOWED_FORMATS[0],
): string => {
  if (!dateFormat || !inputString) return inputString;

  for (const [formatStr, regex] of Object.entries(dateFormatRegexes)) {
    if (regex.test(inputString)) {
      const parsedDate = parse(inputString, formatStr, new Date());
      if (isValid(parsedDate)) {
        // Format to ISO without time
        const isoDate = format(parsedDate, "yyyy-MM-dd");
        return isoDate;
      }
    }
  }
  return inputString;
};

/**
 * Convert a date string to an ISO date string (YYYY-MM-DD format)
 * @param inputString - The date string to convert
 * @returns The ISO date string
 */
export const formatDateToValidCalendarDateFormat = (
  inputString: string,
): string => {
  const [datePart, timePart = "00:00-00:00"] = inputString.split("T");
  const parsedDate = convertToISODateFormat(datePart);

  // Combinar con la parte del tiempo y convertir a ISO
  const isoDate = new Date(`${parsedDate}T${timePart}`);
  return isoDate.toISOString();
};

/**
 * Formats a UTC Date object into an ISO 8601 string (yyyy-MM-dd)
 * @param date - Date object in UTC time
 * @returns Formatted date string in ISO 8601 format
 * @example
 * formatUTCDateToISOString(new Date('2023-03-05T00:00:00Z')) // returns '2023-03-05'
 * formatUTCDateToISOString(new Date('2023-12-01T00:00:00Z')) // returns '2023-12-01'
 */
export const formatUTCDateToISOStringWithOutTime = (date: Date): string => {
  return `${date.getUTCFullYear()}-${(date.getUTCMonth() + 1).toString().padStart(2, "0")}-${date.getUTCDate().toString().padStart(2, "0")}`;
};

/**
 * Swaps the day and month in a date string
 * @param utcDate - The date to swap the day and month in
 * @param separator - The separator to use between the day, month, and year
 * @returns The date string with the day and month swapped
 */
export function swapAmbiguousDayMonthFormat(utcDate: Date, separator: string) {
  return `${utcDate.getUTCDate().toString().padStart(2, "0")}${separator}${(utcDate.getUTCMonth() + 1).toString().padStart(2, "0")}${separator}${utcDate.getUTCFullYear()}`;
}<|MERGE_RESOLUTION|>--- conflicted
+++ resolved
@@ -1,10 +1,6 @@
 import { format, isValid, parse } from "date-fns";
-<<<<<<< HEAD
-import { DateFieldValue } from "./types";
-import { ALLOWED_FORMATS, dateFormatRegexes } from "../date-time-field/utils";
-=======
-import { type DateFieldValue } from "./types.js";
->>>>>>> a68b9771
+import { ALLOWED_FORMATS, dateFormatRegexes } from "../date-time-field/utils.js";
+import type { DateFieldValue } from "./types.js";
 
 export const splitIso8601DateTime = (isoString: string) => {
   const [datePart, timePart] = isoString.split("T");
