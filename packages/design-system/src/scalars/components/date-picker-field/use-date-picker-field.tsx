import { parse, startOfDay } from "date-fns";
import React, { useCallback, useMemo } from "react";
<<<<<<< HEAD
import { DateFieldValue, WeekStartDayNumber } from "./types";
=======
import { createChangeEvent } from "../time-picker-field/utils.js";
import { type DateFieldValue, type WeekStartDayNumber } from "./types.js";
>>>>>>> a68b9771
import {
  formatDateToValue,
  formatUTCDateToISOStringWithOutTime,
  getDateFromValue,
<<<<<<< HEAD
} from "./utils";
import { createChangeEvent } from "../time-picker-field/utils";
import {
  getDateFormat,
  normalizeMonthFormat,
  parseInputString,
} from "../date-time-field/utils";
=======
  isDateFormatAllowed,
  parseInputString,
} from "./utils.js";
>>>>>>> a68b9771

interface DatePickerFieldProps {
  value?: DateFieldValue;
  defaultValue?: DateFieldValue;
  onChange?: (e: React.ChangeEvent<HTMLInputElement>) => void;
  onBlur?: (e: React.FocusEvent<HTMLInputElement>) => void;
  disablePastDates?: boolean;
  disableFutureDates?: boolean;
  dateFormat?: string;
  weekStart?: string;
  autoClose?: boolean;
  minDate?: string;
  maxDate?: string;
}

export const useDatePickerField = ({
  value,
  defaultValue,
  onChange,
  onBlur,
  disablePastDates,
  disableFutureDates,
  dateFormat,
  weekStart = "Monday",
  autoClose = false,
  minDate,
  maxDate,
}: DatePickerFieldProps) => {
  const internalFormat = getDateFormat(dateFormat ?? "");
  const [isOpen, setIsOpen] = React.useState(false);
  const [inputDisplay, setInputDisplay] = React.useState<string | undefined>(
    parseInputString(
      getDateFromValue(value ?? defaultValue ?? ""),
      internalFormat,
    ),
  );

  const handleInputChange = (e: React.ChangeEvent<HTMLInputElement>) => {
    const inputValue = e.target.value;
    setInputDisplay(inputValue);
    onChange?.(createChangeEvent(inputValue));
  };

  const handleBlur = (e: React.FocusEvent<HTMLInputElement>) => {
    onBlur?.(e);
  };

  const handleDateSelect = useCallback(
    (date?: Date) => {
      if (!date) return;

      // Get LOCAL date components
      const localYear = date.getFullYear();
      const localMonth = date.getMonth();
      const localDay = date.getDate();
      // Create UTC date representing the same local date
      const utcDate = new Date(Date.UTC(localYear, localMonth, localDay));
      // Take the date without time in ISO format
      const inputValue = formatUTCDateToISOStringWithOutTime(utcDate);
      // Parse the date to the correct format
      const newInputValue = parseInputString(inputValue, internalFormat);
      setInputDisplay(newInputValue.toUpperCase());
      const newValue = formatDateToValue(utcDate);

      const newValueOnchage = `${newInputValue.toUpperCase()}T${newValue.split("T")[1]}`;

      onChange?.(createChangeEvent(newValueOnchage));
    },
    [internalFormat, onChange],
  );

  const today = useMemo(() => startOfDay(new Date()), []);

  const disabledDates = useMemo(
    () =>
      disablePastDates && disableFutureDates
        ? {
            before: today,
            after: today,
          }
        : disablePastDates
          ? {
              before: today,
            }
          : disableFutureDates
            ? {
                after: today,
              }
            : minDate && maxDate
              ? {
                  before: minDate as unknown as Date,
                  after: maxDate as unknown as Date,
                }
              : minDate
                ? {
                    before: minDate as unknown as Date,
                  }
                : maxDate
                  ? {
                      after: maxDate as unknown as Date,
                    }
                  : undefined,
    [disablePastDates, disableFutureDates, today, minDate, maxDate],
  );
  const weekStartDay = useMemo(() => {
    const days = [
      "sunday",
      "monday",
      "tuesday",
      "wednesday",
      "thursday",
      "friday",
      "saturday",
    ];
    const dayIndex = days.indexOf(weekStart.toLowerCase());
    return (dayIndex >= 0 ? dayIndex : 1) as WeekStartDayNumber;
  }, [weekStart]);

  // Close the calendar when a date is selected
  const handleDayClick = () => {
    if (autoClose) {
      setIsOpen(false);
    }
  };

  const date = useMemo(() => {
    if (!value) return undefined;
    const dateString = getDateFromValue(value);
    const isValidDate = normalizeMonthFormat(dateString);
    if (!isValidDate) return undefined;

    const dateStringFormatted = parseInputString(dateString, internalFormat);
    const fechaUTC = parse(
      dateStringFormatted,
      internalFormat ?? "yyyy-MM-dd",
      new Date(),
    );

    return fechaUTC;
  }, [value, internalFormat]);
  return {
    date,
    inputValue: inputDisplay,
    handleDateSelect,
    handleInputChange,
    isOpen,
    setIsOpen,
    handleBlur,
    disabledDates,
    weekStartDay,
    handleDayClick,
  };
};<|MERGE_RESOLUTION|>--- conflicted
+++ resolved
@@ -1,28 +1,17 @@
 import { parse, startOfDay } from "date-fns";
 import React, { useCallback, useMemo } from "react";
-<<<<<<< HEAD
-import { DateFieldValue, WeekStartDayNumber } from "./types";
-=======
+import {
+  getDateFormat,
+  normalizeMonthFormat,
+  parseInputString,
+} from "../date-time-field/utils.js";
 import { createChangeEvent } from "../time-picker-field/utils.js";
-import { type DateFieldValue, type WeekStartDayNumber } from "./types.js";
->>>>>>> a68b9771
+import type { DateFieldValue, WeekStartDayNumber } from "./types.js";
 import {
   formatDateToValue,
   formatUTCDateToISOStringWithOutTime,
   getDateFromValue,
-<<<<<<< HEAD
-} from "./utils";
-import { createChangeEvent } from "../time-picker-field/utils";
-import {
-  getDateFormat,
-  normalizeMonthFormat,
-  parseInputString,
-} from "../date-time-field/utils";
-=======
-  isDateFormatAllowed,
-  parseInputString,
 } from "./utils.js";
->>>>>>> a68b9771
 
 interface DatePickerFieldProps {
   value?: DateFieldValue;
