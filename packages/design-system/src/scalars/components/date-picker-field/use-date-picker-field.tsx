--- conflicted
+++ resolved
@@ -7,12 +7,9 @@
   defaultValue?: DateFieldValue;
   onChange?: (e: React.ChangeEvent<HTMLInputElement>) => void;
   onBlur?: (e: React.FocusEvent<HTMLInputElement>) => void;
-<<<<<<< HEAD
   disablePastDates?: boolean;
   disableFutureDates?: boolean;
-=======
   dateFormat?: string;
->>>>>>> 1c4d872e
 }
 
 export const useDatePickerField = ({
@@ -20,12 +17,9 @@
   defaultValue,
   onChange,
   onBlur,
-<<<<<<< HEAD
   disablePastDates,
   disableFutureDates,
-=======
   dateFormat = "yyyy-MM-dd",
->>>>>>> 1c4d872e
 }: DatePickerFieldProps) => {
   const [isOpen, setIsOpen] = React.useState(false);
   const handleInputChange = (e: React.ChangeEvent<HTMLInputElement>) => {
@@ -77,7 +71,6 @@
   const inputValue = formatDate(value ?? defaultValue ?? "");
   const parsedDate = parse(inputValue, dateFormat, new Date());
   const date = isValid(parsedDate) ? parsedDate : undefined;
-<<<<<<< HEAD
 
   const today = useMemo(() => startOfDay(new Date()), []);
 
@@ -100,8 +93,6 @@
     [disablePastDates, disableFutureDates, today],
   );
 
-=======
->>>>>>> 1c4d872e
   return {
     date,
     inputValue,
