--- conflicted
+++ resolved
@@ -1,9 +1,5 @@
 import { describe, expect, it } from "vitest";
-<<<<<<< HEAD
-import { screen, waitFor } from "@testing-library/react";
-=======
 import { render, screen, waitFor } from "@testing-library/react";
->>>>>>> a2e2cc0e
 import userEvent from "@testing-library/user-event";
 import { UrlField } from "./url-field";
 import { renderWithForm } from "@/scalars/lib/testing";
@@ -157,8 +153,6 @@
     expect(await screen.findByText("URL may be truncated")).toBeInTheDocument();
   });
 
-<<<<<<< HEAD
-=======
   it("should not show warnings if the prop is set false", async () => {
     const user = userEvent.setup();
     renderWithForm(
@@ -177,7 +171,6 @@
     expect(screen.queryByText("URL may be truncated")).not.toBeInTheDocument();
   });
 
->>>>>>> a2e2cc0e
   it("should be valid when valid", async () => {
     const user = userEvent.setup();
     const onSubmit = vi.fn();
