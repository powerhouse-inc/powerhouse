// Vitest Snapshot v1, https://vitest.dev/guide/snapshot.html

exports[`UrlField > should match snapshot 1`] = `
<div>
  <form
    id=":r0:"
    novalidate=""
  >
    <div
      class="flex flex-col gap-2"
    >
      <label
<<<<<<< HEAD
        class="inline-flex items-center text-sm font-medium leading-[22px] text-gray-900 dark:text-gray-50 mb-[3px]"
        for=":r0:"
=======
        class="inline-flex items-center text-sm font-medium leading-4 text-gray-900 dark:text-gray-50 mb-[3px]"
        for=":r1:"
>>>>>>> a2e2cc0e
      >
        Website URL
        <span
          class="ml-1 text-gray-800 group-hover:text-gray-900 dark:text-gray-400 dark:group-hover:text-slate-50"
        >
          *
        </span>
      </label>
      <div
        class="relative"
      >
        <input
          aria-invalid="false"
<<<<<<< HEAD
          class="flex h-9 w-full rounded-md text-sm text-gray-900 dark:text-gray-50 border border-gray-300 bg-white dark:border-charcoal-700 dark:bg-charcoal-900 px-3 py-2 font-sans placeholder:text-gray-600 dark:placeholder:text-gray-500 focus-visible:outline-none focus-visible:ring-1 focus-visible:ring-gray-900 focus-visible:ring-offset-1 focus-visible:ring-offset-white dark:focus-visible:ring-charcoal-300 dark:focus-visible:ring-offset-charcoal-900 disabled:cursor-not-allowed disabled:border-gray-200 disabled:text-gray-500"
          id=":r0:"
=======
          class="flex h-9 w-full rounded-md text-sm font-normal leading-5 text-gray-900 dark:text-gray-50 dark:border-charcoal-700 dark:bg-charcoal-900 border border-gray-300 bg-white px-3 py-2 font-sans placeholder:text-gray-500 dark:placeholder:text-gray-600 focus-visible:outline-none focus-visible:ring-1 focus-visible:ring-gray-900 focus-visible:ring-offset-0 focus-visible:ring-offset-white dark:focus-visible:ring-charcoal-300 dark:focus-visible:ring-offset-charcoal-900 dark:focus:bg-charcoal-900 focus:bg-gray-50 disabled:cursor-not-allowed disabled:border-gray-300 disabled:bg-white disabled:text-gray-700 disabled:dark:border-charcoal-800 disabled:dark:bg-charcoal-900 disabled:dark:text-gray-300"
          data-cast="URLTrim"
          id=":r1:"
>>>>>>> a2e2cc0e
          name="test-url"
          placeholder="https://example.com"
          required=""
          type="url"
          value=""
        />
      </div>
      <p
        class="font-sans text-sm font-normal leading-5 text-gray-600 dark:text-gray-500"
      >
        Enter your website URL
      </p>
      <p
        class="mb-0 inline-flex items-center text-xs font-medium text-orange-900 dark:text-orange-900"
        data-type="warning"
      >
        URL may be unreachable
      </p>
    </div>
  </form>
</div>
`;<|MERGE_RESOLUTION|>--- conflicted
+++ resolved
@@ -10,13 +10,8 @@
       class="flex flex-col gap-2"
     >
       <label
-<<<<<<< HEAD
-        class="inline-flex items-center text-sm font-medium leading-[22px] text-gray-900 dark:text-gray-50 mb-[3px]"
-        for=":r0:"
-=======
         class="inline-flex items-center text-sm font-medium leading-4 text-gray-900 dark:text-gray-50 mb-[3px]"
         for=":r1:"
->>>>>>> a2e2cc0e
       >
         Website URL
         <span
@@ -30,14 +25,9 @@
       >
         <input
           aria-invalid="false"
-<<<<<<< HEAD
-          class="flex h-9 w-full rounded-md text-sm text-gray-900 dark:text-gray-50 border border-gray-300 bg-white dark:border-charcoal-700 dark:bg-charcoal-900 px-3 py-2 font-sans placeholder:text-gray-600 dark:placeholder:text-gray-500 focus-visible:outline-none focus-visible:ring-1 focus-visible:ring-gray-900 focus-visible:ring-offset-1 focus-visible:ring-offset-white dark:focus-visible:ring-charcoal-300 dark:focus-visible:ring-offset-charcoal-900 disabled:cursor-not-allowed disabled:border-gray-200 disabled:text-gray-500"
-          id=":r0:"
-=======
           class="flex h-9 w-full rounded-md text-sm font-normal leading-5 text-gray-900 dark:text-gray-50 dark:border-charcoal-700 dark:bg-charcoal-900 border border-gray-300 bg-white px-3 py-2 font-sans placeholder:text-gray-500 dark:placeholder:text-gray-600 focus-visible:outline-none focus-visible:ring-1 focus-visible:ring-gray-900 focus-visible:ring-offset-0 focus-visible:ring-offset-white dark:focus-visible:ring-charcoal-300 dark:focus-visible:ring-offset-charcoal-900 dark:focus:bg-charcoal-900 focus:bg-gray-50 disabled:cursor-not-allowed disabled:border-gray-300 disabled:bg-white disabled:text-gray-700 disabled:dark:border-charcoal-800 disabled:dark:bg-charcoal-900 disabled:dark:text-gray-300"
           data-cast="URLTrim"
           id=":r1:"
->>>>>>> a2e2cc0e
           name="test-url"
           placeholder="https://example.com"
           required=""
