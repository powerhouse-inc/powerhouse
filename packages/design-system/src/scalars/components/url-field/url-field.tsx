<<<<<<< HEAD
=======
/* eslint-disable react/jsx-max-depth */
>>>>>>> a2e2cc0e
import React, { useCallback, useId, useMemo } from "react";
import {
  Input,
  FormGroup,
  withFieldValidation,
  FormLabel,
  FormDescription,
  FormMessageList,
} from "../fragments";
import { ErrorHandling, FieldCommonProps } from "../types";
import { cn } from "@/scalars/lib";
<<<<<<< HEAD
import { Icon } from "@/powerhouse";
import { getIconName } from "./utils";
import { useURLWarnings } from "./useURLWarnings";
=======
import { IconName } from "@/powerhouse";
import { useURLWarnings } from "./useURLWarnings";
import UrlFavicon from "./url-favicon";
import ValueTransformer from "../fragments/value-transformer";
import { sharedValueTransformers } from "@/scalars/lib/shared-value-transformers";

export type PlatformIcon = IconName | React.ReactElement;
>>>>>>> a2e2cc0e

interface UrlFieldProps
  extends FieldCommonProps<string>,
    ErrorHandling,
    Omit<
      React.InputHTMLAttributes<HTMLInputElement>,
      "pattern" | "value" | "defaultValue" | "name" | "maxLength"
    > {
  allowedProtocols?: string[];
  maxURLLength?: number;
<<<<<<< HEAD
  showIcon?: boolean;
}

const UrlFieldRaw: React.FC<UrlFieldProps> = ({
  label,
  description,
  warnings: warningsProp,
  errors,
  showIcon = false,
  onBlur,
  ...props
}) => {
  const idGenerated = useId();
  const id = props.id ?? idGenerated;
  const hasError = !!errors?.length;
  const { warnings, checkForWarnings } = useURLWarnings(props.value ?? "");

  const combinedWarnings = useMemo(() => {
    return [...(warningsProp ?? []), ...warnings];
  }, [warningsProp, warnings]);

  const handleBlur = useCallback(
    (event: React.FocusEvent<HTMLInputElement>) => {
      checkForWarnings();
      onBlur?.(event);
    },
    [checkForWarnings, onBlur],
  );

  return (
    <FormGroup>
      <FormLabel
        htmlFor={id}
        required={props.required}
        disabled={props.disabled}
        hasError={!!errors?.length}
      >
        {label}
      </FormLabel>
      <div className="relative">
        <Input
          id={id}
          type="url"
          {...props}
          value={props.value ?? ""}
          aria-invalid={hasError}
          onBlur={handleBlur}
          className={cn(showIcon && "pl-8")}
        />
        {showIcon && (
          <div className="absolute left-2.5 top-0 flex h-full items-center justify-center text-gray-900">
            <Icon name={getIconName(props.value ?? "")} size={18} />
          </div>
        )}
      </div>
      {description && <FormDescription>{description}</FormDescription>}
      {combinedWarnings.length > 0 && (
        <FormMessageList messages={combinedWarnings} type="warning" />
      )}
      {errors && <FormMessageList messages={errors} type="error" />}
    </FormGroup>
  );
};
=======
  showWarnings?: boolean;
  platformIcons?: Record<string, PlatformIcon>;
}

const UrlFieldRaw: React.FC<UrlFieldProps> = React.forwardRef<
  HTMLInputElement,
  UrlFieldProps
>(
  (
    {
      label,
      description,
      showWarnings = true,
      warnings: warningsProp,
      errors,
      platformIcons,
      value,
      onBlur,

      // these are not used in the component but are required by the withFieldValidation HOC
      // declared to avoid forwarding them to the input in the "props" spread
      // eslint-disable-next-line @typescript-eslint/no-unused-vars
      allowedProtocols,
      // eslint-disable-next-line @typescript-eslint/no-unused-vars
      maxURLLength,

      ...props
    },
    ref,
  ) => {
    const idGenerated = useId();
    const id = props.id ?? idGenerated;
    const hasError = !!errors?.length;
    const { warnings, checkForWarnings } = useURLWarnings(value ?? "");
    const showIcon = Object.keys(platformIcons ?? {}).length > 0;

    const combinedWarnings = useMemo(() => {
      return [...(warningsProp ?? []), ...warnings];
    }, [warningsProp, warnings]);

    const handleBlur = useCallback(
      (event: React.FocusEvent<HTMLInputElement>) => {
        checkForWarnings();
        onBlur?.(event);
      },
      [checkForWarnings, onBlur],
    );

    const handleWarningsOnEnter = useCallback(
      (event: React.KeyboardEvent<HTMLInputElement>) => {
        if (event.key === "Enter") {
          checkForWarnings();
        }
      },
      [checkForWarnings],
    );

    // prevent url from having trailing spaces
    const transformers = useMemo(
      () => [sharedValueTransformers.trimOnBlur()],
      [],
    );

    return (
      <FormGroup>
        <FormLabel
          htmlFor={id}
          required={props.required}
          disabled={props.disabled}
          hasError={!!errors?.length}
        >
          {label}
        </FormLabel>
        <div className="relative">
          <ValueTransformer transformers={transformers}>
            <Input
              id={id}
              ref={ref}
              type="url"
              {...props}
              value={value ?? ""}
              onBlur={handleBlur}
              onKeyDown={handleWarningsOnEnter}
              aria-invalid={hasError}
              className={cn(showIcon && "pl-8")}
              data-cast="URLTrim"
            />
          </ValueTransformer>
          <UrlFavicon url={value ?? ""} platformIcons={platformIcons} />
        </div>
        {description && <FormDescription>{description}</FormDescription>}
        {showWarnings && combinedWarnings.length > 0 && (
          <FormMessageList messages={combinedWarnings} type="warning" />
        )}
        {errors && <FormMessageList messages={errors} type="error" />}
      </FormGroup>
    );
  },
);
>>>>>>> a2e2cc0e

export const UrlField = withFieldValidation<UrlFieldProps>(UrlFieldRaw, {
  validations: {
    _validUrl: () => (value) => {
      if (!value) return true;
      try {
        const url = new URL(value as string);
        const regex =
          /^(([0-9]{1,3}\.){3}[0-9]{1,3})|(([a-z0-9-_]+\.)+[a-z]{2,})|(localhost)$/i;
        if (!regex.test(url.hostname)) {
          return `${value} must be a valid URL`;
        }
        return true;
      } catch {
        return `${value} must be a valid URL`;
      }
    },
    _allowedProtocols:
      ({ allowedProtocols }) =>
      (value) => {
        if (!value || !allowedProtocols) return true;
        try {
          const url = new URL(value as string);
          const isAllowed = allowedProtocols.includes(
            url.protocol.slice(0, -1),
          );
          if (isAllowed) return true;
        } catch {
          return true; // handling valid url is handled by _validUrl validation
        }

        let allowedProtocolsString = allowedProtocols.join(", ");
        if (allowedProtocols.length > 1) {
          allowedProtocolsString = allowedProtocolsString.replace(
            /,\s(?=[^,]*$)/,
            " or ",
          );
        }

        return `The URL must start with ${allowedProtocolsString}`;
      },
    _maxURLLength:
      ({ maxURLLength, label }) =>
      (value) => {
        if (!maxURLLength) return true;
        return (
          (value as string).length <= maxURLLength ||
          `${typeof label === "string" ? label : "URL"} must not exceed ${maxURLLength} characters`
        );
      },
  },
});<|MERGE_RESOLUTION|>--- conflicted
+++ resolved
@@ -1,7 +1,4 @@
-<<<<<<< HEAD
-=======
 /* eslint-disable react/jsx-max-depth */
->>>>>>> a2e2cc0e
 import React, { useCallback, useId, useMemo } from "react";
 import {
   Input,
@@ -13,11 +10,6 @@
 } from "../fragments";
 import { ErrorHandling, FieldCommonProps } from "../types";
 import { cn } from "@/scalars/lib";
-<<<<<<< HEAD
-import { Icon } from "@/powerhouse";
-import { getIconName } from "./utils";
-import { useURLWarnings } from "./useURLWarnings";
-=======
 import { IconName } from "@/powerhouse";
 import { useURLWarnings } from "./useURLWarnings";
 import UrlFavicon from "./url-favicon";
@@ -25,7 +17,6 @@
 import { sharedValueTransformers } from "@/scalars/lib/shared-value-transformers";
 
 export type PlatformIcon = IconName | React.ReactElement;
->>>>>>> a2e2cc0e
 
 interface UrlFieldProps
   extends FieldCommonProps<string>,
@@ -36,71 +27,6 @@
     > {
   allowedProtocols?: string[];
   maxURLLength?: number;
-<<<<<<< HEAD
-  showIcon?: boolean;
-}
-
-const UrlFieldRaw: React.FC<UrlFieldProps> = ({
-  label,
-  description,
-  warnings: warningsProp,
-  errors,
-  showIcon = false,
-  onBlur,
-  ...props
-}) => {
-  const idGenerated = useId();
-  const id = props.id ?? idGenerated;
-  const hasError = !!errors?.length;
-  const { warnings, checkForWarnings } = useURLWarnings(props.value ?? "");
-
-  const combinedWarnings = useMemo(() => {
-    return [...(warningsProp ?? []), ...warnings];
-  }, [warningsProp, warnings]);
-
-  const handleBlur = useCallback(
-    (event: React.FocusEvent<HTMLInputElement>) => {
-      checkForWarnings();
-      onBlur?.(event);
-    },
-    [checkForWarnings, onBlur],
-  );
-
-  return (
-    <FormGroup>
-      <FormLabel
-        htmlFor={id}
-        required={props.required}
-        disabled={props.disabled}
-        hasError={!!errors?.length}
-      >
-        {label}
-      </FormLabel>
-      <div className="relative">
-        <Input
-          id={id}
-          type="url"
-          {...props}
-          value={props.value ?? ""}
-          aria-invalid={hasError}
-          onBlur={handleBlur}
-          className={cn(showIcon && "pl-8")}
-        />
-        {showIcon && (
-          <div className="absolute left-2.5 top-0 flex h-full items-center justify-center text-gray-900">
-            <Icon name={getIconName(props.value ?? "")} size={18} />
-          </div>
-        )}
-      </div>
-      {description && <FormDescription>{description}</FormDescription>}
-      {combinedWarnings.length > 0 && (
-        <FormMessageList messages={combinedWarnings} type="warning" />
-      )}
-      {errors && <FormMessageList messages={errors} type="error" />}
-    </FormGroup>
-  );
-};
-=======
   showWarnings?: boolean;
   platformIcons?: Record<string, PlatformIcon>;
 }
@@ -200,7 +126,6 @@
     );
   },
 );
->>>>>>> a2e2cc0e
 
 export const UrlField = withFieldValidation<UrlFieldProps>(UrlFieldRaw, {
   validations: {
