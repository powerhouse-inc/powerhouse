import type { Meta, StoryObj } from "@storybook/react";
import { UrlField } from "./url-field";
import { withForm } from "@/scalars/lib/decorators";
import {
  getDefaultArgTypes,
  getValidationArgTypes,
  PrebuiltArgTypes,
  StorybookControlCategory,
} from "@/scalars/lib/storybook-arg-types";

const meta: Meta<typeof UrlField> = {
  title: "Document Engineering/Simple Components/Url Field",
  component: UrlField,
  decorators: [withForm],
  parameters: {
    layout: "centered",
  },
  tags: ["autodocs"],
  argTypes: {
    ...getDefaultArgTypes(),
    ...PrebuiltArgTypes.placeholder,

    allowedProtocols: {
      control: "object",
      description: "Allowed protocols for the URL",
      table: {
        type: { summary: "Array<string>" },
        defaultValue: { summary: "['http', 'https']" },
        category: StorybookControlCategory.COMPONENT_SPECIFIC,
      },
    },
    maxURLLength: {
      control: "number",
      description: "Maximum length of the URL",
<<<<<<< HEAD
      table: {
        type: { summary: "number" },
        category: StorybookControlCategory.COMPONENT_SPECIFIC,
      },
    },
    showIcon: {
      control: "boolean",
      description: "Show the protocol icon",
=======
>>>>>>> a2e2cc0e
      table: {
        type: { summary: "number" },
        category: StorybookControlCategory.COMPONENT_SPECIFIC,
      },
    },
    platformIcons: {
      control: "object",
      description:
        "An object where the key is the hostname and the value is the icon name or a React element",
      table: {
        type: { summary: "Record<string, IconName | ReactElement>" },
        category: StorybookControlCategory.COMPONENT_SPECIFIC,
      },
    },

    ...getValidationArgTypes(),
  },
  args: {
    name: "url-field",
    allowedProtocols: ["https"],
  },
};

export default meta;
type Story = StoryObj<typeof meta>;

export const Default: Story = {
  args: {
    label: "Website URL",
    placeholder: "https://example.com",
  },
};

export const WithDescription: Story = {
  args: {
    label: "Forum URL",
    description: "Enter the URL to your online forum",
    placeholder: "https://myforum.com",
  },
};

export const Required: Story = {
  args: {
    label: "LinkedIn",
    required: true,
    placeholder: "https://linkedin.com/in/username",
  },
};

export const WithValue: Story = {
  args: {
    label: "With Value",
    value: "https://exaomple.com",
  },
};

export const Disabled: Story = {
  args: {
    label: "Read Only URL",
    value: "https://example.com",
    disabled: true,
  },
};

export const WithError: Story = {
  args: {
    label: "Website URL",
    value: "not-a-valid-url",
    errors: ["Please enter a valid URL"],
  },
};

export const WithWarning: Story = {
  args: {
    label: "Website URL",
    value: "https://example.com",
    warnings: ["URL may be unreachable"],
  },
};

export const WithPlatformIcon: Story = {
  args: {
    label: "Website URL",
    value: "https://github.com/test",
    platformIcons: {
      "github.com": "Github",
      "linkedin.com": "Linkedin",
      "twitter.com": "XTwitter",
      "x.com": "XTwitter",
      "youtube.com": "Youtube",
      "forum.sky.money": "Forum",
      "discord.com": "Discord",
      "discord.gg": "Discord",
    },
  },
};<|MERGE_RESOLUTION|>--- conflicted
+++ resolved
@@ -32,17 +32,6 @@
     maxURLLength: {
       control: "number",
       description: "Maximum length of the URL",
-<<<<<<< HEAD
-      table: {
-        type: { summary: "number" },
-        category: StorybookControlCategory.COMPONENT_SPECIFIC,
-      },
-    },
-    showIcon: {
-      control: "boolean",
-      description: "Show the protocol icon",
-=======
->>>>>>> a2e2cc0e
       table: {
         type: { summary: "number" },
         category: StorybookControlCategory.COMPONENT_SPECIFIC,
