--- conflicted
+++ resolved
@@ -1,15 +1,8 @@
-<<<<<<< HEAD
 import React, { useMemo, useState } from "react";
-import { TimeFieldValue, TimePeriod } from "./type";
-=======
-import { format, getHours, getMinutes, parse } from "date-fns";
-
-import { useMemo, useState } from "react";
-import { type TimeFieldValue } from "./type.js";
->>>>>>> a68b9771
+import { createBlurEvent, getOffset } from "../date-time-field/utils.js";
+import { TimeFieldValue, TimePeriod } from "./type.js";
 import {
   cleanTime,
-  getOffsetToDisplay,
   convert12hTo24h,
   createChangeEvent,
   formatInputToDisplayValid,
@@ -18,12 +11,11 @@
   getHoursAndMinutes,
   getInputValue,
   getMinutes,
+  getOffsetToDisplay,
   getOptions,
   getTimezone,
   isValidTimeInput,
-<<<<<<< HEAD
-} from "./utils";
-import { createBlurEvent, getOffset } from "../date-time-field/utils";
+} from "./utils.js";
 
 export const convertTimeFrom24To12Hours = (time: string) => {
   if (time === "") return "";
@@ -31,12 +23,6 @@
   if (isNaN(hours)) return "";
   return String(hours % 12 || 12).padStart(2, "0");
 };
-=======
-  roundMinute,
-  transformInputTime,
-} from "./utils.js";
-
->>>>>>> a68b9771
 interface TimePickerFieldProps {
   value?: TimeFieldValue;
   defaultValue?: TimeFieldValue;
