--- conflicted
+++ resolved
@@ -9,11 +9,7 @@
       class="flex flex-col gap-2"
     >
       <label
-<<<<<<< HEAD
-        class="inline-flex items-center text-sm font-medium leading-[22px] text-gray-900 group-hover:text-gray-900 dark:text-gray-400 dark:group-hover:text-slate-50 mb-[3px]"
-=======
         class="inline-flex items-center text-sm font-medium leading-[22px] text-gray-900 dark:text-gray-400 mb-[3px]"
->>>>>>> 235942e9
         for=":r0:"
       >
         Test Label
