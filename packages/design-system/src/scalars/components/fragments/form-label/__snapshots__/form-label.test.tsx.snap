// Vitest Snapshot v1, https://vitest.dev/guide/snapshot.html

exports[`FormLabel Component > should match snapshot 1`] = `
<DocumentFragment>
  <label
<<<<<<< HEAD
    class="inline-flex items-center text-sm font-medium leading-[22px] text-gray-900 dark:text-gray-50 mb-[3px]"
=======
    class="inline-flex items-center text-sm font-medium leading-4 text-gray-900 dark:text-gray-50 mb-[3px]"
>>>>>>> a2e2cc0e
    data-testid="form-label"
  >
    label
  </label>
</DocumentFragment>
`;<|MERGE_RESOLUTION|>--- conflicted
+++ resolved
@@ -3,11 +3,7 @@
 exports[`FormLabel Component > should match snapshot 1`] = `
 <DocumentFragment>
   <label
-<<<<<<< HEAD
-    class="inline-flex items-center text-sm font-medium leading-[22px] text-gray-900 dark:text-gray-50 mb-[3px]"
-=======
     class="inline-flex items-center text-sm font-medium leading-4 text-gray-900 dark:text-gray-50 mb-[3px]"
->>>>>>> a2e2cc0e
     data-testid="form-label"
   >
     label
