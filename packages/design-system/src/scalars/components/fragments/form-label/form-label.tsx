--- conflicted
+++ resolved
@@ -25,13 +25,6 @@
   ...htmlLabelProps
 }) => {
   const classes = cn(
-<<<<<<< HEAD
-    "inline-flex items-center text-sm font-medium leading-[22px]",
-    `text-gray-900  ${inline ? "dark:text-gray-400" : "dark:text-gray-50"} `,
-    hasError &&
-      "text-red-800 group-hover:!text-red-900 dark:text-red-800 dark:group-hover:!text-red-900",
-    disabled && "cursor-not-allowed text-gray-700 dark:text-gray-600",
-=======
     "inline-flex items-center text-sm font-medium",
     inline ? "leading-[22px]" : "leading-4",
     `text-gray-900 ${inline ? "dark:text-gray-400" : "dark:text-gray-50"}`,
@@ -42,7 +35,6 @@
       `cursor-not-allowed text-gray-700 ${
         inline ? "dark:text-gray-600" : "dark:text-gray-300"
       }`,
->>>>>>> a2e2cc0e
     inline
       ? !disabled && "group-hover:text-gray-900 dark:group-hover:text-slate-50"
       : "mb-[3px]",
