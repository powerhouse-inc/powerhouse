--- conflicted
+++ resolved
@@ -1,26 +1,6 @@
-<<<<<<< HEAD
-import { cn, sharedValueTransformers } from "#scalars";
-import React, { useEffect, useId, useMemo, useRef } from "react";
-import { useResizeObserver } from "usehooks-ts";
-import type {
-  ErrorHandling,
-  FieldCommonProps,
-  TextProps,
-} from "../../types.js";
-import { CharacterCounter } from "../character-counter/index.js";
-import { FormDescription } from "../form-description/index.js";
-import { FormGroup } from "../form-group/index.js";
-import { FormLabel } from "../form-label/index.js";
-import { FormMessageList } from "../form-message/index.js";
-import ValueTransformer, {
-  type TransformerType,
-} from "../value-transformer/index.js";
-import { withFieldValidation } from "../with-field-validation/index.js";
-=======
 import { type FieldErrorHandling } from "../../types.js";
 import { withFieldValidation } from "../with-field-validation/with-field-validation.js";
 import { Textarea, type TextareaProps } from "./textarea.js";
->>>>>>> 77c5712c
 
 interface TextareaFieldProps extends TextareaProps, FieldErrorHandling {}
 
