--- conflicted
+++ resolved
@@ -9,11 +9,7 @@
       class="flex flex-col gap-2"
     >
       <label
-<<<<<<< HEAD
-        class="inline-flex items-center text-sm font-medium leading-[22px] dark:text-gray-50 dark:group-hover:text-slate-50 text-red-700 group-hover:text-red-900"
-=======
-        class="inline-flex items-center text-sm leading-[22px] text-red-700 group-hover:text-red-900 dark:text-red-700 dark:group-hover:text-red-900 mb-1.5 font-normal"
->>>>>>> 618ded05
+        class="inline-flex items-center text-sm font-medium leading-[22px] text-red-700 group-hover:text-red-900 dark:text-red-700 dark:group-hover:text-red-900"
         for=":r0:-textarea"
       >
         Default Label
