--- conflicted
+++ resolved
@@ -2,28 +2,14 @@
   cn,
   FormLabel,
   FormMessageList,
-  withFieldValidation,
   type ErrorHandling,
   type FieldCommonProps,
   type RadioGroupProps,
 } from "#scalars";
 import React, { useId } from "react";
-<<<<<<< HEAD
-import { cn } from "@/scalars/lib/utils";
-import { FormLabel } from "@/scalars/components/fragments/form-label";
-import { FormMessageList } from "@/scalars/components/fragments/form-message";
-import { withFieldValidation } from "@/scalars/components/fragments/with-field-validation";
-import type {
-  FieldCommonProps,
-  ErrorHandling,
-} from "@/scalars/components/types";
-import type { RadioGroupProps } from "@/scalars/components/enum-field/types";
-import { Radio } from "./radio";
-import { RadioGroup } from "./radio-group";
-=======
+import { withFieldValidation } from "../with-field-validation/with-field-validation.js";
+import { RadioGroup } from "./radio-group.js";
 import { Radio } from "./radio.js";
-import { RadioGroup } from "./radio-group.js";
->>>>>>> a68b9771
 
 type RadioGroupFieldBaseProps = Omit<
   React.HTMLAttributes<HTMLDivElement>,
