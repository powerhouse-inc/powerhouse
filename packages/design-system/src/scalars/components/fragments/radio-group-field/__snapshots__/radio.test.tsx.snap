--- conflicted
+++ resolved
@@ -25,11 +25,7 @@
       value="test"
     />
     <label
-<<<<<<< HEAD
-      class="inline-flex items-center text-sm font-medium leading-[22px] text-gray-900 group-hover:text-gray-900 dark:text-gray-400 dark:group-hover:text-slate-50 cursor-pointer peer-hover:text-gray-900 dark:peer-hover:text-gray-50"
-=======
       class="inline-flex items-center text-sm font-medium leading-[22px] text-gray-900 dark:text-gray-400 group-hover:text-gray-900 dark:group-hover:text-slate-50 cursor-pointer peer-hover:text-gray-900 dark:peer-hover:text-gray-50"
->>>>>>> 235942e9
       for=":r1:-radio"
     >
       Test Label
