--- conflicted
+++ resolved
@@ -1,20 +1,10 @@
-<<<<<<< HEAD
+import { cn } from "#scalars";
 import React, { useId } from "react";
-import { FormLabel } from "../form-label";
-import { Checkbox, CheckboxValue } from "./checkbox";
-import { cn } from "@/scalars/lib/utils";
-import { FormMessageList } from "../form-message";
-import type { FieldCommonProps } from "../../types";
-import { withFieldValidation } from "../with-field-validation";
-=======
-import { cn } from "#scalars";
-import { useId } from "react";
-import { type FieldCommonProps } from "../../types.js";
+import type { FieldCommonProps } from "../../types.js";
 import { FormLabel } from "../form-label/index.js";
 import { FormMessageList } from "../form-message/index.js";
 import { withFieldValidation } from "../with-field-validation/index.js";
-import { Checkbox, type CheckboxValue } from "./checkbox.js";
->>>>>>> a68b9771
+import { Checkbox, CheckboxValue } from "./checkbox.js";
 
 type CheckboxFieldBaseProps = Omit<
   React.ButtonHTMLAttributes<HTMLButtonElement>,
