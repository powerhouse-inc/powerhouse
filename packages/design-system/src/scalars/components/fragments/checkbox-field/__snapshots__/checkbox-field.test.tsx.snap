--- conflicted
+++ resolved
@@ -31,11 +31,7 @@
           value="on"
         />
         <label
-<<<<<<< HEAD
-          class="inline-flex items-center text-sm font-medium leading-[22px] text-gray-900 group-hover:text-gray-900 dark:text-gray-400 dark:group-hover:text-slate-50 group-hover:cursor-pointer"
-=======
           class="inline-flex items-center text-sm font-medium leading-[22px] text-gray-900 dark:text-gray-400 group-hover:text-gray-900 dark:group-hover:text-slate-50 group-hover:cursor-pointer"
->>>>>>> 235942e9
           for=":r0:"
         >
           Test Label
