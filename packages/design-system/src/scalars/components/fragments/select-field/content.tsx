/* eslint-disable react/jsx-max-depth */
import { Icon, type IconName } from "#powerhouse";
import { type SelectProps } from "#scalars";
import { useCommandState } from "cmdk";
import { useEffect } from "react";
import { cn } from "../../../lib/utils.js";
import {
  CommandEmpty,
  CommandGroup,
  CommandInput,
  CommandItem,
<<<<<<< HEAD
} from "@/scalars/components/fragments/command";
import { useCommandState } from "cmdk";
import { cn } from "@/scalars/lib/utils";
import { SelectProps } from "@/scalars/components/enum-field/types";
import { Icon, type IconName } from "@/powerhouse/components/icon";
import { CommandItemList } from "./subcomponents/CommandItemList";

=======
  CommandList,
} from "../command/command.js";
>>>>>>> 365fb132
interface ContentProps {
  searchable?: boolean;
  commandListRef: React.RefObject<HTMLDivElement>;
  multiple?: boolean;
  selectedValues: string[];
  selectionIcon: "auto" | "checkmark";
  selectionIconPosition: "left" | "right";
  options: SelectProps["options"];
  favoriteOptions?: SelectProps["options"];
  toggleAll: () => void;
  toggleOption: (value: string) => void;
}

const renderIcon = (
  IconComponent:
    | IconName
    | React.ComponentType<{ className?: string }>
    | undefined,
) => {
  if (typeof IconComponent === "string") {
    return (
      <Icon
        name={IconComponent}
        size={16}
        className={cn("text-gray-700 dark:text-gray-400")}
      />
    );
  }
  return (
    IconComponent && (
      <IconComponent
        className={cn("size-4", "text-gray-700 dark:text-gray-400")}
      />
    )
  );
};

export const Content: React.FC<ContentProps> = ({
  searchable,
  commandListRef,
  multiple,
  selectedValues,
  selectionIcon,
  selectionIconPosition,
  options = [],
  toggleAll,
  toggleOption,
  favoriteOptions = [],
}) => {
  const enabledOptions = options.filter((opt) => !opt.disabled);
  const hasAnyIcon = options.some((opt) => opt.icon);

  const cmdkSearch = useCommandState((state) => state.search) as string;
  // scroll to top when search change
  useEffect(() => {
    commandListRef.current?.scrollTo({ top: 0, behavior: "instant" });
  }, [commandListRef, cmdkSearch]);

  return (
    <>
      {searchable && (
        <CommandInput
          placeholder="Search..."
          onKeyDown={(e) => {
            const isOptionsRelatedKey = [
              "ArrowUp",
              "ArrowDown",
              "Enter",
            ].includes(e.key);
            if (!(isOptionsRelatedKey && enabledOptions.length > 0)) {
              e.stopPropagation();
            }
          }}
          wrapperClassName="rounded-t"
          className="text-gray-900 dark:text-gray-50"
        />
      )}
      <CommandList ref={commandListRef} tabIndex={!searchable ? 0 : undefined}>
        <CommandEmpty className="p-4 text-center text-[14px] font-normal leading-5 text-gray-700 dark:text-gray-400">
          No results found.
        </CommandEmpty>
        {multiple && cmdkSearch === "" && (
          <CommandGroup className="pb-0">
            <CommandItem
              value="select-all"
              onSelect={toggleAll}
              disabled={false}
              className={cn(
                "cursor-pointer",
                "data-[selected=true]:bg-gray-100 dark:data-[selected=true]:bg-gray-900",
              )}
              role="option"
              aria-selected={selectedValues.length === enabledOptions.length}
            >
              <div className="flex w-full items-center gap-2">
                {selectionIcon === "auto" && (
                  <div
                    className={cn(
                      "flex size-4 items-center justify-center rounded-md border",
                      "border-gray-700 dark:border-gray-400",
                      selectedValues.length === enabledOptions.length &&
                        "bg-gray-900 text-slate-50 dark:bg-gray-400 dark:text-black",
                    )}
                  >
                    {selectedValues.length === enabledOptions.length && (
                      <Icon name="Checkmark" size={16} />
                    )}
                  </div>
                )}
                {selectionIcon === "checkmark" &&
                  !(selectionIconPosition === "right" && hasAnyIcon) && (
                    <div className="size-4">
                      {selectionIconPosition === "left" &&
                        selectedValues.length === enabledOptions.length && (
                          <Icon
                            name="Checkmark"
                            size={16}
                            className="text-gray-900 dark:text-gray-50"
                          />
                        )}
                    </div>
                  )}
                <span className="text-[14px] font-semibold leading-4 text-gray-900 dark:text-gray-50">
                  {selectedValues.length === enabledOptions.length
                    ? "Deselect All"
                    : "Select All"}
                </span>
                {selectionIcon === "checkmark" &&
                  selectionIconPosition === "right" && (
                    <div className="ml-auto size-4">
                      {selectedValues.length === enabledOptions.length && (
                        <Icon
                          name="Checkmark"
                          size={16}
                          className="text-gray-900 dark:text-gray-50"
                        />
                      )}
                    </div>
                  )}
              </div>
            </CommandItem>
          </CommandGroup>
        )}
        <CommandGroup
          className={multiple && cmdkSearch === "" ? "pt-0" : undefined}
        >
          <CommandItemList
            options={favoriteOptions}
            selectedValues={selectedValues}
            selectionIcon={selectionIcon}
            selectionIconPosition={selectionIconPosition}
            hasAnyIcon={hasAnyIcon}
            toggleOption={toggleOption}
          />

          {favoriteOptions.length > 0 && (
            <div className="my-1 border-b border-gray-300 dark:border-gray-600" />
          )}
          <CommandItemList
            options={options}
            selectedValues={selectedValues}
            selectionIcon={selectionIcon}
            selectionIconPosition={selectionIconPosition}
            hasAnyIcon={hasAnyIcon}
            toggleOption={toggleOption}
          />
        </CommandGroup>
      </CommandList>
    </>
  );
};<|MERGE_RESOLUTION|>--- conflicted
+++ resolved
@@ -2,25 +2,16 @@
 import { Icon, type IconName } from "#powerhouse";
 import { type SelectProps } from "#scalars";
 import { useCommandState } from "cmdk";
-import { useEffect } from "react";
+import React, { useEffect } from "react";
 import { cn } from "../../../lib/utils.js";
 import {
   CommandEmpty,
   CommandGroup,
   CommandInput,
   CommandItem,
-<<<<<<< HEAD
-} from "@/scalars/components/fragments/command";
-import { useCommandState } from "cmdk";
-import { cn } from "@/scalars/lib/utils";
-import { SelectProps } from "@/scalars/components/enum-field/types";
-import { Icon, type IconName } from "@/powerhouse/components/icon";
-import { CommandItemList } from "./subcomponents/CommandItemList";
-
-=======
   CommandList,
 } from "../command/command.js";
->>>>>>> 365fb132
+import { CommandItemList } from "./subcomponents/CommandItemList.js";
 interface ContentProps {
   searchable?: boolean;
   commandListRef: React.RefObject<HTMLDivElement>;
