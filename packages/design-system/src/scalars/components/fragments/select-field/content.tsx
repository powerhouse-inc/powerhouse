/* eslint-disable react/jsx-max-depth */
import React, { useEffect } from "react";
import {
  CommandInput,
  CommandList,
  CommandEmpty,
  CommandGroup,
  CommandItem,
} from "@/scalars/components/fragments/command";
import { useCommandState } from "cmdk";
import { cn } from "@/scalars/lib/utils";
import { SelectProps } from "@/scalars/components/enum-field/types";
import { Icon, type IconName } from "@/powerhouse/components/icon";

interface ContentProps {
  searchable?: boolean;
  commandListRef: React.RefObject<HTMLDivElement>;
  multiple?: boolean;
  selectedValues: string[];
  optionsCheckmark: "Auto" | "Checkmark";
  optionsCheckmarkPosition: "Left" | "Right";
  options: SelectProps["options"];
  toggleAll: () => void;
  toggleOption: (value: string) => void;
}

const renderIcon = (
  IconComponent:
    | IconName
    | React.ComponentType<{ className?: string }>
    | undefined,
  disabled?: boolean,
) => {
  if (typeof IconComponent === "string") {
    return (
      <Icon
        name={IconComponent}
        size={16}
        className={cn(
          "text-gray-700 dark:text-gray-400",
          disabled && "opacity-75",
        )}
      />
    );
  }
  return (
    IconComponent && (
      <IconComponent
        className={cn(
          "size-4",
          "text-gray-700 dark:text-gray-400",
          disabled && "opacity-75",
        )}
      />
    )
  );
};

export const Content: React.FC<ContentProps> = ({
  searchable,
  commandListRef,
  multiple,
  selectedValues,
  optionsCheckmark,
  optionsCheckmarkPosition,
  options = [],
  toggleAll,
  toggleOption,
}) => {
  const enabledOptions = options.filter((opt) => !opt.disabled);
  const hasAnyIcon = options.some((opt) => opt.icon);

  const cmdkSearch = useCommandState((state) => state.search) as string;
  // scroll to top when search change
  useEffect(() => {
    commandListRef.current?.scrollTo?.({ top: 0, behavior: "instant" });
  }, [commandListRef, cmdkSearch]);

  return (
    <>
      {searchable && (
        <CommandInput
          placeholder="Search..."
          wrapperClassName="rounded-t"
          className="text-gray-900 dark:text-gray-50"
        />
      )}
      <CommandList ref={commandListRef} tabIndex={!searchable ? 0 : undefined}>
        <CommandEmpty className="p-4 text-center text-[14px] font-normal leading-5 text-gray-700 dark:text-gray-400">
          No results found.
        </CommandEmpty>
        {multiple && cmdkSearch === "" && (
          <CommandGroup className="pb-0">
            <CommandItem
              value="select-all"
              onSelect={toggleAll}
              disabled={false}
              className={cn(
                "cursor-pointer",
                "hover:not([data-highlighted]):bg-gray-100 dark:hover:not([data-highlighted]):bg-gray-900",
                "data-[highlighted]:bg-gray-100 dark:data-[highlighted]:bg-gray-900",
                "data-[selected=true]:bg-gray-100 dark:data-[selected=true]:bg-gray-900",
              )}
              role="option"
              aria-selected={selectedValues.length === enabledOptions.length}
            >
              <div className="flex w-full items-center gap-2">
                {optionsCheckmark === "Auto" && (
                  <div
                    className={cn(
                      "flex size-4 items-center justify-center rounded border",
                      "border-gray-700 dark:border-gray-400",
                      selectedValues.length === enabledOptions.length &&
                        "bg-gray-900 text-slate-50 dark:bg-gray-400 dark:text-black",
                    )}
                  >
                    {selectedValues.length === enabledOptions.length && (
                      <Icon name="Checkmark" size={16} />
                    )}
                  </div>
                )}
                {optionsCheckmark === "Checkmark" &&
                  !(optionsCheckmarkPosition === "Right" && hasAnyIcon) && (
                    <div className="size-4">
                      {optionsCheckmarkPosition === "Left" &&
                        selectedValues.length === enabledOptions.length && (
                          <Icon
                            name="Checkmark"
                            size={16}
                            className="text-gray-900 dark:text-gray-50"
                          />
                        )}
                    </div>
                  )}
                <span className="text-[14px] font-semibold leading-4 text-gray-900 dark:text-gray-50">
                  {selectedValues.length === enabledOptions.length
                    ? "Deselect All"
                    : "Select All"}
                </span>
                {optionsCheckmark === "Checkmark" &&
                  optionsCheckmarkPosition === "Right" && (
                    <div className="ml-auto size-4">
                      {selectedValues.length === enabledOptions.length && (
                        <Icon
                          name="Checkmark"
                          size={16}
                          className="text-gray-900 dark:text-gray-50"
                        />
                      )}
                    </div>
                  )}
              </div>
            </CommandItem>
          </CommandGroup>
        )}
        <CommandGroup
          className={multiple && cmdkSearch === "" ? "pt-0" : undefined}
        >
          {options.map((opt) => {
            const isSelected = selectedValues.includes(opt.value);

            return (
              <CommandItem
                key={opt.value}
                value={opt.label}
                onSelect={() => !opt.disabled && toggleOption(opt.value)}
                disabled={opt.disabled}
                className={cn(
                  "cursor-pointer",
                  "hover:not([data-highlighted]):bg-gray-100 dark:hover:not([data-highlighted]):bg-gray-900",
                  "data-[highlighted]:bg-gray-100 dark:data-[highlighted]:bg-gray-900",
                  "data-[selected=true]:bg-gray-100 dark:data-[selected=true]:bg-gray-900",
                  opt.disabled &&
                    "!pointer-events-auto cursor-not-allowed opacity-75 hover:bg-transparent dark:hover:bg-transparent",
                )}
                role="option"
                aria-selected={isSelected}
              >
                {optionsCheckmark === "Auto" &&
                  (multiple ? (
                    <div
                      className={cn(
                        "flex size-4 items-center justify-center rounded border",
                        "border-gray-700 dark:border-gray-400",
<<<<<<< HEAD
                        isSelected
                          ? "bg-gray-900 text-slate-50 dark:bg-gray-400 dark:text-black"
                          : "opacity-50 [&_svg]:invisible",
                        option.disabled && "opacity-75",
                      )}
                    >
                      <Icon name="Checkmark" size={16} />
=======
                        isSelected &&
                          "bg-gray-900 text-slate-50 dark:bg-gray-400 dark:text-black",
                        opt.disabled && "opacity-75",
                      )}
                    >
                      {isSelected && <Icon name="Checkmark" size={16} />}
>>>>>>> a2e2cc0e
                    </div>
                  ) : (
                    <div
                      className={cn(
                        "relative size-4 rounded-full border",
                        isSelected
                          ? "border-gray-900 dark:border-gray-400"
                          : "border-gray-800 dark:border-gray-400",
                        "bg-transparent dark:bg-transparent",
<<<<<<< HEAD
                        option.disabled && "opacity-75",
=======
                        opt.disabled && "opacity-75",
>>>>>>> a2e2cc0e
                      )}
                    >
                      {isSelected && (
                        <div className="absolute left-1/2 top-1/2 size-2.5 -translate-x-1/2 -translate-y-1/2 rounded-full bg-gray-900 dark:bg-gray-400" />
                      )}
                    </div>
                  ))}
<<<<<<< HEAD
                {renderIcon(option.icon, option.disabled)}
=======
                {optionsCheckmark === "Checkmark" &&
                  !(optionsCheckmarkPosition === "Right" && hasAnyIcon) && (
                    <div className="size-4">
                      {optionsCheckmarkPosition === "Left" && isSelected && (
                        <Icon
                          name="Checkmark"
                          size={16}
                          className="text-gray-900 dark:text-gray-50"
                        />
                      )}
                    </div>
                  )}
                {renderIcon(opt.icon, opt.disabled)}
>>>>>>> a2e2cc0e
                <span
                  className={cn(
                    "flex-1 truncate text-[14px] font-medium leading-4",
                    "text-gray-700 dark:text-gray-500",
                    opt.disabled && "text-gray-600 dark:text-gray-600",
                  )}
                >
                  {opt.label}
                </span>
                {optionsCheckmark === "Checkmark" &&
                  optionsCheckmarkPosition === "Right" && (
                    <div className="size-4">
                      {isSelected && (
                        <Icon
                          name="Checkmark"
                          size={16}
                          className="text-gray-900 dark:text-gray-50"
                        />
                      )}
                    </div>
                  )}
              </CommandItem>
            );
          })}
        </CommandGroup>
      </CommandList>
    </>
  );
};<|MERGE_RESOLUTION|>--- conflicted
+++ resolved
@@ -182,22 +182,12 @@
                       className={cn(
                         "flex size-4 items-center justify-center rounded border",
                         "border-gray-700 dark:border-gray-400",
-<<<<<<< HEAD
-                        isSelected
-                          ? "bg-gray-900 text-slate-50 dark:bg-gray-400 dark:text-black"
-                          : "opacity-50 [&_svg]:invisible",
-                        option.disabled && "opacity-75",
-                      )}
-                    >
-                      <Icon name="Checkmark" size={16} />
-=======
                         isSelected &&
                           "bg-gray-900 text-slate-50 dark:bg-gray-400 dark:text-black",
                         opt.disabled && "opacity-75",
                       )}
                     >
                       {isSelected && <Icon name="Checkmark" size={16} />}
->>>>>>> a2e2cc0e
                     </div>
                   ) : (
                     <div
@@ -207,11 +197,7 @@
                           ? "border-gray-900 dark:border-gray-400"
                           : "border-gray-800 dark:border-gray-400",
                         "bg-transparent dark:bg-transparent",
-<<<<<<< HEAD
-                        option.disabled && "opacity-75",
-=======
                         opt.disabled && "opacity-75",
->>>>>>> a2e2cc0e
                       )}
                     >
                       {isSelected && (
@@ -219,9 +205,6 @@
                       )}
                     </div>
                   ))}
-<<<<<<< HEAD
-                {renderIcon(option.icon, option.disabled)}
-=======
                 {optionsCheckmark === "Checkmark" &&
                   !(optionsCheckmarkPosition === "Right" && hasAnyIcon) && (
                     <div className="size-4">
@@ -235,7 +218,6 @@
                     </div>
                   )}
                 {renderIcon(opt.icon, opt.disabled)}
->>>>>>> a2e2cc0e
                 <span
                   className={cn(
                     "flex-1 truncate text-[14px] font-medium leading-4",
