--- conflicted
+++ resolved
@@ -1,43 +1,23 @@
 /* eslint-disable react/jsx-max-depth */
 /* eslint-disable react/jsx-props-no-spreading */
 import {
-  Button,
   cn,
-  Command,
   FormDescription,
   FormGroup,
   FormLabel,
   FormMessageList,
-  Popover,
-  PopoverContent,
-  PopoverTrigger,
-<<<<<<< HEAD
-} from "@/scalars/components/fragments/popover";
-import { FormGroup } from "@/scalars/components/fragments/form-group";
-import { FormLabel } from "@/scalars/components/fragments/form-label";
-import { FormDescription } from "@/scalars/components/fragments/form-description";
-import { FormMessageList } from "@/scalars/components/fragments/form-message";
-import { withFieldValidation } from "@/scalars/components/fragments/with-field-validation";
-import { cn } from "@/scalars/lib/utils";
-import type {
-  FieldCommonProps,
-  ErrorHandling,
-} from "@/scalars/components/types";
-import type { SelectProps } from "@/scalars/components/enum-field/types";
-import { useSelectField } from "./use-select-field";
-import { SelectedContent } from "./selected-content";
-import { Content } from "./content";
-=======
-  withFieldValidation,
   type ErrorHandling,
   type FieldCommonProps,
   type SelectProps,
 } from "#scalars";
 import React, { useCallback, useId } from "react";
+import { Button } from "../button/button.js";
+import { Command } from "../command/command.js";
+import { Popover, PopoverContent, PopoverTrigger } from "../popover/popover.js";
+import { withFieldValidation } from "../with-field-validation/with-field-validation.js";
 import { Content } from "./content.js";
 import { SelectedContent } from "./selected-content.js";
 import { useSelectField } from "./use-select-field.js";
->>>>>>> a68b9771
 
 type SelectFieldBaseProps = Omit<
   React.ButtonHTMLAttributes<HTMLButtonElement>,
