--- conflicted
+++ resolved
@@ -9,11 +9,8 @@
   type SelectProps,
 } from "#scalars";
 import React, { useCallback, useId } from "react";
-<<<<<<< HEAD
+import { type SelectOption } from "../../enum-field/types.js";
 import type { FieldErrorHandling, InputBaseProps } from "../../types.js";
-=======
-import { type SelectOption } from "../../enum-field/types.js";
->>>>>>> 6f9cb838
 import { Button } from "../button/button.js";
 import { Command } from "../command/command.js";
 import { Popover, PopoverContent, PopoverTrigger } from "../popover/popover.js";
@@ -30,17 +27,11 @@
 >;
 
 export type SelectFieldProps = SelectFieldBaseProps &
-<<<<<<< HEAD
   InputBaseProps<string | string[]> &
-  FieldErrorHandling &
-  SelectProps;
-=======
-  FieldCommonProps<string | string[]> &
-  ErrorHandling & {
+  FieldErrorHandling & {
     options?: SelectOption[];
     favoriteOptions?: SelectOption[];
   } & Omit<SelectProps, "options" | "favoriteOptions">;
->>>>>>> 6f9cb838
 
 export const SelectFieldRaw = React.forwardRef<
   HTMLButtonElement,
