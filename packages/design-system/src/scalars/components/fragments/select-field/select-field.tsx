/* eslint-disable react/jsx-max-depth */
/* eslint-disable react/jsx-props-no-spreading */
import {
<<<<<<< HEAD
  Popover,
  PopoverContent,
  PopoverTrigger,
} from "@/scalars/components/fragments/popover";
import { FormGroup } from "@/scalars/components/fragments/form-group";
import { FormLabel } from "@/scalars/components/fragments/form-label";
import { FormDescription } from "@/scalars/components/fragments/form-description";
import { FormMessageList } from "@/scalars/components/fragments/form-message";
import { withFieldValidation } from "@/scalars/components/fragments/with-field-validation";
import { cn } from "@/scalars/lib/utils";
import type {
  FieldCommonProps,
  ErrorHandling,
} from "@/scalars/components/types";
import type {
  SelectProps,
  SelectOption,
} from "@/scalars/components/enum-field/types";
import { useSelectField } from "./use-select-field";
import { SelectedContent } from "./selected-content";
import { Content } from "./content";
=======
  cn,
  FormDescription,
  FormGroup,
  FormLabel,
  FormMessageList,
  type ErrorHandling,
  type FieldCommonProps,
  type SelectProps,
} from "#scalars";
import React, { useCallback, useId } from "react";
import { Button } from "../button/button.js";
import { Command } from "../command/command.js";
import { Popover, PopoverContent, PopoverTrigger } from "../popover/popover.js";
import { withFieldValidation } from "../with-field-validation/with-field-validation.js";
import { Content } from "./content.js";
import { SelectedContent } from "./selected-content.js";
import { useSelectField } from "./use-select-field.js";
>>>>>>> 365fb132

type SelectFieldBaseProps = Omit<
  React.ButtonHTMLAttributes<HTMLButtonElement>,
  | keyof FieldCommonProps<string | string[]>
  | keyof ErrorHandling
  | keyof SelectProps
>;

export type SelectFieldProps = SelectFieldBaseProps &
  FieldCommonProps<string | string[]> &
  ErrorHandling & {
    options?: SelectOption[];
    favoriteOptions?: SelectOption[];
  } & Omit<SelectProps, "options" | "favoriteOptions">;

export const SelectFieldRaw = React.forwardRef<
  HTMLButtonElement,
  SelectFieldProps
>(
  (
    {
      // core functionality props
      options = [],
      favoriteOptions = [],
      defaultValue,
      value,
      onChange,
      onBlur,

      // form-related props
      id: propId,
      name,
      label,
      required,
      disabled,

      // validation props
      errors = [],
      warnings = [],

      // behavior props
      multiple,
      selectionIcon = "auto",
      selectionIconPosition = "left",
      searchable,

      // display props
      description,
      placeholder,
      className,
      contentClassName,
      contentAlign = "start",

      ...props
    },
    ref,
  ) => {
    const prefix = useId();
    const id = propId ?? `${prefix}-select`;

    const {
      selectedValues,
      isPopoverOpen,
      commandListRef,
      toggleOption,
      handleClear,
      toggleAll,
      handleOpenChange,
    } = useSelectField({
      options,
      multiple,
      defaultValue,
      value,
      onChange,
    });

    const onTriggerBlur = useCallback(
      (e: React.FocusEvent<HTMLButtonElement>) => {
        if (!isPopoverOpen) {
          // trigger the blur event when the trigger loses focus but the popover is not open,
          // because when the popover is open, the trigger loses focus but the select as a component still has the focus
          onBlur?.(e);
        }
      },
      [onBlur, isPopoverOpen],
    );

    return (
      <FormGroup>
        {label && (
          <FormLabel
            htmlFor={id}
            required={required}
            disabled={disabled}
            hasError={errors.length > 0}
            inline={false}
            onClick={(e) => {
              e.preventDefault();
              (e.target as HTMLLabelElement).control?.focus();
            }}
          >
            {label}
          </FormLabel>
        )}
        <Popover
          open={isPopoverOpen}
          onOpenChange={(open) => {
            handleOpenChange(open);
            // if the popover is closing and it was not by the trigger button
            if (!open && document.activeElement?.id !== id) {
              onBlur?.({ target: {} } as React.FocusEvent<HTMLButtonElement>);
            }
          }}
        >
          <PopoverTrigger asChild={true}>
            {/* TODO: create a trigger component */}
            <Button
              id={id}
              name={name}
              type="button"
              role="combobox"
              onBlur={onTriggerBlur}
              disabled={disabled}
              aria-invalid={errors.length > 0}
              aria-label={
                label ? undefined : multiple ? "Multi select" : "Select"
              }
              aria-required={required}
              aria-expanded={isPopoverOpen}
              className={cn(
                "flex h-9 w-full items-center justify-between px-3 py-2",
                "dark:border-charcoal-700 dark:bg-charcoal-900 rounded-md border border-gray-300 bg-white",
                "hover:border-gray-300 hover:bg-gray-100",
                "dark:hover:border-charcoal-700 dark:hover:bg-charcoal-800",
                "dark:focus:ring-charcoal-300 focus:outline-none focus:ring-1 focus:ring-gray-900 focus:ring-offset-0",
                "dark:focus-visible:ring-charcoal-300 focus-visible:ring-1 focus-visible:ring-gray-900 focus-visible:ring-offset-0",
                disabled && [
                  "!pointer-events-auto cursor-not-allowed",
                  "dark:hover:border-charcoal-700 dark:hover:bg-charcoal-900 hover:border-gray-300 hover:bg-white",
                ],
                className,
              )}
              {...props}
              ref={ref}
            >
              <SelectedContent
                selectedValues={selectedValues}
                options={[...favoriteOptions, ...options]}
                multiple={multiple}
                searchable={searchable}
                placeholder={placeholder}
                handleClear={handleClear}
              />
            </Button>
          </PopoverTrigger>
          <PopoverContent
            align={contentAlign}
            onEscapeKeyDown={(e) => {
              e.preventDefault();
              handleOpenChange(false);
            }}
            className={contentClassName}
          >
            <Command
              defaultValue={
                !multiple && selectedValues[0]
                  ? options.find((opt) => opt.value === selectedValues[0])
                      ?.label
                  : undefined
              }
            >
              <Content
                favoriteOptions={favoriteOptions as SelectOption[]}
                searchable={searchable}
                commandListRef={commandListRef}
                multiple={multiple}
                selectedValues={selectedValues}
                selectionIcon={selectionIcon}
                selectionIconPosition={selectionIconPosition}
                options={options}
                toggleAll={toggleAll}
                toggleOption={toggleOption}
              />
            </Command>
          </PopoverContent>
        </Popover>
        {description && <FormDescription>{description}</FormDescription>}
        {warnings.length > 0 && (
          <FormMessageList messages={warnings} type="warning" />
        )}
        {errors.length > 0 && (
          <FormMessageList messages={errors} type="error" />
        )}
      </FormGroup>
    );
  },
);

export const SelectField =
  withFieldValidation<SelectFieldProps>(SelectFieldRaw);

SelectField.displayName = "SelectField";<|MERGE_RESOLUTION|>--- conflicted
+++ resolved
@@ -1,29 +1,6 @@
 /* eslint-disable react/jsx-max-depth */
 /* eslint-disable react/jsx-props-no-spreading */
 import {
-<<<<<<< HEAD
-  Popover,
-  PopoverContent,
-  PopoverTrigger,
-} from "@/scalars/components/fragments/popover";
-import { FormGroup } from "@/scalars/components/fragments/form-group";
-import { FormLabel } from "@/scalars/components/fragments/form-label";
-import { FormDescription } from "@/scalars/components/fragments/form-description";
-import { FormMessageList } from "@/scalars/components/fragments/form-message";
-import { withFieldValidation } from "@/scalars/components/fragments/with-field-validation";
-import { cn } from "@/scalars/lib/utils";
-import type {
-  FieldCommonProps,
-  ErrorHandling,
-} from "@/scalars/components/types";
-import type {
-  SelectProps,
-  SelectOption,
-} from "@/scalars/components/enum-field/types";
-import { useSelectField } from "./use-select-field";
-import { SelectedContent } from "./selected-content";
-import { Content } from "./content";
-=======
   cn,
   FormDescription,
   FormGroup,
@@ -34,6 +11,7 @@
   type SelectProps,
 } from "#scalars";
 import React, { useCallback, useId } from "react";
+import { SelectOption } from "../../enum-field/types.js";
 import { Button } from "../button/button.js";
 import { Command } from "../command/command.js";
 import { Popover, PopoverContent, PopoverTrigger } from "../popover/popover.js";
@@ -41,7 +19,6 @@
 import { Content } from "./content.js";
 import { SelectedContent } from "./selected-content.js";
 import { useSelectField } from "./use-select-field.js";
->>>>>>> 365fb132
 
 type SelectFieldBaseProps = Omit<
   React.ButtonHTMLAttributes<HTMLButtonElement>,
