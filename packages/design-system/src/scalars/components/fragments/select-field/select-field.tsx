import React, { useId } from "react";
import { Button } from "@/scalars/components/fragments/button";
import {
  Popover,
  PopoverContent,
  PopoverTrigger,
} from "@/scalars/components/fragments/popover";
import { FormGroup } from "@/scalars/components/fragments/form-group";
import { FormLabel } from "@/scalars/components/fragments/form-label";
import { FormDescription } from "@/scalars/components/fragments/form-description";
import { FormMessageList } from "@/scalars/components/fragments/form-message";
import { withFieldValidation } from "@/scalars/components/fragments/with-field-validation";
import { cn } from "@/scalars/lib/utils";
import { FieldCommonProps, ErrorHandling } from "@/scalars/components/types";
import { SelectProps } from "@/scalars/components/enum-field/types";
import { useSelectField } from "./use-select-field";
import { SelectedContent } from "./selected-content";
import { Content } from "./content";

type SelectFieldBaseProps = Omit<
  React.ButtonHTMLAttributes<HTMLButtonElement>,
  | keyof FieldCommonProps<string | string[]>
  | keyof ErrorHandling
  | keyof SelectProps
>;

export interface SelectFieldProps
  extends SelectFieldBaseProps,
    FieldCommonProps<string | string[]>,
    ErrorHandling,
    SelectProps {}

export const SelectFieldRaw = React.forwardRef<
  HTMLButtonElement,
  SelectFieldProps
>(
  (
    {
      // core functionality props
      options = [],
      optionsCheckmark = "Auto",
      multiple,
      defaultValue,
      value,
      onChange,

      // form-related props
      autoFocus,
      id: propId,
      name,
      label,
      required,
      disabled,

      // validation props
      errors = [],
      warnings = [],

      // behavior props
      asModal,
      searchable,

      // display props
      description,
      maxSelectedOptionsToShow = 3,
      placeholder,
      className,

      ...props
    },
    ref,
  ) => {
    const prefix = useId();
    const id = propId ?? `${prefix}-select`;

    const {
      selectedValues,
      isPopoverOpen,
      setIsPopoverOpen,
      toggleOption,
      handleClear,
      toggleAll,
      handleTogglePopover,
    } = useSelectField({
      options,
      multiple,
      defaultValue,
      value,
      onChange,
    });

    return (
      <FormGroup>
        {label && (
          <FormLabel
            htmlFor={id}
            required={required}
            disabled={disabled}
            hasError={errors.length > 0}
            inline={false}
          >
            {label}
          </FormLabel>
        )}
        <Popover
          open={isPopoverOpen}
          onOpenChange={setIsPopoverOpen}
          modal={asModal}
        >
          <PopoverTrigger asChild={true}>
            <Button
              id={id}
              name={name}
              type="button"
              role="combobox"
              autoFocus={autoFocus}
              onClick={handleTogglePopover}
              disabled={disabled}
              aria-invalid={errors.length > 0}
              aria-label={
                label ? undefined : multiple ? "Multi select" : "Select"
              }
              aria-required={required}
              aria-expanded={isPopoverOpen}
              className={cn(
<<<<<<< HEAD
                "flex size-full items-center justify-between px-3 py-[7.2px]",
                "dark:border-charcoal-700 dark:bg-charcoal-900 rounded-md border border-gray-300 bg-white",
=======
                "flex h-9 w-full items-center justify-between px-3 py-2",
                "rounded-md border border-gray-300 bg-white dark:border-charcoal-700 dark:bg-charcoal-900",
>>>>>>> 235942e9
                "hover:border-gray-300 hover:bg-gray-100",
                "dark:hover:border-charcoal-700 dark:hover:bg-charcoal-800",
                "focus:outline-none focus:ring-1 focus:ring-gray-900 focus:ring-offset-0 dark:focus:ring-charcoal-300",
                "focus-visible:ring-1 focus-visible:ring-gray-900 focus-visible:ring-offset-0 dark:focus-visible:ring-charcoal-300",
                disabled && [
<<<<<<< HEAD
                  "cursor-not-allowed !pointer-events-auto",
                  "dark:hover:border-charcoal-700 dark:hover:bg-charcoal-900 hover:border-gray-300 hover:bg-white",
=======
                  "opacity-50",
                  "cursor-not-allowed",
                  "hover:border-gray-300 hover:bg-white dark:hover:border-charcoal-700 dark:hover:bg-charcoal-900",
>>>>>>> 235942e9
                ],
                className,
              )}
              {...props}
              ref={ref}
            >
              <SelectedContent
                selectedValues={selectedValues}
                options={options}
                multiple={multiple}
                searchable={searchable}
                maxSelectedOptionsToShow={maxSelectedOptionsToShow}
                placeholder={placeholder}
                disabled={disabled}
                handleClear={handleClear}
              />
            </Button>
          </PopoverTrigger>
          <PopoverContent
            align="start"
            onEscapeKeyDown={() => setIsPopoverOpen(false)}
            className={cn(
              "w-[--radix-popover-trigger-width] p-0",
              "border border-gray-300 bg-white dark:border-slate-500 dark:bg-slate-600",
              "rounded shadow-[1px_4px_15px_0px_rgba(74,88,115,0.25)] dark:shadow-[1px_4px_15.3px_0px_#141921]",
            )}
          >
            <Content
              selectedValues={selectedValues}
              options={options}
              optionsCheckmark={optionsCheckmark}
              multiple={multiple}
              searchable={searchable}
              toggleOption={toggleOption}
              toggleAll={toggleAll}
            />
          </PopoverContent>
        </Popover>
        {description && <FormDescription>{description}</FormDescription>}
        {warnings.length > 0 && (
          <FormMessageList messages={warnings} type="warning" />
        )}
        {errors.length > 0 && (
          <FormMessageList messages={errors} type="error" />
        )}
      </FormGroup>
    );
  },
);

export const SelectField = withFieldValidation<SelectFieldProps>(
  SelectFieldRaw,
) as React.ForwardRefExoticComponent<
  SelectFieldProps & React.RefAttributes<HTMLButtonElement>
>;

SelectField.displayName = "SelectField";<|MERGE_RESOLUTION|>--- conflicted
+++ resolved
@@ -123,26 +123,15 @@
               aria-required={required}
               aria-expanded={isPopoverOpen}
               className={cn(
-<<<<<<< HEAD
                 "flex size-full items-center justify-between px-3 py-[7.2px]",
                 "dark:border-charcoal-700 dark:bg-charcoal-900 rounded-md border border-gray-300 bg-white",
-=======
-                "flex h-9 w-full items-center justify-between px-3 py-2",
-                "rounded-md border border-gray-300 bg-white dark:border-charcoal-700 dark:bg-charcoal-900",
->>>>>>> 235942e9
                 "hover:border-gray-300 hover:bg-gray-100",
                 "dark:hover:border-charcoal-700 dark:hover:bg-charcoal-800",
-                "focus:outline-none focus:ring-1 focus:ring-gray-900 focus:ring-offset-0 dark:focus:ring-charcoal-300",
-                "focus-visible:ring-1 focus-visible:ring-gray-900 focus-visible:ring-offset-0 dark:focus-visible:ring-charcoal-300",
+                "dark:focus:ring-charcoal-300 focus:outline-none focus:ring-1 focus:ring-gray-900 focus:ring-offset-0",
+                "dark:focus-visible:ring-charcoal-300 focus-visible:ring-1 focus-visible:ring-gray-900 focus-visible:ring-offset-0",
                 disabled && [
-<<<<<<< HEAD
-                  "cursor-not-allowed !pointer-events-auto",
+                  "!pointer-events-auto cursor-not-allowed",
                   "dark:hover:border-charcoal-700 dark:hover:bg-charcoal-900 hover:border-gray-300 hover:bg-white",
-=======
-                  "opacity-50",
-                  "cursor-not-allowed",
-                  "hover:border-gray-300 hover:bg-white dark:hover:border-charcoal-700 dark:hover:bg-charcoal-900",
->>>>>>> 235942e9
                 ],
                 className,
               )}
