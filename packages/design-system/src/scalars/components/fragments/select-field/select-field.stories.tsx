--- conflicted
+++ resolved
@@ -167,11 +167,7 @@
   args: {
     label: "Preset selection",
     options: defaultOptions,
-<<<<<<< HEAD
-    placeholder: "Select an icon",
-=======
-    placeholder: "Select an icon name",
->>>>>>> a2e2cc0e
+    placeholder: "Select an icon name",
     defaultValue: "Drive",
   },
 };
@@ -180,11 +176,7 @@
   args: {
     label: "Disabled field",
     options: defaultOptions,
-<<<<<<< HEAD
-    placeholder: "Select an icon",
-=======
-    placeholder: "Select an icon name",
->>>>>>> a2e2cc0e
+    placeholder: "Select an icon name",
     value: "Drive",
     disabled: true,
   },
@@ -195,11 +187,7 @@
   args: {
     label: "With error",
     options: defaultOptions,
-<<<<<<< HEAD
-    placeholder: "Select icons",
-=======
     placeholder: "Select icon names",
->>>>>>> a2e2cc0e
     value: ["Drive"],
     multiple: true,
     errors: ["Please select at least two options"],
@@ -210,11 +198,7 @@
   args: {
     label: "With warning",
     options: defaultOptions,
-<<<<<<< HEAD
-    placeholder: "Select icons",
-=======
     placeholder: "Select icon names",
->>>>>>> a2e2cc0e
     value: ["Drive", "Globe"],
     multiple: true,
     warnings: ["Some selected options may not be available in the future"],
@@ -227,27 +211,7 @@
     label: "Searchable field",
     description: "Type to search through options",
     options: defaultOptions,
-<<<<<<< HEAD
-    placeholder: "Select an icon",
-    searchable: true,
-  },
-};
-
-export const WithSearchInInput: Story = {
-  args: {
-    label: "Select country",
-    description: "Type to search through options",
-    options: [
-      { value: "US", label: "United States" },
-      { value: "GB", label: "United Kingdom" },
-      { value: "FR", label: "France" },
-      { value: "DE", label: "Germany" },
-    ],
-    placeholder: "Search...",
-    optionsCheckmark: "None",
-=======
-    placeholder: "Select an icon name",
->>>>>>> a2e2cc0e
+    placeholder: "Select an icon name",
     searchable: true,
   },
 };
@@ -278,13 +242,8 @@
     label: "With checkmark",
     description: "This select field shows a checkmark for selected options",
     options: defaultOptions,
-<<<<<<< HEAD
-    placeholder: "Select icons",
-    optionsCheckmark: "None",
-=======
     optionsCheckmark: "Checkmark",
     placeholder: "Select an icon name",
->>>>>>> a2e2cc0e
   },
 };
 
