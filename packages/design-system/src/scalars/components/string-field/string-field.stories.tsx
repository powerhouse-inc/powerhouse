--- conflicted
+++ resolved
@@ -104,10 +104,7 @@
     value: "123",
     required: true,
     errors: ["Username must be at least 8 characters long"],
-<<<<<<< HEAD
-=======
     placeholder: "Enter your username",
->>>>>>> a2e2cc0e
   },
 };
 
