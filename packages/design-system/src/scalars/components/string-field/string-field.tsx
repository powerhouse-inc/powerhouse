--- conflicted
+++ resolved
@@ -1,8 +1,4 @@
-<<<<<<< HEAD
 import React from "react";
-import { TextField, type TextFieldProps } from "../fragments/text-field";
-import { TextareaField, type TextareaProps } from "../fragments/textarea-field";
-=======
 import {
   TextField,
   type TextFieldProps,
@@ -11,7 +7,6 @@
   TextareaField,
   type TextareaProps,
 } from "../fragments/textarea-field/index.js";
->>>>>>> a68b9771
 
 export interface StringFieldProps
   extends Omit<TextFieldProps, keyof TextareaProps>,
