--- conflicted
+++ resolved
@@ -102,10 +102,7 @@
     },
     ref,
   ) => {
-<<<<<<< HEAD
-=======
     const formId = useId();
->>>>>>> a2e2cc0e
     const methods = useForm({
       defaultValues,
       criteriaMode: "all", // display all errors at once
@@ -153,8 +150,6 @@
             isEmpty(value) ? null : value,
           ]),
         );
-<<<<<<< HEAD
-=======
 
         // cast data if needed to prevent submitting wrong data type
         const form = document.getElementById(formId);
@@ -173,17 +168,12 @@
             console.error(error);
           }
         });
->>>>>>> a2e2cc0e
 
         // we need to return the promise from the onSubmit callback if there is one
         // so react-hook-form can wait for it to resolve and update the form state correctly
         return onSubmit(data);
       },
-<<<<<<< HEAD
-      [methods, defaultValues, submitChangesOnly, onSubmit],
-=======
       [methods.control, submitChangesOnly, defaultValues, formId, onSubmit],
->>>>>>> a2e2cc0e
     );
 
     return (
