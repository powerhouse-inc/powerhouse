--- conflicted
+++ resolved
@@ -1,17 +1,10 @@
 /* eslint-disable react/jsx-max-depth */
-<<<<<<< HEAD
-import { cn } from "@powerhousedao/design-system/scalars";
-import type { WithDifference } from "../../../../scalars/components/types.js";
-import { InputDiff } from "../input/subcomponent/input-diff.js";
-import { TextDiff } from "../input/subcomponent/text-diff.js";
-=======
 import { Icon, type IconName } from "#powerhouse";
 import { cn, FormLabel } from "@powerhousedao/design-system/scalars";
 import React from "react";
 import { SplittedInputDiff } from "../input/splitted-input-diff.js";
 import { TextDiff } from "../input/text-diff.js";
 import type { PHIDInputProps, PHIDInputWithDifference } from "./types.js";
->>>>>>> 1c8c55a8
 
 interface IconRendererProps {
   customIcon?: IconName | React.ReactElement;
