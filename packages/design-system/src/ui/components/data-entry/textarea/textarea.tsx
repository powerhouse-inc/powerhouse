import { cn, sharedValueTransformers } from "#scalars";
import React, { useEffect, useId, useMemo, useRef } from "react";
import { useResizeObserver } from "usehooks-ts";
import { CharacterCounter } from "../../../../scalars/components/fragments/character-counter/index.js";
import { FormDescription } from "../../../../scalars/components/fragments/form-description/index.js";
import { FormGroup } from "../../../../scalars/components/fragments/form-group/index.js";
import { FormLabel } from "../../../../scalars/components/fragments/form-label/index.js";
import { FormMessageList } from "../../../../scalars/components/fragments/form-message/index.js";
import ValueTransformer, {
  type TransformerType,
} from "../../../../scalars/components/fragments/value-transformer/index.js";
import type {
  DiffMode,
  InputBaseProps,
  WithDifference,
} from "../../../../scalars/components/types.js";
import type { CommonTextProps } from "../text-input/types.js";
import SplittedTextareaDiff from "./subcomponent/splitted-textarea-diff.js";

type TextareaBaseProps = Omit<
  React.TextareaHTMLAttributes<HTMLTextAreaElement>,
  keyof InputBaseProps<string> | keyof CommonTextProps
>;

interface TextareaProps
  extends TextareaBaseProps,
    InputBaseProps<string>,
    CommonTextProps,
    Omit<WithDifference<string>, "diffMode"> {
  autoExpand?: boolean;
  multiline?: boolean;
  diffMode?: Extract<DiffMode, "words">;
}

const textareaBaseStyles = cn(
  // Base styles
  "flex min-h-9 w-full rounded-md text-sm font-normal leading-5 text-gray-900 dark:text-gray-50",
  // Border & Background
  "dark:border-charcoal-700 dark:bg-charcoal-900 border border-gray-300 bg-white",
  // Padding
  "px-3 py-[7px]",
  // Placeholder
  "font-sans placeholder:text-gray-500 dark:placeholder:text-gray-600",
  // Focus styles
  "focus-visible:outline-none focus-visible:ring-1 focus-visible:ring-gray-900 focus-visible:ring-offset-0 focus-visible:ring-offset-white",
  "dark:focus-visible:ring-charcoal-300 dark:focus-visible:ring-offset-charcoal-900 dark:focus:bg-charcoal-900 focus:bg-gray-50",
  // Disabled state
  "disabled:cursor-not-allowed",
  "disabled:border-gray-300 disabled:bg-gray-50 disabled:text-gray-700",
  "disabled:dark:border-charcoal-800 disabled:dark:bg-charcoal-900 disabled:dark:text-gray-300",
);

const Textarea = React.forwardRef<HTMLTextAreaElement, TextareaProps>(
  (
    {
      autoComplete,
      autoExpand,
      multiline = true,
      className,
      defaultValue,
      description,
      errors,
      id: propId,
      label,
      lowercase,
      maxLength,
      minLength,
      name,
      onChange,
      placeholder,
      required,
      rows = 3,
      trim,
      uppercase,
      value,
      warnings,
      viewMode = "edition",
      diffMode = "words",
      baseValue,
      ...props
    },
    ref,
  ) => {
    const autoCompleteValue =
      autoComplete === undefined ? undefined : autoComplete ? "on" : "off";
    const hasError = errors && errors.length > 0;
    const hasContentBelow =
      !!description ||
      (Array.isArray(warnings) && warnings.length > 0) ||
      (Array.isArray(errors) && errors.length > 0);

    const prefix = useId();
    const id = propId ?? `${prefix}-textarea`;

    const textareaRef = useRef<HTMLTextAreaElement | null>(null);

    const mergedRef = (node: HTMLTextAreaElement | null) => {
      textareaRef.current = node;
      if (typeof ref === "function") {
        ref(node);
      } else if (ref) {
        ref.current = node;
      }
    };

    const adjustHeight = () => {
      if (textareaRef.current) {
        // Reset height to allow shrinking
        textareaRef.current.style.height = "auto";
        // Set to scrollHeight to expand based on content
        textareaRef.current.style.height = `${textareaRef.current.scrollHeight}px`;
      }
    };

    useResizeObserver({
      ref: textareaRef,
      onResize: () => {
        if (value !== undefined && autoExpand) {
          adjustHeight();
        }
      },
      box: "border-box",
    });

    const handleKeyDown = (e: React.KeyboardEvent<HTMLTextAreaElement>) => {
      // Prevent Enter key if multiline is falsy
      if (!multiline && e.key === "Enter") {
        e.preventDefault();
      }
      // Call the original onKeyDown
      props.onKeyDown?.(e);
    };

    useEffect(() => {
      if (value !== undefined && autoExpand) {
        adjustHeight();
      }
    }, [value, autoExpand]);

    const transformers: TransformerType = useMemo(
      () => [
        sharedValueTransformers.trimOnBlur(!!trim),
        sharedValueTransformers.lowercaseOnChange(!!lowercase),
        sharedValueTransformers.uppercaseOnChange(!!uppercase),
        {
          transformer: (value?: string) => value?.replace(/\n/g, ""),
          options: {
            trigger: "change",
            if: !multiline,
          },
        },
      ],
      [trim, lowercase, uppercase, multiline],
    );

    if (viewMode === "edition") {
      return (
        <FormGroup>
          {label && (
            <FormLabel
              htmlFor={id}
              disabled={props.disabled}
              hasError={hasError}
              required={required}
            >
              {label}
            </FormLabel>
          )}
          <div className="relative">
            <ValueTransformer transformers={transformers}>
              <textarea
                aria-invalid={hasError}
                aria-required={required}
                autoComplete={autoCompleteValue}
                className={cn(
                  textareaBaseStyles,
                  // Resize behavior based on autoExpand
                  autoExpand
                    ? "resize-none overflow-hidden"
                    : [
                        "resize-y",
                        "scrollbar-thin scrollbar-gutter-stable",
                        "scrollbar-track-transparent",
                        "scrollbar-thumb-gray-300 hover:scrollbar-thumb-gray-300",
                        "dark:scrollbar-thumb-charcoal-700 dark:hover:scrollbar-thumb-charcoal-700",
                        "scrollbar-thumb-rounded-md",
                      ],
                  className,
                )}
                ref={mergedRef}
                id={id}
                name={name}
                value={value}
                defaultValue={defaultValue}
                minLength={minLength}
                placeholder={placeholder}
                rows={multiline ? rows : 1}
                onChange={onChange}
                onKeyDown={handleKeyDown}
                {...props}
              />
            </ValueTransformer>
            {typeof maxLength === "number" && maxLength > 0 && (
              <div
                className={cn(
                  "mt-0.5 flex justify-end",
                  hasContentBelow && "-mb-1",
                )}
              >
                <CharacterCounter maxLength={maxLength} value={value ?? ""} />
              </div>
            )}
          </div>
          {description && <FormDescription>{description}</FormDescription>}
          {warnings && <FormMessageList messages={warnings} type="warning" />}
          {errors && <FormMessageList messages={errors} type="error" />}
        </FormGroup>
      );
    }
    return (
      <SplittedTextareaDiff
        label={label}
        value={value ?? defaultValue ?? ""}
        viewMode={viewMode}
        diffMode={diffMode}
        baseValue={baseValue}
        multiline={multiline}
        rows={rows}
<<<<<<< HEAD
=======
        hasPadding={true}
>>>>>>> 7acffd6b
      />
    );
  },
);

Textarea.displayName = "Textarea";

export { Textarea, type TextareaProps };<|MERGE_RESOLUTION|>--- conflicted
+++ resolved
@@ -226,10 +226,7 @@
         baseValue={baseValue}
         multiline={multiline}
         rows={rows}
-<<<<<<< HEAD
-=======
         hasPadding={true}
->>>>>>> 7acffd6b
       />
     );
   },
