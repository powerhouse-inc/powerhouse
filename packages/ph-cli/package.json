--- conflicted
+++ resolved
@@ -30,11 +30,7 @@
     "tsup": "^8.3.0"
   },
   "dependencies": {
-<<<<<<< HEAD
     "@powerhousedao/codegen": "workspace:",
-=======
-    "@powerhousedao/codegen": "0.13.1",
->>>>>>> b73cd2e6
     "@powerhousedao/connect": "develop",
     "@powerhousedao/design-system": "^1.7.1",
     "@powerhousedao/scalars": "^1.8.0",
