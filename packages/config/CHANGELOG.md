--- conflicted
+++ resolved
@@ -1,5 +1,3 @@
-<<<<<<< HEAD
-=======
 ## 1.15.0 (2025-01-29)
 
 ### 🚀 Features
@@ -135,7 +133,6 @@
 - acaldas @acaldas
 - Guillermo Puente Sandoval
 
->>>>>>> 73d2180d
 ## 1.5.0 (2025-01-06)
 
 ### 🚀 Features
