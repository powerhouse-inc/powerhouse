--- conflicted
+++ resolved
@@ -1,4 +1,3 @@
-<<<<<<< HEAD
 ## 4.1.0-dev.56 (2025-09-17)
 
 This was a version bump only for @powerhousedao/config to align it with other projects, there were no code changes.
@@ -39,9 +38,6 @@
 - acaldas @acaldas
 
 ## 4.1.0-dev.51 (2025-09-11)
-=======
-## 5.0.0-staging.10 (2025-09-11)
->>>>>>> 487b996a
 
 ### 🚀 Features
 
