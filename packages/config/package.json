{
  "name": "@powerhousedao/config",
<<<<<<< HEAD
  "version": "1.5.0",
=======
  "version": "1.15.0",
>>>>>>> 73d2180d
  "description": "",
  "license": "AGPL-3.0-only",
  "private": false,
  "type": "module",
  "main": "./dist/index.js",
  "types": "./dist/index.d.ts",
  "exports": {
    ".": "./dist/index.js",
    "./powerhouse": "./dist/powerhouse.js",
    "./tailwind": "./dist/tailwind.js"
  },
  "publishConfig": {
    "access": "public"
  },
  "nx-release-publish": {
    "options": {
      "packageRoot": "dist/{projectRoot}"
    }
  },
  "scripts": {
    "build": "tsup",
    "clean": "rimraf dist/",
    "clean:node_modules": "rimraf node_modules"
  },
  "dependencies": {
    "@microsoft/api-extractor": "^7.48.1"
  }
}<|MERGE_RESOLUTION|>--- conflicted
+++ resolved
@@ -1,10 +1,6 @@
 {
   "name": "@powerhousedao/config",
-<<<<<<< HEAD
-  "version": "1.5.0",
-=======
   "version": "1.15.0",
->>>>>>> 73d2180d
   "description": "",
   "license": "AGPL-3.0-only",
   "private": false,
