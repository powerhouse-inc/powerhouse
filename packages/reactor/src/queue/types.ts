<<<<<<< HEAD
import type { Operation } from "../shared/types.js";
=======
import type { Operation } from "document-model";

/**
 * State of a job in the queue
 */
export enum JobQueueState {
  UNKNOWN = -1,
  PREPROCESSING = 0,
  PENDING = 1,
  READY = 2,
  RUNNING = 3,
  RESOLVED = 4,
}

/**
 * Interface for a job execution handle
 */
export interface IJobExecutionHandle {
  readonly job: Job;
  readonly state: JobQueueState;

  start(): void;
  complete(): void;
  fail(reason: string): void;
}
>>>>>>> 98469560

/**
 * Represents a job to be executed by the job executor
 */
export type Job = {
  /** Unique identifier for the job */
  id: string;

  /** The document ID this job operates on */
  documentId: string;

  /** The scope of the operation */
  scope: string;

  /** The branch of the operation */
  branch: string;

  /** The operation to be executed */
  operation: Operation;

  /** Timestamp when the job was created */
  createdAt: string;

  /** The hint for the queue to use for ordering the job */
  queueHint: string[];

  /** Number of retry attempts */
  retryCount?: number;

  /** Maximum number of retries allowed */
  maxRetries?: number;

  /** Last error message if job failed */
  lastError?: string;
};

/**
 * Event types for the queue system
 */
export const QueueEventTypes = {
  JOB_AVAILABLE: 10000,
} as const;

/**
 * Event data for job available events
 */
export type JobAvailableEvent = {
  documentId: string;
  scope: string;
  branch: string;
  jobId: string;
};<|MERGE_RESOLUTION|>--- conflicted
+++ resolved
@@ -1,32 +1,4 @@
-<<<<<<< HEAD
 import type { Operation } from "../shared/types.js";
-=======
-import type { Operation } from "document-model";
-
-/**
- * State of a job in the queue
- */
-export enum JobQueueState {
-  UNKNOWN = -1,
-  PREPROCESSING = 0,
-  PENDING = 1,
-  READY = 2,
-  RUNNING = 3,
-  RESOLVED = 4,
-}
-
-/**
- * Interface for a job execution handle
- */
-export interface IJobExecutionHandle {
-  readonly job: Job;
-  readonly state: JobQueueState;
-
-  start(): void;
-  complete(): void;
-  fail(reason: string): void;
-}
->>>>>>> 98469560
 
 /**
  * Represents a job to be executed by the job executor
