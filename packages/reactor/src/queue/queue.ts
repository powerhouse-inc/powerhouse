import type { IEventBus } from "../events/interfaces.js";
import type { IQueue } from "./interfaces.js";
import { JobExecutionHandle } from "./job-execution-handle.js";
import type { IJobExecutionHandle, Job, JobAvailableEvent } from "./types.js";
import { JobQueueState, QueueEventTypes } from "./types.js";

/**
 * In-memory implementation of the IQueue interface.
 * Organizes jobs by documentId, scope, and branch to ensure proper ordering.
 * Ensures serial execution per document by tracking executing jobs.
 * Implements dependency management through queue hints.
 */
export class InMemoryQueue implements IQueue {
  private queues = new Map<string, Job[]>();
  private jobIdToQueueKey = new Map<string, string>();
  private docIdToJobId = new Map<string, Set<string>>();
  private jobIdToDocId = new Map<string, string>();
  private completedJobs = new Set<string>();
  private jobIndex = new Map<string, Job>();
  private isBlocked = false;
  private onDrainedCallback?: () => void;

  constructor(private eventBus: IEventBus) {}

  /**
   * Creates a unique key for a document/scope/branch combination
   */
  private createQueueKey(
    documentId: string,
    scope: string,
    branch: string,
  ): string {
    return `${documentId}:${scope}:${branch}`;
  }

  /**
   * Gets or creates a queue for the given key
   */
  private getQueue(queueKey: string): Job[] {
    let queue = this.queues.get(queueKey);
    if (!queue) {
      queue = [];
      this.queues.set(queueKey, queue);
    }
    return queue;
  }

  /**
   * Check if a document has any jobs currently executing
   */
  private isDocumentExecuting(documentId: string): boolean {
    const executingSet = this.docIdToJobId.get(documentId);
    return executingSet ? executingSet.size > 0 : false;
  }

  /**
   * Mark a job as executing for its document
   */
  private markJobExecuting(job: Job): void {
    let executingSet = this.docIdToJobId.get(job.documentId);
    if (!executingSet) {
      executingSet = new Set();
      this.docIdToJobId.set(job.documentId, executingSet);
    }
    executingSet.add(job.id);
    this.jobIdToDocId.set(job.id, job.documentId);
  }

  /**
   * Mark a job as no longer executing for its document
   */
  private markJobComplete(jobId: string, documentId: string): void {
    const executingSet = this.docIdToJobId.get(documentId);
    if (executingSet) {
      executingSet.delete(jobId);
      if (executingSet.size === 0) {
        this.docIdToJobId.delete(documentId);
      }
    }
    this.jobIdToDocId.delete(jobId);
  }

  /**
   * Check if all dependencies for a job have been completed
   */
  private areDependenciesMet(job: Job): boolean {
    if (job.queueHint.length === 0) {
      return true;
    }
    return job.queueHint.every((depId) => this.completedJobs.has(depId));
  }

  /**
   * Get the next job that has all its dependencies met
   */
  private getNextJobWithMetDependencies(queue: Job[]): Job | null {
    for (const job of queue) {
      if (this.areDependenciesMet(job)) {
        return job;
      }
    }
    return null;
  }

  async enqueue(job: Job): Promise<void> {
    // Throw error if queue is blocked
    if (this.isBlocked) {
      throw new Error("Queue is blocked");
    }

    const queueKey = this.createQueueKey(job.documentId, job.scope, job.branch);
    const queue = this.getQueue(queueKey);

    // Add job to the end of the queue (FIFO)
    queue.push(job);

    // Track job location for removal and dependency resolution
    this.jobIdToQueueKey.set(job.id, queueKey);
    this.jobIndex.set(job.id, job);

    // Emit job available event
    const eventData: JobAvailableEvent = {
      documentId: job.documentId,
      scope: job.scope,
      branch: job.branch,
      jobId: job.id,
    };

    await this.eventBus.emit(QueueEventTypes.JOB_AVAILABLE, eventData);
  }

  dequeue(
    documentId: string,
    scope: string,
    branch: string,
    signal?: AbortSignal,
  ): Promise<IJobExecutionHandle | null> {
    const queueKey = this.createQueueKey(documentId, scope, branch);
    const queue = this.queues.get(queueKey);

    if (signal?.aborted) {
      return Promise.reject(new Error("Operation aborted"));
    }

    if (!queue || queue.length === 0) {
      return Promise.resolve(null);
    }

    // Find the first job with met dependencies
    const job = this.getNextJobWithMetDependencies(queue);
    if (!job) {
      return Promise.resolve(null);
    }

    // Remove job from queue
    const jobIndex = queue.indexOf(job);
    queue.splice(jobIndex, 1);

    // Remove from queue tracking but keep in job index for retry
    this.jobIdToQueueKey.delete(job.id);

    // Mark this job as executing for its document
    this.markJobExecuting(job);

    // Clean up empty queue
    if (queue.length === 0) {
      this.queues.delete(queueKey);
    }

    // Create and return the execution handle
    const handle = new JobExecutionHandle(job, JobQueueState.READY, {
      onStart: () => {
        // Job is now running
      },
<<<<<<< HEAD
      onComplete: async () => {
        await this.completeJob(job.id);
      },
      onFail: async (reason: string) => {
        await this.failJob(job.id, reason);
=======
      onComplete: () => {
        void this.completeJob(job.id);
      },
      onFail: (reason: string) => {
        void this.failJob(job.id, reason);
>>>>>>> 4c7be58f
      },
    });

    return Promise.resolve(handle);
  }

  dequeueNext(signal?: AbortSignal): Promise<IJobExecutionHandle | null> {
    if (signal?.aborted) {
      return Promise.reject(new Error("Operation aborted"));
    }

    // Find the first non-empty queue for a document that's not currently executing
    for (const [queueKey, queue] of this.queues.entries()) {
      if (queue.length > 0) {
        // Find the first job with met dependencies
        const job = this.getNextJobWithMetDependencies(queue);
        if (!job) {
          continue; // No job with met dependencies in this queue
        }

        // Only dequeue if the document is not currently executing jobs
        if (!this.isDocumentExecuting(job.documentId)) {
          // Remove job from queue
          const jobIdx = queue.indexOf(job);
          queue.splice(jobIdx, 1);

          // Remove from queue tracking but keep in job index for retry
          this.jobIdToQueueKey.delete(job.id);
          // Keep job in jobIndex so we can retry it if needed

          // Mark this job as executing for its document
          this.markJobExecuting(job);

          // Clean up empty queue
          if (queue.length === 0) {
            this.queues.delete(queueKey);
          }

          // Create and return the execution handle
          const handle = new JobExecutionHandle(job, JobQueueState.READY, {
            onStart: () => {
              // Job is now running
            },
<<<<<<< HEAD
            onComplete: async () => {
              await this.completeJob(job.id);
            },
            onFail: async (reason: string) => {
              await this.failJob(job.id, reason);
=======
            onComplete: () => {
              void this.completeJob(job.id);
            },
            onFail: (reason: string) => {
              void this.failJob(job.id, reason);
>>>>>>> 4c7be58f
            },
          });

          return Promise.resolve(handle);
        }
      }
    }

    return Promise.resolve(null);
  }

  size(documentId: string, scope: string, branch: string): Promise<number> {
    const queueKey = this.createQueueKey(documentId, scope, branch);
    const queue = this.queues.get(queueKey);
    return Promise.resolve(queue ? queue.length : 0);
  }

  totalSize(): Promise<number> {
    let total = 0;
    for (const queue of this.queues.values()) {
      total += queue.length;
    }
    return Promise.resolve(total);
  }

  remove(jobId: string): Promise<boolean> {
    const queueKey = this.jobIdToQueueKey.get(jobId);
    if (!queueKey) {
      return Promise.resolve(false);
    }

    const queue = this.queues.get(queueKey);
    if (!queue) {
      // Clean up orphaned index entry
      this.jobIdToQueueKey.delete(jobId);
      this.jobIndex.delete(jobId);
      return Promise.resolve(false);
    }

    const jobIdx = queue.findIndex((job) => job.id === jobId);
    if (jobIdx === -1) {
      // Clean up orphaned index entry
      this.jobIdToQueueKey.delete(jobId);
      this.jobIndex.delete(jobId);
      return Promise.resolve(false);
    }

    // Remove job from queue
    queue.splice(jobIdx, 1);

    // Remove from job index
    this.jobIdToQueueKey.delete(jobId);
    this.jobIndex.delete(jobId);

    // Clean up empty queue
    if (queue.length === 0) {
      this.queues.delete(queueKey);
    }

    return Promise.resolve(true);
  }

  clear(documentId: string, scope: string, branch: string): Promise<void> {
    const queueKey = this.createQueueKey(documentId, scope, branch);
    const queue = this.queues.get(queueKey);

    if (queue) {
      // Remove all jobs from the job index
      for (const job of queue) {
        this.jobIdToQueueKey.delete(job.id);
        this.jobIndex.delete(job.id);
      }

      // Remove the queue
      this.queues.delete(queueKey);
    }

    return Promise.resolve();
  }

  clearAll(): Promise<void> {
    // Clear all job indices
    this.jobIdToQueueKey.clear();
    this.jobIndex.clear();
    this.completedJobs.clear();

    // Clear all queues
    this.queues.clear();

    return Promise.resolve();
  }

  hasJobs(): Promise<boolean> {
    return Promise.resolve(
      this.queues.size > 0 &&
        Array.from(this.queues.values()).some((q) => q.length > 0),
    );
  }

  async completeJob(jobId: string): Promise<void> {
    // Get the documentId for the executing job
    const documentId = this.jobIdToDocId.get(jobId);
    if (documentId) {
      // Mark the job as no longer executing
      this.markJobComplete(jobId, documentId);
    }

    // Track the job as completed for dependency resolution
    this.completedJobs.add(jobId);

    // Remove from job index
    this.jobIndex.delete(jobId);

    // For in-memory queue, completing just removes the job
    // In a persistent queue, this would update the job status
    await this.remove(jobId);

    // Check if queue is now drained
    this.checkDrained();
  }

  async failJob(jobId: string, error?: string): Promise<void> {
    // Get the documentId for the executing job
    const documentId = this.jobIdToDocId.get(jobId);
    if (documentId) {
      // Mark the job as no longer executing
      this.markJobComplete(jobId, documentId);
    }

    // update the job lastError
    const job = this.jobIndex.get(jobId);
    if (job) {
      job.lastError = error;
    }

    // Remove from job index
    this.jobIndex.delete(jobId);

    // For in-memory queue, failing just removes the job
    // In a persistent queue, this would update the job status and store the error
    await this.remove(jobId);

    // Check if queue is now drained
    this.checkDrained();
  }

  async retryJob(jobId: string, error?: string): Promise<void> {
    // Get the job from the index (it might be executing, not in queue)
    const job = this.jobIndex.get(jobId);
    if (!job) {
      return;
    }

    // update the job lastError
    job.lastError = error;

    // Mark it as no longer executing if it was
    const documentId = this.jobIdToDocId.get(jobId);
    if (documentId) {
      this.markJobComplete(jobId, documentId);
    }

    // Remove from indices
    this.jobIndex.delete(jobId);
    this.jobIdToQueueKey.delete(jobId);

    // Update retry count
    const updatedJob: Job = {
      ...job,
      retryCount: (job.retryCount || 0) + 1,
      lastError: error,
    };

    // Re-enqueue with updated retry count
    await this.enqueue(updatedJob);
  }

  /**
   * Check if the queue is drained and call the callback if it is
   */
  private checkDrained(): void {
    if (this.isDrained && this.onDrainedCallback) {
      const callback = this.onDrainedCallback;
      this.onDrainedCallback = undefined;
      callback();
    }
  }

  /**
   * Returns true if and only if all jobs have been resolved.
   */
  get isDrained(): boolean {
    // Queue is drained if there are no pending jobs and no executing jobs
    const hasPendingJobs =
      this.queues.size > 0 &&
      Array.from(this.queues.values()).some((q) => q.length > 0);
    const hasExecutingJobs =
      this.docIdToJobId.size > 0 &&
      Array.from(this.docIdToJobId.values()).some((set) => set.size > 0);

    return !hasPendingJobs && !hasExecutingJobs;
  }

  /**
   * Blocks the queue from accepting new jobs.
   * @param onDrained - Optional callback to call when the queue is drained
   */
  block(onDrained?: () => void): void {
    this.isBlocked = true;
    this.onDrainedCallback = onDrained;

    // Check if already drained
    this.checkDrained();
  }

  /**
   * Unblocks the queue from accepting new jobs.
   */
  unblock(): void {
    this.isBlocked = false;
    this.onDrainedCallback = undefined;
  }
}<|MERGE_RESOLUTION|>--- conflicted
+++ resolved
@@ -172,19 +172,11 @@
       onStart: () => {
         // Job is now running
       },
-<<<<<<< HEAD
-      onComplete: async () => {
-        await this.completeJob(job.id);
-      },
-      onFail: async (reason: string) => {
-        await this.failJob(job.id, reason);
-=======
       onComplete: () => {
         void this.completeJob(job.id);
       },
       onFail: (reason: string) => {
         void this.failJob(job.id, reason);
->>>>>>> 4c7be58f
       },
     });
 
@@ -228,19 +220,11 @@
             onStart: () => {
               // Job is now running
             },
-<<<<<<< HEAD
-            onComplete: async () => {
-              await this.completeJob(job.id);
-            },
-            onFail: async (reason: string) => {
-              await this.failJob(job.id, reason);
-=======
             onComplete: () => {
               void this.completeJob(job.id);
             },
             onFail: (reason: string) => {
               void this.failJob(job.id, reason);
->>>>>>> 4c7be58f
             },
           });
 
