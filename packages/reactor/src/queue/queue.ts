--- conflicted
+++ resolved
@@ -1,13 +1,7 @@
 import type { IEventBus } from "../events/interfaces.js";
 import type { IQueue } from "./interfaces.js";
-<<<<<<< HEAD
 import type { Job, JobAvailableEvent } from "./types.js";
 import { QueueEventTypes } from "./types.js";
-=======
-import { JobExecutionHandle } from "./job-execution-handle.js";
-import type { IJobExecutionHandle, Job, JobAvailableEvent } from "./types.js";
-import { JobQueueState, QueueEventTypes } from "./types.js";
->>>>>>> 98469560
 
 /**
  * In-memory implementation of the IQueue interface.
