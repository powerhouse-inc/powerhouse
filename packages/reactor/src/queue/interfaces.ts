--- conflicted
+++ resolved
@@ -1,8 +1,4 @@
-<<<<<<< HEAD
 import type { Job } from "./types.js";
-=======
-import type { IJobExecutionHandle, Job } from "./types.js";
->>>>>>> 98469560
 
 /**
  * Interface for a job queue that manages write operations.
