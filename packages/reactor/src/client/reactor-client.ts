import type { Action, DocumentModelModule, PHDocument } from "document-model";
import { actions } from "document-model";

import type { IReactor } from "../core/types.js";
import { type IJobAwaiter } from "../shared/awaiter.js";
import {
<<<<<<< HEAD
=======
  PropagationMode,
>>>>>>> 5c56d621
  RelationshipChangeType,
  type JobInfo,
  type PagedResults,
  type PagingOptions,
  type SearchFilter,
  type ViewFilter,
} from "../shared/types.js";
import type { ISigner } from "../signer/types.js";
import type { IDocumentIndexer } from "../storage/interfaces.js";
import type { IReactorSubscriptionManager } from "../subs/types.js";
import {
  DocumentChangeType,
  type DocumentChangeEvent,
  type IReactorClient,
} from "./types.js";

/**
 * ReactorClient implementation that wraps lower-level APIs to provide
 * a simpler interface for document operations.
 *
 * Features:
 * - Wraps Jobs with Promises for easier async handling
 * - Manages signing of submitted Action objects
 * - Provides quality-of-life functions for common tasks
 * - Wraps subscription interface with ViewFilters
 */
export class ReactorClient implements IReactorClient {
  private reactor: IReactor;
  private signer: ISigner;
  private subscriptionManager: IReactorSubscriptionManager;
  private jobAwaiter: IJobAwaiter;
  private documentIndexer: IDocumentIndexer;

  constructor(
    reactor: IReactor,
    signer: ISigner,
    subscriptionManager: IReactorSubscriptionManager,
    jobAwaiter: IJobAwaiter,
    documentIndexer: IDocumentIndexer,
  ) {
    this.reactor = reactor;
    this.signer = signer;
    this.subscriptionManager = subscriptionManager;
    this.jobAwaiter = jobAwaiter;
    this.documentIndexer = documentIndexer;
  }

  /**
   * Retrieves a list of document model modules.
   */
  async getDocumentModels(
    namespace?: string,
    paging?: PagingOptions,
    signal?: AbortSignal,
  ): Promise<PagedResults<DocumentModelModule>> {
    return this.reactor.getDocumentModels(namespace, paging, signal);
  }

  /**
   * Retrieves a specific PHDocument
   */
  async get<TDocument extends PHDocument>(
    identifier: string,
    view?: ViewFilter,
    signal?: AbortSignal,
  ): Promise<{
    document: TDocument;
    childIds: string[];
  }> {
    return await this.reactor.getByIdOrSlug<TDocument>(
      identifier,
      view,
      undefined,
      signal,
    );
  }

  /**
   * Retrieves children of a document
   */
  async getChildren(
    parentIdentifier: string,
    view?: ViewFilter,
    paging?: PagingOptions,
    signal?: AbortSignal,
  ): Promise<PagedResults<PHDocument>> {
    const parentDoc = await this.reactor.getByIdOrSlug(
      parentIdentifier,
      view,
      undefined,
      signal,
    );
    const parentId = parentDoc.document.header.id;

    const relationships = await this.documentIndexer.getOutgoing(
      parentId,
      undefined,
      undefined,
      signal,
    );

    const childIds = relationships.map((rel) => rel.targetId);

    if (childIds.length === 0) {
      return {
        results: [],
        options: paging || { cursor: "0", limit: 0 },
      };
    }

    return this.reactor.find(
      { ids: childIds },
      view,
      paging,
      undefined,
      signal,
    );
  }

  /**
   * Retrieves parents of a document
   */
  async getParents(
    childIdentifier: string,
    view?: ViewFilter,
    paging?: PagingOptions,
    signal?: AbortSignal,
  ): Promise<PagedResults<PHDocument>> {
    const childDoc = await this.reactor.getByIdOrSlug(
      childIdentifier,
      view,
      undefined,
      signal,
    );
    const childId = childDoc.document.header.id;

    const relationships = await this.documentIndexer.getIncoming(
      childId,
      undefined,
      undefined,
      signal,
    );

    const parentIds = relationships.map((rel) => rel.sourceId);

    if (parentIds.length === 0) {
      return {
        results: [],
        options: paging || { cursor: "0", limit: 0 },
      };
    }

    return this.reactor.find(
      { ids: parentIds },
      view,
      paging,
      undefined,
      signal,
    );
  }

  /**
   * Filters documents by criteria and returns a list of them
   */
  async find(
    search: SearchFilter,
    view?: ViewFilter,
    paging?: PagingOptions,
    signal?: AbortSignal,
  ): Promise<PagedResults<PHDocument>> {
    return this.reactor.find(search, view, paging, undefined, signal);
  }

  /**
   * Creates a document and waits for completion
   */
  async create(
    document: PHDocument,
    parentIdentifier?: string,
    signal?: AbortSignal,
  ): Promise<PHDocument> {
    const jobInfo = await this.reactor.create(document, signal);

    const completedJob = await this.waitForJob(jobInfo, signal);

    const documentId = document.header.id;

    const result = await this.reactor.get<PHDocument>(
      documentId,
      undefined,
      completedJob.consistencyToken,
      signal,
    );

    if (parentIdentifier) {
      await this.addChildren(parentIdentifier, [documentId], undefined, signal);
    }

    return result.document;
  }

  /**
   * Creates an empty document and waits for completion
   */
  async createEmpty<TDocument extends PHDocument>(
    documentType: string,
    parentIdentifier?: string,
    signal?: AbortSignal,
  ): Promise<TDocument> {
    const modulesResult = await this.reactor.getDocumentModels(
      undefined,
      undefined,
      signal,
    );

    const module = modulesResult.results.find(
      (m) => m.documentModel.global.id === documentType,
    );

    if (!module) {
      throw new Error(`Document model not found for type: ${documentType}`);
    }

    const document = module.utils.createDocument();

    return this.create(
      document,
      parentIdentifier,
      signal,
    ) as Promise<TDocument>;
  }

  /**
   * Applies a list of actions to a document and waits for completion
   */
  async mutate<TDocument extends PHDocument>(
    documentIdentifier: string,
    branch: string,
    actions: Action[],
    signal?: AbortSignal,
  ): Promise<TDocument> {
    const jobInfo = await this.reactor.mutate(
      documentIdentifier,
      branch,
      actions,
      signal,
    );

    const completedJob = await this.waitForJob(jobInfo, signal);

    const view: ViewFilter = { branch };
    const result = await this.reactor.getByIdOrSlug<TDocument>(
      documentIdentifier,
      view,
      completedJob.consistencyToken,
      signal,
    );
    return result.document;
  }

  /**
   * Submits a list of actions to a document
   */
  async mutateAsync(
    documentIdentifier: string,
    branch: string,
    actions: Action[],
    signal?: AbortSignal,
  ): Promise<JobInfo> {
    // Sign actions with the required signer
    const signedActions = await Promise.all(
      actions.map(async (action) => {
        const signature = await this.signer.sign(action, signal);
        return {
          ...action,
          context: {
            ...action.context,
            signer: {
              user: {
                address: signature[0],
                networkId: "",
                chainId: 0,
              },
              app: {
                name: "",
                key: "",
              },
              signatures: [signature],
            },
          },
        };
      }),
    );

    return this.reactor.mutate(
      documentIdentifier,
      branch,
      signedActions,
      signal,
    );
  }

  /**
   * Renames a document and waits for completion
   */
  async rename(
    documentIdentifier: string,
    name: string,
    view?: ViewFilter,
    signal?: AbortSignal,
  ): Promise<PHDocument> {
    const branch = view?.branch || "main";
    return this.mutate(
      documentIdentifier,
      branch,
      [actions.setName(name)],
      signal,
    );
  }

  /**
   * Adds multiple documents as children to another and waits for completion
   */
  async addChildren(
    parentIdentifier: string,
    documentIdentifiers: string[],
    view?: ViewFilter,
    signal?: AbortSignal,
  ): Promise<PHDocument> {
    const jobInfo = await this.reactor.addChildren(
      parentIdentifier,
      documentIdentifiers,
      view,
      signal,
    );

    const completedJob = await this.waitForJob(jobInfo, signal);

    const result = await this.reactor.getByIdOrSlug<PHDocument>(
      parentIdentifier,
      view,
      completedJob.consistencyToken,
      signal,
    );
    return result.document;
  }

  /**
   * Removes multiple documents as children from another and waits for completion
   */
  async removeChildren(
    parentIdentifier: string,
    documentIdentifiers: string[],
    view?: ViewFilter,
    signal?: AbortSignal,
  ): Promise<PHDocument> {
    const jobInfo = await this.reactor.removeChildren(
      parentIdentifier,
      documentIdentifiers,
      view,
      signal,
    );

    const completedJob = await this.waitForJob(jobInfo, signal);

    const result = await this.reactor.getByIdOrSlug<PHDocument>(
      parentIdentifier,
      view,
      completedJob.consistencyToken,
      signal,
    );
    return result.document;
  }

  /**
   * Moves multiple documents from one parent to another and waits for completion
   */
  async moveChildren(
    sourceParentIdentifier: string,
    targetParentIdentifier: string,
    documentIdentifiers: string[],
    view?: ViewFilter,
    signal?: AbortSignal,
  ): Promise<{
    source: PHDocument;
    target: PHDocument;
  }> {
    const removeJobInfo = await this.reactor.removeChildren(
      sourceParentIdentifier,
      documentIdentifiers,
      view,
      signal,
    );

    const removeCompletedJob = await this.waitForJob(removeJobInfo, signal);

    const addJobInfo = await this.reactor.addChildren(
      targetParentIdentifier,
      documentIdentifiers,
      view,
      signal,
    );

    const addCompletedJob = await this.waitForJob(addJobInfo, signal);

    const sourceResult = await this.reactor.getByIdOrSlug<PHDocument>(
      sourceParentIdentifier,
      view,
      removeCompletedJob.consistencyToken,
      signal,
    );

    const targetResult = await this.reactor.getByIdOrSlug<PHDocument>(
      targetParentIdentifier,
      view,
      addCompletedJob.consistencyToken,
      signal,
    );

    return {
      source: sourceResult.document,
      target: targetResult.document,
    };
  }

  /**
   * Deletes a document and waits for completion
   */
  async deleteDocument(
    identifier: string,
    propagate?: PropagationMode,
    signal?: AbortSignal,
  ): Promise<void> {
    const jobs: JobInfo[] = [];

    if (propagate === PropagationMode.Cascade) {
      const descendants: string[] = [];
      const queue: string[] = [identifier];
      const visited = new Set<string>();

      while (queue.length > 0) {
        const currentId = queue.shift()!;

        if (visited.has(currentId)) {
          continue;
        }

        visited.add(currentId);

        if (signal?.aborted) {
          throw new Error("Operation aborted");
        }

        const relationships = await this.documentIndexer.getOutgoing(
          currentId,
          ["child"],
          undefined,
          signal,
        );

        for (const rel of relationships) {
          if (!visited.has(rel.targetId)) {
            descendants.push(rel.targetId);
            queue.push(rel.targetId);
          }
        }
      }

      for (const descendantId of descendants) {
        const jobInfo = await this.reactor.deleteDocument(descendantId, signal);
        jobs.push(jobInfo);
      }
    }

    const jobInfo = await this.reactor.deleteDocument(identifier, signal);
    jobs.push(jobInfo);

    await Promise.all(jobs.map((job) => this.waitForJob(job, signal)));
  }

  /**
   * Deletes documents and waits for completion
   */
  async deleteDocuments(
    identifiers: string[],
    propagate?: PropagationMode,
    signal?: AbortSignal,
  ): Promise<void> {
    const deletePromises = identifiers.map((identifier) =>
      this.deleteDocument(identifier, propagate, signal),
    );

    await Promise.all(deletePromises);
  }

  /**
   * Retrieves the status of a job
   */
  async getJobStatus(jobId: string, signal?: AbortSignal): Promise<JobInfo> {
    return this.reactor.getJobStatus(jobId, signal);
  }

  /**
   * Waits for a job to complete
   */
  async waitForJob(
    jobId: string | JobInfo,
    signal?: AbortSignal,
  ): Promise<JobInfo> {
    const id = typeof jobId === "string" ? jobId : jobId.id;
    return this.jobAwaiter.waitForJob(id, signal);
  }

  /**
   * Subscribes to changes for documents matching specified filters
   */
  subscribe(
    search: SearchFilter,
    callback: (event: DocumentChangeEvent) => void,
    view?: ViewFilter,
  ): () => void {
    const unsubscribeCreated = this.subscriptionManager.onDocumentCreated(
      (result) => {
        void (async () => {
          try {
            const documents = await Promise.all(
              result.results.map((id) =>
                this.reactor
                  .get(id, view, undefined, undefined)
                  .then((res) => res.document),
              ),
            );

            callback({
              type: DocumentChangeType.Created,
              documents,
            });
          } catch {
            // Silently ignore errors when fetching created documents
          }
        })();
      },
      search,
    );

    const unsubscribeDeleted = this.subscriptionManager.onDocumentDeleted(
      (documentIds) => {
        callback({
          type: DocumentChangeType.Deleted,
          documents: [],
          context: { childId: documentIds[0] },
        });
      },
      search,
    );

    const unsubscribeUpdated = this.subscriptionManager.onDocumentStateUpdated(
      (result) => {
        callback({
          type: DocumentChangeType.Updated,
          documents: result.results,
        });
      },
      search,
      view,
    );

    const unsubscribeRelationship =
      this.subscriptionManager.onRelationshipChanged(
        (parentId, childId, changeType) => {
          callback({
            type:
              changeType === RelationshipChangeType.Added
                ? DocumentChangeType.ChildAdded
                : DocumentChangeType.ChildRemoved,
            documents: [],
            context: {
              parentId,
              childId,
            },
          });
        },
        search,
      );

    return () => {
      unsubscribeCreated();
      unsubscribeDeleted();
      unsubscribeUpdated();
      unsubscribeRelationship();
    };
  }
}<|MERGE_RESOLUTION|>--- conflicted
+++ resolved
@@ -4,10 +4,7 @@
 import type { IReactor } from "../core/types.js";
 import { type IJobAwaiter } from "../shared/awaiter.js";
 import {
-<<<<<<< HEAD
-=======
   PropagationMode,
->>>>>>> 5c56d621
   RelationshipChangeType,
   type JobInfo,
   type PagedResults,
