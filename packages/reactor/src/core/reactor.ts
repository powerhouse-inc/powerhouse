--- conflicted
+++ resolved
@@ -193,7 +193,6 @@
       if (signal?.aborted) {
         throw new AbortError();
       }
-<<<<<<< HEAD
 
       for (const scope in document.state) {
         if (!matchesScope(view, scope)) {
@@ -217,31 +216,6 @@
         throw new AbortError();
       }
 
-=======
-
-      for (const scope in document.state) {
-        if (!matchesScope(view, scope)) {
-          delete document.state[scope as keyof PHBaseState];
-        }
-      }
-
-      return {
-        document,
-        childIds,
-      };
-    } else {
-      const document = await this.documentView.get<TDocument>(
-        id,
-        view,
-        consistencyToken,
-        signal,
-      );
-
-      if (signal?.aborted) {
-        throw new AbortError();
-      }
-
->>>>>>> 5c56d621
       const relationships = await this._documentIndexer.getOutgoing(
         id,
         ["child"],
@@ -298,19 +272,11 @@
         consistencyToken,
         signal,
       );
-<<<<<<< HEAD
 
       if (!documentId) {
         throw new Error(`Document not found with slug: ${slug}`);
       }
 
-=======
-
-      if (!documentId) {
-        throw new Error(`Document not found with slug: ${slug}`);
-      }
-
->>>>>>> 5c56d621
       return await this.get<TDocument>(
         documentId,
         view,
@@ -410,7 +376,6 @@
       if (signal?.aborted) {
         throw new AbortError();
       }
-<<<<<<< HEAD
 
       const operations = document.operations;
       const result: Record<string, PagedResults<Operation>> = {};
@@ -461,58 +426,6 @@
           continue;
         }
 
-=======
-
-      const operations = document.operations;
-      const result: Record<string, PagedResults<Operation>> = {};
-
-      // apply view filter, per scope -- this will be removed when we pass the viewfilter along
-      // to the underlying store, but is here now for the interface.
-      for (const scope in operations) {
-        if (matchesScope(view, scope)) {
-          const scopeOperations = operations[scope];
-
-          // apply paging too
-          const startIndex = paging ? parseInt(paging.cursor) || 0 : 0;
-          const limit = paging?.limit || scopeOperations.length;
-          const pagedOperations = scopeOperations.slice(
-            startIndex,
-            startIndex + limit,
-          );
-
-          result[scope] = {
-            results: pagedOperations,
-            options: { cursor: String(startIndex + limit), limit },
-          };
-        }
-      }
-
-      return Promise.resolve(result);
-    } else {
-      // Use operation store to get operations
-      const branch = view?.branch || "main";
-
-      // Get all scopes for this document
-      const revisions = await this.operationStore.getRevisions(
-        documentId,
-        branch,
-        signal,
-      );
-
-      if (signal?.aborted) {
-        throw new AbortError();
-      }
-
-      const allScopes = Object.keys(revisions.revision);
-      const result: Record<string, PagedResults<Operation>> = {};
-
-      // Filter scopes based on view filter and query operations for each
-      for (const scope of allScopes) {
-        if (!matchesScope(view, scope)) {
-          continue;
-        }
-
->>>>>>> 5c56d621
         if (signal?.aborted) {
           throw new AbortError();
         }
