--- conflicted
+++ resolved
@@ -1,7 +1,12 @@
-<<<<<<< HEAD
 ## 5.0.0-staging.6 (2025-09-08)
-=======
-## 4.1.0-dev.48 (2025-09-09)
+
+This was a version bump only for @powerhousedao/reactor to align it with other projects, there were no code changes.
+
+## 5.0.0-staging.5 (2025-09-08)
+
+This was a version bump only for @powerhousedao/reactor to align it with other projects, there were no code changes.
+
+## 5.0.0-staging.4 (2025-09-08)
 
 ### 🚀 Features
 
@@ -21,23 +26,6 @@
 ### ❤️ Thank You
 
 - Benjamin Jordan (@thegoldenmule)
-
-## 4.1.0-dev.47 (2025-09-06)
->>>>>>> 7ecabf51
-
-This was a version bump only for @powerhousedao/reactor to align it with other projects, there were no code changes.
-
-## 5.0.0-staging.5 (2025-09-08)
-
-This was a version bump only for @powerhousedao/reactor to align it with other projects, there were no code changes.
-
-## 5.0.0-staging.4 (2025-09-08)
-
-This was a version bump only for @powerhousedao/reactor to align it with other projects, there were no code changes.
-
-## 5.0.0-staging.3 (2025-09-08)
-
-This was a version bump only for @powerhousedao/reactor to align it with other projects, there were no code changes.
 
 ## 5.0.0-staging.2 (2025-09-05)
 
