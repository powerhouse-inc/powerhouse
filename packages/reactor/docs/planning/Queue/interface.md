--- conflicted
+++ resolved
@@ -84,7 +84,6 @@
    */
   enqueue(params: QueueParameters): string;
 
-<<<<<<< HEAD
   /**
    * Get the next available job from any queue.
    *
@@ -92,12 +91,6 @@
    *
    * @param signal - Optional abort signal to cancel the request
    *
-=======
-  /**
-   * Get the next job to execute for a specific document/scope/branch combination.
-   * @param documentId - The document ID to get jobs for
-   * @param scope - The scope to get jobs for
-   * @param branch - The branch to get jobs for
    * @returns Promise that resolves to the next job execution handle or null if no jobs available
    */
   dequeue(
@@ -109,7 +102,6 @@
 
   /**
    * Get the next available job from any queue.
->>>>>>> 98469560
    * @returns Promise that resolves to the next job execution handle or null if no jobs available
    */
   dequeueNext(signal?: AbortSignal): Promise<IJobExecutionHandle | null>;
