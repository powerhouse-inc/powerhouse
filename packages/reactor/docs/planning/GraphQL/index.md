# GraphQL API

The Reactor GraphQL API is a thin wrapper over `IReactorClient`. Each resolver
delegates directly to a corresponding client method, allowing the GraphQL layer
to remain stateless and simple. Authentication and authorization are expected to
be handled outside of this interface.

## Complete Schema

```graphql
# Scalar types
scalar JSONObject
scalar DateTime

# Input types
input PagingInput {
  limit: Int
  offset: Int
  cursor: String
}

input ViewFilterInput {
  branch: String
  scopes: [String!]
}

input SearchFilterInput {
  type: String
  parentId: String
  identifiers: [String!]
}

# Enums
enum PropagationMode {
  CASCADE
  ORPHAN
}

enum DocumentChangeType {
  CREATED
  DELETED
  UPDATED
  PARENT_ADDED
  PARENT_REMOVED
  CHILD_ADDED
  CHILD_REMOVED
}

# Object types
type DocumentModelState {
  id: String!
  name: String!
  namespace: String
  version: String
  specification: JSONObject
}

type DocumentModelResultPage {
  items: [DocumentModelState!]!
  totalCount: Int!
  hasNextPage: Boolean!
  hasPreviousPage: Boolean!
  cursor: String
}

type PHDocument {
  id: String!
  slug: String
  name: String!
  documentType: String!
  state: JSONObject!
  revision: Int!
  created: DateTime!
  lastModified: DateTime!
  parentId: String
}

type PHDocumentResultPage {
  items: [PHDocument!]!
  totalCount: Int!
  hasNextPage: Boolean!
  hasPreviousPage: Boolean!
  cursor: String
}

type DocumentWithChildren {
  document: PHDocument!
  childIds: [String!]!
}

type MoveChildrenResult {
  source: PHDocument!
  target: PHDocument!
}

type JobInfo {
  id: String!
  status: String!
  result: JSONObject
  error: String
  createdAt: DateTime!
  completedAt: DateTime
}

type DocumentChangeEvent {
  type: DocumentChangeType!
  documents: [PHDocument!]!
  context: DocumentChangeContext
}

type DocumentChangeContext {
  parentId: String
  childId: String
}

type Query {
  # Get document models for a namespace
  documentModels(
    namespace: String
    paging: PagingInput
  ): DocumentModelResultPage!

  # Get a specific document by ID or slug
  document(identifier: String!, view: ViewFilterInput): DocumentWithChildren

  # Get children of a document
  documentChildren(
    parentIdentifier: String!
    view: ViewFilterInput
    paging: PagingInput
  ): PHDocumentResultPage!

  # Get parents of a document
  documentParents(
    childIdentifier: String!
    view: ViewFilterInput
    paging: PagingInput
  ): PHDocumentResultPage!

  # Find documents by search criteria
  findDocuments(
    search: SearchFilterInput!
    view: ViewFilterInput
    paging: PagingInput
  ): PHDocumentResultPage!

  # Get job status
  jobStatus(jobId: String!): JobInfo
}

type Mutation {
  # Create a new document
<<<<<<< HEAD
  createDocument(document: JSON!, parentIdentifier: String): PHDocument!
=======
  createDocument(document: JSONObject!, parentIdentifier: String): PHDocument!
>>>>>>> 98469560

  # Create an empty document of specified type
  createEmptyDocument(
    documentType: String!
    parentIdentifier: String
  ): PHDocument!

  # Apply actions to a document (synchronous)
  mutateDocument(
    documentIdentifier: String!
    actions: [JSONObject!]!
    view: ViewFilterInput
  ): PHDocument!

  # Submit actions to a document (asynchronous)
  mutateDocumentAsync(
    documentIdentifier: String!
    actions: [JSONObject!]!
    view: ViewFilterInput
  ): String!

  # Rename a document
  renameDocument(
    documentIdentifier: String!
    name: String!
    view: ViewFilterInput
  ): PHDocument!

  # Add children to a document
  addChildren(
    parentIdentifier: String!
    documentIdentifiers: [String!]!
    view: ViewFilterInput
  ): PHDocument!

  # Remove children from a document
  removeChildren(
    parentIdentifier: String!
    documentIdentifiers: [String!]!
    view: ViewFilterInput
  ): PHDocument!

  # Move children between documents
  moveChildren(
    sourceParentIdentifier: String!
    targetParentIdentifier: String!
    documentIdentifiers: [String!]!
    view: ViewFilterInput
  ): MoveChildrenResult!

  # Delete a single document
  deleteDocument(identifier: String!, propagate: PropagationMode): Boolean!

  # Delete multiple documents
  deleteDocuments(identifiers: [String!]!, propagate: PropagationMode): Boolean!
}

type Subscription {
  # Subscribe to document changes
  documentChanges(
    search: SearchFilterInput!
    view: ViewFilterInput
  ): DocumentChangeEvent!

  # Subscribe to job changes
  jobChanges(jobId: String!): JobChangeEvent!
}
```

## Resolver Mapping

### Query Resolvers

- `documentModels` → `IReactorClient.getDocumentModels`
- `document` → `IReactorClient.get`
- `documentChildren` → `IReactorClient.getChildren`
- `documentParents` → `IReactorClient.getParents`
- `findDocuments` → `IReactorClient.find`
- `jobStatus` → `IReactorClient.getJobStatus`

### Mutation Resolvers

- `createDocument` → `IReactorClient.create`
- `createEmptyDocument` → `IReactorClient.createEmpty`
- `mutateDocument` → `IReactorClient.mutate`
- `mutateDocumentAsync` → `IReactorClient.mutateAsync`
- `renameDocument` → `IReactorClient.rename`
- `addChildren` → `IReactorClient.addChildren`
- `removeChildren` → `IReactorClient.removeChildren`
- `moveChildren` → `IReactorClient.moveChildren`
- `deleteDocument` → `IReactorClient.deleteDocument`
- `deleteDocuments` → `IReactorClient.deleteDocuments`

### Subscription Resolvers

- `documentChanges` → `IReactorClient.subscribe`

## Usage Examples

### 1. Getting Document Models for Namespace "@ph-sky"

```graphql
query GetPhSkyDocumentModels {
  documentModels(namespace: "@ph-sky") {
    items {
      id
      name
      namespace
      version
      specification
    }
    totalCount
    hasNextPage
    hasPreviousPage
  }
}
```

**Variables:**

```json
{}
```

**Response:**

```json
{
  "data": {
    "documentModels": {
      "items": [
        {
          "id": "document-drive",
          "name": "Document Drive",
          "namespace": "@ph-sky",
          "version": "1.0.0",
          "specification": {
            /* model specification */
          }
        }
      ],
      "totalCount": 1,
      "hasNextPage": false,
      "hasPreviousPage": false
    }
  }
}
```

### 2. Creating a Document of Type "document-drive"

```graphql
mutation CreateDocumentDrive($document: JSONObject!, $parentId: String) {
  createDocument(document: $document, parentIdentifier: $parentId) {
    id
    slug
    name
    documentType
    state
    revision
    created
    lastModified
    parentId
  }
}
```

**Variables:**

```json
{
  "document": {
    "name": "My Document Drive",
    "documentType": "document-drive",
    "state": {
      "name": "My Document Drive",
      "icon": "📁",
      "nodes": []
    }
  },
  "parentId": "parent-document-id"
}
```

**Alternative - Create Empty Document:**

```graphql
mutation CreateEmptyDocumentDrive($parentId: String) {
  createEmptyDocument(
    documentType: "document-drive"
    parentIdentifier: $parentId
  ) {
    id
    slug
    name
    documentType
    state
    revision
    created
    lastModified
    parentId
  }
}
```

### 3. Getting All Child Documents with Paging

```graphql
query GetChildDocuments(
  $parentId: String!
  $paging: PagingInput
  $view: ViewFilterInput
) {
  documentChildren(parentIdentifier: $parentId, paging: $paging, view: $view) {
    items {
      id
      slug
      name
      documentType
      state
      revision
      created
      lastModified
      parentId
    }
    totalCount
    hasNextPage
    hasPreviousPage
    cursor
  }
}
```

**Variables:**

```json
{
  "parentId": "parent-document-id",
  "paging": {
    "limit": 10,
    "offset": 0
  },
  "view": {
    "scopes": ["global"]
  }
}
```

**For next page:**

```json
{
  "parentId": "parent-document-id",
  "paging": {
    "limit": 10,
    "cursor": "next-page-cursor"
  },
  "view": {
    "scopes": ["global"]
  }
}
```

### 4. Submitting a Mutation (Asynchronous)

```graphql
mutation SubmitDocumentMutation(
  $docId: String!
<<<<<<< HEAD
  $operations: [JSON!]!
=======
  $actions: [JSONObject!]!
>>>>>>> 98469560
  $view: ViewFilterInput
) {
  mutateDocumentAsync(
    documentIdentifier: $docId
    actions: $actions
    view: $view
  )
}
```

**Variables:**

```json
{
  "docId": "document-id-or-slug",
  "actions": [
    {
      "type": "SET_NAME",
      "input": {
        "name": "Updated Document Name"
      },
      "index": 0,
      "skip": 0
    }
  ],
  "view": {
    "branch": "main",
    "scopes": ["global"]
  }
}
```

<<<<<<< HEAD
**Synchronous Alternative:**

```graphql
mutation MutateDocumentSync(
  $docId: String!
  $operations: [JSON!]!
  $view: ViewFilterInput
) {
  mutateDocument(
    documentIdentifier: $docId
    operations: $operations
    view: $view
  ) {
    id
    slug
    name
    documentType
    state
    revision
    lastModified
  }
}
```

=======
>>>>>>> 98469560
### 5. Checking Job Status

After submitting an async mutation, use the returned job id to check the job status:

```graphql
query CheckJobStatus($jobId: String!) {
  jobStatus(jobId: $jobId) {
    id
    status
    result
    error
    createdAt
    completedAt
  }
}
```

**Variables:**

```json
{
  "jobId": "job-id-from-async-mutation"
}
```

### 6. Subscribing to Document Changes

```graphql
subscription WatchDocumentChanges(
  $search: SearchFilterInput!
  $view: ViewFilterInput
) {
  documentChanges(search: $search, view: $view) {
    type
    documents {
      id
      name
      documentType
      revision
      lastModified
    }
    context {
      parentId
      childId
    }
  }
}
```

**Variables:**

```json
{
  "search": {
    "parentId": "parent-document-id"
  },
  "view": {
    "scopes": ["global"]
  }
}
```

## Error Handling

All resolvers forward errors from the underlying `IReactorClient` methods as GraphQL errors. Common error scenarios include:

- **Document not found**: When requesting a document that doesn't exist
- **Invalid actions**: When submitting malformed actions
- **Permission denied**: When attempting unauthorized actions
- **Validation errors**: When document state validation fails

Example error response:

```json
{
  "errors": [
    {
      "message": "Document not found",
      "locations": [{ "line": 2, "column": 3 }],
      "path": ["document"],
      "extensions": {
        "code": "DOCUMENT_NOT_FOUND",
        "identifier": "non-existent-id"
      }
    }
  ],
  "data": {
    "document": null
  }
}
```<|MERGE_RESOLUTION|>--- conflicted
+++ resolved
@@ -150,11 +150,7 @@
 
 type Mutation {
   # Create a new document
-<<<<<<< HEAD
   createDocument(document: JSON!, parentIdentifier: String): PHDocument!
-=======
-  createDocument(document: JSONObject!, parentIdentifier: String): PHDocument!
->>>>>>> 98469560
 
   # Create an empty document of specified type
   createEmptyDocument(
@@ -423,11 +419,7 @@
 ```graphql
 mutation SubmitDocumentMutation(
   $docId: String!
-<<<<<<< HEAD
   $operations: [JSON!]!
-=======
-  $actions: [JSONObject!]!
->>>>>>> 98469560
   $view: ViewFilterInput
 ) {
   mutateDocumentAsync(
@@ -460,7 +452,6 @@
 }
 ```
 
-<<<<<<< HEAD
 **Synchronous Alternative:**
 
 ```graphql
@@ -485,8 +476,6 @@
 }
 ```
 
-=======
->>>>>>> 98469560
 ### 5. Checking Job Status
 
 After submitting an async mutation, use the returned job id to check the job status:
