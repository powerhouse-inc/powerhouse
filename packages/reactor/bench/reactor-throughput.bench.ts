import { MemoryStorage } from "document-drive";
import { documentModelDocumentModelModule } from "document-model";
import { beforeAll, bench, describe } from "vitest";
import { EventBus } from "../src/events/event-bus.js";
import { SimpleJobExecutor } from "../src/executor/simple-job-executor.js";
import { InMemoryQueue } from "../src/queue/queue.js";
<<<<<<< HEAD
import { type Job } from "../src/queue/types.js";
=======
import type { Job } from "../src/queue/types.js";
import { DocumentModelRegistry } from "../src/registry/implementation.js";
import {
  createDocumentModelAction,
  createTestOperation,
} from "../test/factories.js";
>>>>>>> 98469560

// Pre-create shared components to avoid setup overhead
const eventBus = new EventBus();
const queue = new InMemoryQueue(eventBus);

// Create registry with real document model
const registry = new DocumentModelRegistry();
registry.registerModules(documentModelDocumentModelModule);

// Use real storage
const storage = new MemoryStorage();

// Create real executor with real storage
const executor = new SimpleJobExecutor(registry, storage, storage);

// Pre-create a document for benchmarks
const testDocument = documentModelDocumentModelModule.utils.createDocument();
testDocument.header.id = "doc1";

let jobCounter = 0;

function createSimpleJob(): Job {
  const action = createDocumentModelAction("SET_NAME", {
    input: { name: `Test Name ${++jobCounter}` },
  });
  const operation = createTestOperation({ action });

  return {
    id: `job-${jobCounter}`,
    documentId: "doc1",
    scope: "global",
    branch: "main",
    operation,
    maxRetries: 0,
    createdAt: new Date().toISOString(),
    queueHint: [],
  };
}

function createComplexJob(): Job {
  const action = createDocumentModelAction("SET_DESCRIPTION", {
    input: {
      description: Array.from(
        { length: 100 },
        (_, i) => `Description line ${i}`,
      ).join("\n"),
    },
  });
  const operation = createTestOperation({
    action,
    index: Math.floor(Math.random() * 1000),
  });

  return {
    id: `job-${++jobCounter}`,
    documentId: "doc1",
    scope: "global",
    branch: "main",
    operation,
    maxRetries: 0,
    createdAt: new Date().toISOString(),
    queueHint: [],
  };
}

describe("Queue Throughput", () => {
  beforeAll(async () => {
    await storage.create(testDocument);
  });

  bench("enqueue simple job", async () => {
    const job = createSimpleJob();
    await queue.enqueue(job);
  });

  bench("enqueue complex job", async () => {
    const job = createComplexJob();
    await queue.enqueue(job);
  });

  bench("enqueue then dequeue", async () => {
    const job = createSimpleJob();
    await queue.enqueue(job);
    await queue.dequeue(job.documentId, job.scope, job.branch);
  });

  bench("dequeue next available", async () => {
    // Ensure there's always a job to dequeue
    const job = createSimpleJob();
    await queue.enqueue(job);
    await queue.dequeueNext();
  });

  bench("queue operations", async () => {
    await queue.totalSize();
  });
});

describe("Job Executor Throughput", () => {
  bench("execute simple job", async () => {
    const job = createSimpleJob();
    await executor.executeJob(job);
  });

  bench("execute complex job", async () => {
    const job = createComplexJob();
    await executor.executeJob(job);
  });

  // Status and stats checks are now on the manager, not individual executors
});

describe("End-to-End Throughput", () => {
  bench("enqueue with event emission", async () => {
    const job = createSimpleJob();
    await queue.enqueue(job); // This emits events
  });

  bench("multi-document operations", async () => {
    const job1 = { ...createSimpleJob(), documentId: "doc1" };
    const job2 = { ...createSimpleJob(), documentId: "doc2" };
    const job3 = { ...createSimpleJob(), documentId: "doc3" };

    await queue.enqueue(job1);
    await queue.enqueue(job2);
    await queue.enqueue(job3);
  });

  bench("batch job creation", async () => {
    const jobs = Array.from({ length: 10 }, () => createSimpleJob());
    for (const job of jobs) {
      await queue.enqueue(job);
    }
  });

  bench("mixed workload", async () => {
    const simpleJob = createSimpleJob();
    const complexJob = createComplexJob();

    await executor.executeJob(simpleJob);
    await executor.executeJob(complexJob);
  });
});

describe("Performance Scaling", () => {
  bench("5 simple jobs", async () => {
    const jobs = Array.from({ length: 5 }, () => createSimpleJob());
    for (const job of jobs) {
      await executor.executeJob(job);
    }
  });

  bench("5 complex jobs", async () => {
    const jobs = Array.from({ length: 5 }, () => createComplexJob());
    for (const job of jobs) {
      await executor.executeJob(job);
    }
  });

  bench("mixed 10 jobs", async () => {
    const jobs = Array.from({ length: 10 }, (_, i) =>
      i % 2 === 0 ? createSimpleJob() : createComplexJob(),
    );
    for (const job of jobs) {
      await executor.executeJob(job);
    }
  });
});<|MERGE_RESOLUTION|>--- conflicted
+++ resolved
@@ -4,16 +4,7 @@
 import { EventBus } from "../src/events/event-bus.js";
 import { SimpleJobExecutor } from "../src/executor/simple-job-executor.js";
 import { InMemoryQueue } from "../src/queue/queue.js";
-<<<<<<< HEAD
 import { type Job } from "../src/queue/types.js";
-=======
-import type { Job } from "../src/queue/types.js";
-import { DocumentModelRegistry } from "../src/registry/implementation.js";
-import {
-  createDocumentModelAction,
-  createTestOperation,
-} from "../test/factories.js";
->>>>>>> 98469560
 
 // Pre-create shared components to avoid setup overhead
 const eventBus = new EventBus();
