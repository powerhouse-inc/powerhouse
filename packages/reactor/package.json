{
  "name": "@powerhousedao/reactor",
<<<<<<< HEAD
  "version": "5.0.0-staging.12",
=======
  "version": "4.1.0-dev.56",
>>>>>>> 5b9f54b4
  "description": "",
  "repository": {
    "url": "https://github.com/powerhouse-inc/powerhouse",
    "directory": "packages/reactor"
  },
  "type": "module",
  "types": "./dist/src/index.d.ts",
  "exports": {
    ".": "./dist/src/index.js"
  },
  "imports": {
    "#*": "./dist/src/*"
  },
  "files": [
    "./dist/src"
  ],
  "scripts": {
    "build": "pnpm run build:tsc",
    "build:tsc": "tsc --build",
    "prebuild": "pnpm run clean",
    "test": "vitest run",
    "lint": "eslint",
    "bench": "vitest bench --run",
    "clean": "rimraf dist",
    "clean:node_modules": "rimraf node_modules"
  },
  "publishConfig": {
    "access": "public"
  },
  "keywords": [],
  "author": "",
  "license": "AGPL-3.0-only",
  "dependencies": {
    "document-drive": "workspace:*",
    "document-model": "workspace:*",
    "uuid": "^11.0.5"
  },
  "devDependencies": {
    "typescript": "^5.7.3",
    "vitest": "^3.1.2"
  }
}<|MERGE_RESOLUTION|>--- conflicted
+++ resolved
@@ -1,10 +1,6 @@
 {
   "name": "@powerhousedao/reactor",
-<<<<<<< HEAD
   "version": "5.0.0-staging.12",
-=======
-  "version": "4.1.0-dev.56",
->>>>>>> 5b9f54b4
   "description": "",
   "repository": {
     "url": "https://github.com/powerhouse-inc/powerhouse",
