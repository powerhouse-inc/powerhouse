--- conflicted
+++ resolved
@@ -1,10 +1,6 @@
 {
   "name": "@powerhousedao/reactor",
-<<<<<<< HEAD
   "version": "5.0.0-staging.21",
-=======
-  "version": "4.1.0-dev.59",
->>>>>>> 4c7be58f
   "description": "",
   "repository": {
     "url": "https://github.com/powerhouse-inc/powerhouse",
