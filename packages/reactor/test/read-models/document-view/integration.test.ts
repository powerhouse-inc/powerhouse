--- conflicted
+++ resolved
@@ -10,10 +10,7 @@
 import { KyselyOperationStore } from "../../../src/storage/kysely/store.js";
 import type { Database as StorageDatabase } from "../../../src/storage/kysely/types.js";
 import { runMigrations } from "../../../src/storage/migrations/migrator.js";
-<<<<<<< HEAD
-=======
 import { createTestOperation } from "../../factories.js";
->>>>>>> 5c56d621
 
 // Combined database type that includes both storage and view tables
 type Database = StorageDatabase & DocumentViewDatabase;
@@ -1497,8 +1494,6 @@
 
       expect(result).toBe(documentId);
     });
-<<<<<<< HEAD
-=======
 
     describe("automatic slug indexing", () => {
       beforeEach(async () => {
@@ -1706,6 +1701,5 @@
         expect(resolved2).toBe(doc2Id);
       });
     });
->>>>>>> 5c56d621
   });
 });