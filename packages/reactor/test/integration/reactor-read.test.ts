--- conflicted
+++ resolved
@@ -1,9 +1,4 @@
-<<<<<<< HEAD
-import { EventBus } from "../../src/events/event-bus.js";
-import type { IEventBus } from "../../src/events/interfaces.js";
-=======
 import type { BaseDocumentDriveServer } from "document-drive";
->>>>>>> 7c1f5aa2
 import {
   MemoryStorage,
   ReactorBuilder,
@@ -12,11 +7,8 @@
 import type { DocumentModelModule } from "document-model";
 import { documentModelDocumentModelModule } from "document-model";
 import { beforeEach, describe, expect, it } from "vitest";
-<<<<<<< HEAD
-=======
 import { EventBus } from "../../src/events/event-bus.js";
 import type { IEventBus } from "../../src/events/interfaces.js";
->>>>>>> 7c1f5aa2
 import type { IQueue } from "../../src/queue/interfaces.js";
 import { InMemoryQueue } from "../../src/queue/queue.js";
 import { Reactor } from "../../src/reactor.js";
