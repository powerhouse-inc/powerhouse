--- conflicted
+++ resolved
@@ -29,10 +29,7 @@
         constEnums: false,
         immutableTypes: true,
         maybeValue: "T | null | undefined",
-<<<<<<< HEAD
-=======
         arrayInputCoercion: false,
->>>>>>> 4c7be58f
         schema: "zod",
         gqlImport: "graphql-tag#gql",
       },
