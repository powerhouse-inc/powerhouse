--- conflicted
+++ resolved
@@ -8,11 +8,7 @@
 import {
   addFile,
   addFolder,
-<<<<<<< HEAD
   driveCreateDocument,
-=======
-  DocumentDriveDocument,
->>>>>>> 98469560
   driveDocumentModelModule,
   PullResponderTransmitter,
 } from "document-drive";
@@ -55,18 +51,7 @@
     reactor.setDocumentModelModules([
       documentModelDocumentModelModule,
       driveDocumentModelModule,
-<<<<<<< HEAD
     ] as DocumentModelModule[]);
-=======
-    ] as unknown as DocumentModelModule[]);
-    const reactor = await builder.build();
-    await reactor.initialize();
-    return { reactor, listenerManager: builder.listenerManager! };
-  }
-
-  async function setupTrigger() {
-    const { reactor, listenerManager } = await setupReactor();
->>>>>>> 98469560
     return PullResponderTransmitter.createPullResponderTrigger(
       driveId,
       remoteUrl,
