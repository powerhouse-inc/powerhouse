import {
  createDriveHandlers,
  expectUTCTimestamp,
  getDocumentScopeIndexes,
  testSetupReactor,
} from "@powerhousedao/reactor-api";
import type {
  IDocumentDriveServer,
  IListenerManager,
  ServerListener,
} from "document-drive";
import {
  addFile,
  addFolder,
<<<<<<< HEAD
=======
  DocumentDriveDocument,
  driveDocumentModelModule,
  IDocumentDriveServer,
  ReactorBuilder,
>>>>>>> 98469560
  requestPublicDrive,
  SwitchboardPushTransmitter,
} from "document-drive";
import {
<<<<<<< HEAD
  documentModelCreateDocument,
=======
  DocumentModelDocument,
  documentModelDocumentModelModule,
  DocumentModelModule,
>>>>>>> 98469560
  generateId,
  setAuthorName,
} from "document-model";
import { setupServer } from "msw/node";
import { afterEach, beforeEach, describe, expect, it, vi } from "vitest";

const remoteUrl = "http://test.com/d/test";

describe("Push Transmitter", () => {
  let server: ReturnType<typeof setupServer>;
  let remoteReactor: IDocumentDriveServer;

  const remoteDrive = {
    id: generateId(),
    global: {
      name: "Test Drive",
    },
  };

<<<<<<< HEAD
=======
  async function setupReactor() {
    const builder = new ReactorBuilder([
      documentModelDocumentModelModule,
      driveDocumentModelModule,
    ] as unknown as DocumentModelModule[]);
    const reactor = builder.build();
    await reactor.initialize();
    return { reactor, listenerManager: builder.listenerManager! };
  }

>>>>>>> 98469560
  async function setupListener(listenerManager: IListenerManager) {
    const uuid = generateId();
    const listener: ServerListener = {
      driveId: remoteDrive.id,
      listenerId: uuid,
      block: false,
      filter: {
        branch: ["main"],
        documentId: ["*"],
        documentType: ["*"],
        scope: ["global"],
      },
      system: false,
      label: `SwitchboardPush #${uuid}`,
      callInfo: {
        data: remoteUrl,
        name: "SwitchboardPush",
        transmitterType: "SwitchboardPush",
      },
    };

    // TODO: circular reference
    listener.transmitter = new SwitchboardPushTransmitter(remoteUrl);
    await listenerManager.setListener(remoteDrive.id, listener);

    return listener;
  }

  beforeEach(async () => {
    const { reactor } = await testSetupReactor();
    const drive = await reactor.addDrive(remoteDrive);
    remoteReactor = reactor;
    console.log({ reactor, remoteReactor });
    server = setupServer(...createDriveHandlers(reactor, drive.header.id));
    server.listen({ onUnhandledRequest: "error" });
  });

  afterEach(() => {
    server.resetHandlers(); // Reset any handlers overridden during a test
    server.close();
  });

  it("should return drive data", async () => {
    const driveInfo = await requestPublicDrive(remoteUrl);
    expect(driveInfo).toStrictEqual({
      id: remoteDrive.id,
      slug: remoteDrive.id,
      name: remoteDrive.global.name,
      meta: {},
    });
  });

  it("should push drive operation to remote reactor", async () => {
    const { reactor, listenerManager } = await testSetupReactor();
    const { id: driveId, name } = await requestPublicDrive(remoteUrl);
    await reactor.addDrive({ id: driveId, global: { name } });

    const listener = await setupListener(listenerManager);

    const result = await reactor.queueAction(
      driveId,
      addFolder({ id: generateId(), name: "test" }),
    );

    await vi.waitFor(async () => {
      const remoteDrive = await remoteReactor.getDrive(driveId);
      expect(getDocumentScopeIndexes(remoteDrive)).toStrictEqual({
        global: 0,
        local: -1,
      });
      const resultDrive = result.document as DocumentDriveDocument;
      expect(remoteDrive.state.global).toStrictEqual(resultDrive.state.global);
    });

    const syncUnits = listenerManager?.getListenerState(
      driveId,
      listener.listenerId,
    ).syncUnits;
    expect(
      syncUnits.get({
        documentId: driveId,
        scope: "global",
        branch: "main",
      }),
    ).toStrictEqual({
      listenerRev: 1,
      lastUpdated: expectUTCTimestamp(expect),
    });

    expect(
      syncUnits.get({
        documentId: driveId,
        scope: "local",
        branch: "main",
      }),
    ).toBeUndefined();
  });

  it("should push new document to remote reactor", async () => {
    const { reactor, listenerManager } = await testSetupReactor();
    const { id: driveId, name } = await requestPublicDrive(remoteUrl);
    await reactor.addDrive({ id: driveId, global: { name } });

    const listener = await setupListener(listenerManager);
    const newDocument = documentModelCreateDocument();
    const documentId = newDocument.header.id;
    const document = await reactor.addDocument(newDocument);

    const result = await reactor.queueAction(
      driveId,
      addFile({
        id: documentId,
        name: "test",
        documentType: document.header.documentType,
      }),
    );

    await vi.waitFor(async () => {
      const remoteDrive = await remoteReactor.getDrive(driveId);
      expect(getDocumentScopeIndexes(remoteDrive)).toStrictEqual({
        global: 0,
        local: -1,
      });
      const resultDrive = result.document as DocumentDriveDocument;
      expect(remoteDrive.state.global).toStrictEqual(resultDrive.state.global);
    });

    await vi.waitFor(async () => {
      const remoteDocument = (await remoteReactor.getDocument(
        documentId,
      )) as DocumentModelDocument;
      expect(getDocumentScopeIndexes(remoteDocument)).toStrictEqual({
        global: -1,
        local: -1,
      });
      const resultDocument = document as DocumentModelDocument;
      expect(remoteDocument.state.global).toStrictEqual(
        resultDocument.state.global,
      );
    });

    const syncUnits = listenerManager?.getListenerState(
      driveId,
      listener.listenerId,
    ).syncUnits;
    expect(
      syncUnits.get({
        documentId,
        scope: "global",
        branch: "main",
      }),
    ).toStrictEqual({
      listenerRev: 0,
      lastUpdated: expectUTCTimestamp(expect),
    });

    expect(
      syncUnits.get({
        documentId,
        scope: "local",
        branch: "main",
      }),
    ).toBeUndefined();
  });

  it("should push new document with operations to remote reactor", async () => {
    const { reactor, listenerManager } = await testSetupReactor();
    const { id: driveId, name } = await requestPublicDrive(remoteUrl);
    await reactor.addDrive({ id: driveId, global: { name } });

    const listener = await setupListener(listenerManager);
    const newDocument = documentModelCreateDocument();
    const documentId = newDocument.header.id;
    const document = await reactor.addDocument(newDocument);
    const result = await reactor.queueAction(
      documentId,
      setAuthorName({
        authorName: "test",
      }),
    );

    await reactor.queueAction(
      driveId,
      addFile({
        id: documentId,
        name: "test",
        documentType: document.header.documentType,
      }),
    );

    await vi.waitFor(async () => {
      const remoteDocument = (await remoteReactor.getDocument(
        documentId,
      )) as DocumentModelDocument;
      expect(getDocumentScopeIndexes(remoteDocument)).toStrictEqual({
        global: 0,
        local: -1,
      });
      const resultDocument = result.document as DocumentDriveDocument;
      expect(remoteDocument.state.global).toStrictEqual(
        resultDocument.state.global,
      );
    });

    const syncUnits = listenerManager?.getListenerState(
      driveId,
      listener.listenerId,
    ).syncUnits;
    expect(
      syncUnits.get({
        documentId,
        scope: "global",
        branch: "main",
      }),
    ).toStrictEqual({
      listenerRev: 1,
      lastUpdated: expectUTCTimestamp(expect),
    });

    expect(
      syncUnits.get({
        documentId,
        scope: "local",
        branch: "main",
      }),
    ).toBeUndefined();
  });
});<|MERGE_RESOLUTION|>--- conflicted
+++ resolved
@@ -12,24 +12,11 @@
 import {
   addFile,
   addFolder,
-<<<<<<< HEAD
-=======
-  DocumentDriveDocument,
-  driveDocumentModelModule,
-  IDocumentDriveServer,
-  ReactorBuilder,
->>>>>>> 98469560
   requestPublicDrive,
   SwitchboardPushTransmitter,
 } from "document-drive";
 import {
-<<<<<<< HEAD
   documentModelCreateDocument,
-=======
-  DocumentModelDocument,
-  documentModelDocumentModelModule,
-  DocumentModelModule,
->>>>>>> 98469560
   generateId,
   setAuthorName,
 } from "document-model";
@@ -49,19 +36,6 @@
     },
   };
 
-<<<<<<< HEAD
-=======
-  async function setupReactor() {
-    const builder = new ReactorBuilder([
-      documentModelDocumentModelModule,
-      driveDocumentModelModule,
-    ] as unknown as DocumentModelModule[]);
-    const reactor = builder.build();
-    await reactor.initialize();
-    return { reactor, listenerManager: builder.listenerManager! };
-  }
-
->>>>>>> 98469560
   async function setupListener(listenerManager: IListenerManager) {
     const uuid = generateId();
     const listener: ServerListener = {
