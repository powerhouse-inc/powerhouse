--- conflicted
+++ resolved
@@ -1,10 +1,6 @@
 {
   "name": "@powerhousedao/reactor-api",
-<<<<<<< HEAD
   "version": "1.31.2",
-=======
-  "version": "1.29.22-staging.1",
->>>>>>> 8139976e
   "description": "",
   "type": "module",
   "types": "./dist/index.d.ts",
