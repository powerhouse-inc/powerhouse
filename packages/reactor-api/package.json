{
  "name": "@powerhousedao/reactor-api",
  "version": "4.1.0-dev.9",
  "description": "",
  "type": "module",
  "types": "./dist/index.d.ts",
  "repository": {
    "type": "git",
    "url": "https://github.com/powerhouse-inc/powerhouse"
  },
  "exports": {
    ".": "./dist/index.js"
  },
  "imports": {
    "#*": "./dist/src/*"
  },
  "files": [
    "./dist"
  ],
  "sideEffects": false,
  "scripts": {
    "build": "tsc --build",
    "build:tsc": "tsc --build",
    "prebuild": "npm run clean",
    "test": "vitest run",
    "lint": "eslint",
    "bench": "vitest bench",
    "clean": "rimraf dist",
    "clean:node_modules": "rimraf node_modules"
  },
  "publishConfig": {
    "access": "public"
  },
  "keywords": [],
  "author": "",
  "license": "AGPL-3.0-only",
  "devDependencies": {
    "@types/body-parser": "^1.19.5",
    "@types/cors": "^2.8.17",
    "@types/express": "^5.0.0",
    "@types/jsonwebtoken": "^9.0.7",
    "@types/ms": "^0.7.34",
    "@types/node": "^22.15.17",
    "@types/pg": "^8.11.10",
    "esbuild": "^0.24.0",
    "graphql-tag": "^2.12.6",
    "msw": "^2.7.3",
    "tinybench": "^3.1.1",
    "vitest": "^3.1.2"
  },
  "dependencies": {
    "@apollo/gateway": "^2.10.0",
    "@apollo/server": "^4.11.0",
    "@apollo/subgraph": "^2.9.2",
    "@electric-sql/pglite": "^0.2.17",
    "@powerhousedao/analytics-engine-core": "^0.5.0",
    "@powerhousedao/analytics-engine-graphql": "^0.4.0",
    "@powerhousedao/analytics-engine-pg": "^0.6.0",
    "@powerhousedao/config": "workspace:*",
<<<<<<< HEAD
    "@powerhousedao/document-engineering": "^1.15.0",
    "@powerhousedao/vetra": "workspace:*",
=======
    "@powerhousedao/document-engineering": "^1.26.1",
>>>>>>> e74068b4
    "@renown/sdk": "workspace:*",
    "body-parser": "^1.20.3",
    "change-case": "^5.4.4",
    "cors": "^2.8.5",
    "devcert": "^1.2.2",
    "document-drive": "workspace:*",
    "document-model": "workspace:*",
    "dotenv": "^16.4.5",
    "drizzle-kit": "^0.25.0",
    "drizzle-orm": "^0.34.1",
    "ethers": "^6.0.8",
    "express": "^4.21.1",
    "graphql": "^16.11.0",
    "graphql-request": "^6.1.0",
    "graphql-type-json": "^0.3.2",
    "jsonwebtoken": "^9.0.2",
    "knex": "^3.1.0",
    "knex-pglite": "^0.10.0",
    "kysely": "^0.28.2",
    "kysely-knex": "^0.2.0",
    "ms": "^2.1.3",
    "nanoevents": "^9.0.0",
    "pg": "^8.13.0",
    "siwe": "^2.3.2",
    "uuid": "^9.0.1",
    "wildcard-match": "^5.1.3",
    "zod": "^3.24.3"
  }
}<|MERGE_RESOLUTION|>--- conflicted
+++ resolved
@@ -57,12 +57,8 @@
     "@powerhousedao/analytics-engine-graphql": "^0.4.0",
     "@powerhousedao/analytics-engine-pg": "^0.6.0",
     "@powerhousedao/config": "workspace:*",
-<<<<<<< HEAD
-    "@powerhousedao/document-engineering": "^1.15.0",
+    "@powerhousedao/document-engineering": "^1.26.1",
     "@powerhousedao/vetra": "workspace:*",
-=======
-    "@powerhousedao/document-engineering": "^1.26.1",
->>>>>>> e74068b4
     "@renown/sdk": "workspace:*",
     "body-parser": "^1.20.3",
     "change-case": "^5.4.4",
