{
  "name": "@powerhousedao/reactor-api",
<<<<<<< HEAD
  "version": "2.5.0-staging.0",
=======
  "version": "2.5.0-dev.13",
>>>>>>> 269aed50
  "description": "",
  "type": "module",
  "types": "./dist/index.d.ts",
  "repository": {
    "type": "git",
    "url": "https://github.com/powerhouse-inc/powerhouse"
  },
  "exports": {
    ".": "./dist/index.js"
  },
  "imports": {
    "#*": "./dist/src/*"
  },
  "files": [
    "./dist"
  ],
  "sideEffects": false,
  "scripts": {
    "build": "tsc --build",
    "build:tsc": "tsc --build",
    "prebuild": "npm run clean",
    "test": "vitest run",
    "lint": "eslint",
    "bench": "vitest bench",
    "clean": "rimraf dist",
    "clean:node_modules": "rimraf node_modules"
  },
  "publishConfig": {
    "access": "public"
  },
  "keywords": [],
  "author": "",
  "license": "AGPL-3.0-only",
  "devDependencies": {
    "@types/body-parser": "^1.19.5",
    "@types/cors": "^2.8.17",
    "@types/express": "^5.0.0",
    "@types/jsonwebtoken": "^9.0.7",
    "@types/ms": "^0.7.34",
    "@types/node": "^22.15.17",
    "@types/pg": "^8.11.10",
    "esbuild": "^0.24.0",
    "graphql-tag": "^2.12.6",
    "tinybench": "^3.1.1",
    "vitest": "^3.1.2"
  },
  "dependencies": {
    "@apollo/gateway": "^2.10.0",
    "@apollo/server": "^4.11.0",
    "@apollo/subgraph": "^2.9.2",
    "@electric-sql/pglite": "^0.2.12",
    "@powerhousedao/analytics-engine-core": "^0.5.0",
    "@powerhousedao/analytics-engine-graphql": "^0.4.0",
    "@powerhousedao/analytics-engine-knex": "^0.6.0",
    "@powerhousedao/config": "workspace:*",
    "@powerhousedao/document-engineering": "^1.0.2",
    "@renown/sdk": "workspace:*",
    "body-parser": "^1.20.3",
    "change-case": "^5.4.4",
    "cors": "^2.8.5",
    "devcert": "^1.2.2",
    "document-drive": "workspace:*",
    "document-model": "workspace:*",
    "dotenv": "^16.4.5",
    "drizzle-kit": "^0.25.0",
    "drizzle-orm": "^0.34.1",
    "ethers": "^6.0.8",
    "express": "^4.21.1",
    "graphql": "^16.11.0",
    "graphql-request": "^6.1.0",
    "graphql-type-json": "^0.3.2",
    "jsonwebtoken": "^9.0.2",
    "knex": "^3.1.0",
    "knex-pglite": "^0.10.0",
    "ms": "^2.1.3",
    "nanoevents": "^9.0.0",
    "pg": "^8.13.0",
    "siwe": "^2.3.2",
    "uuid": "^9.0.1",
    "wildcard-match": "^5.1.3",
    "zod": "^3.24.3"
  }
}<|MERGE_RESOLUTION|>--- conflicted
+++ resolved
@@ -1,10 +1,6 @@
 {
   "name": "@powerhousedao/reactor-api",
-<<<<<<< HEAD
   "version": "2.5.0-staging.0",
-=======
-  "version": "2.5.0-dev.13",
->>>>>>> 269aed50
   "description": "",
   "type": "module",
   "types": "./dist/index.d.ts",
