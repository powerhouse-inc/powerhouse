--- conflicted
+++ resolved
@@ -1,10 +1,6 @@
 {
   "name": "@powerhousedao/reactor-api",
-<<<<<<< HEAD
   "version": "1.29.26-dev.5",
-=======
-  "version": "1.29.22-staging.1",
->>>>>>> 2c0db835
   "description": "",
   "type": "module",
   "types": "./dist/index.d.ts",
@@ -56,11 +52,8 @@
     "@powerhousedao/analytics-engine-graphql": "^0.3.0",
     "@powerhousedao/analytics-engine-knex": "^0.5.1",
     "@powerhousedao/config": "workspace:*",
-<<<<<<< HEAD
+    "@powerhousedao/document-engineering": "^1.0.2",
     "@renown/sdk": "workspace:*",
-=======
-    "@powerhousedao/document-engineering": "^1.0.2",
->>>>>>> 2c0db835
     "body-parser": "^1.20.3",
     "change-case": "^5.4.4",
     "cors": "^2.8.5",
