--- conflicted
+++ resolved
@@ -1,10 +1,6 @@
 {
   "name": "@powerhousedao/reactor-api",
-<<<<<<< HEAD
   "version": "1.29.18-staging.5",
-=======
-  "version": "1.29.18-dev.10",
->>>>>>> 26916ae6
   "description": "",
   "type": "module",
   "types": "./dist/index.d.ts",
