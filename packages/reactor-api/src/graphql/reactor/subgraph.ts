--- conflicted
+++ resolved
@@ -3,13 +3,9 @@
 import { GraphQLError } from "graphql";
 import { gql } from "graphql-tag";
 import path from "path";
-<<<<<<< HEAD
-import { type Resolvers } from "./gen/graphql.js";
-=======
 import { BaseSubgraph } from "../base-subgraph.js";
 import type { SubgraphArgs } from "../types.js";
 import type { Resolvers } from "./gen/graphql.js";
->>>>>>> ab463358
 import * as resolvers from "./resolvers.js";
 
 export class ReactorSubgraph extends BaseSubgraph {
