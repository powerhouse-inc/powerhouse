<<<<<<< HEAD
import { print, type DocumentNode } from "graphql";
=======
import type { DocumentNode } from "graphql";
import { print } from "graphql";
>>>>>>> 4c7be58f
import type { Requester } from "./gen/graphql.js";

export type FetchLike = (
  input: URL | string,
  init: RequestInit,
) => Promise<Response>;

interface GraphQLResponse<T = unknown> {
  data?: T;
  errors?: Array<{ message: string; locations?: unknown; path?: unknown }>;
}

export function createFetchRequester(
  url: string,
  fetchImpl: FetchLike,
  baseHeaders: Record<string, string> = {},
): Requester {
  return async <R, V>(document: DocumentNode, variables?: V) => {
    const res = await fetchImpl(url, {
      method: "POST",
      headers: {
        "content-type": "application/json",
        ...baseHeaders,
      },
      body: JSON.stringify({ query: print(document), variables }),
    });

    if (!res.ok) {
      throw new Error(`GraphQL HTTP ${res.status}`);
    }

    const json = (await res.json()) as GraphQLResponse<R>;
    if (json.errors) {
      throw new Error(JSON.stringify(json.errors));
    }

    return json.data as R;
  };
}<|MERGE_RESOLUTION|>--- conflicted
+++ resolved
@@ -1,9 +1,5 @@
-<<<<<<< HEAD
-import { print, type DocumentNode } from "graphql";
-=======
 import type { DocumentNode } from "graphql";
 import { print } from "graphql";
->>>>>>> 4c7be58f
 import type { Requester } from "./gen/graphql.js";
 
 export type FetchLike = (
