--- conflicted
+++ resolved
@@ -1,21 +1,13 @@
-<<<<<<< HEAD
-import { Kind, type DocumentNode, type OperationDefinitionNode } from "graphql";
-=======
 import type { DocumentNode, OperationDefinitionNode } from "graphql";
 import { Kind } from "graphql";
->>>>>>> 4c7be58f
 import type {
   DocumentModelResultPage,
   JobInfo,
   PhDocumentResultPage,
   Requester,
 } from "./gen/graphql.js";
-<<<<<<< HEAD
-import { createFetchRequester, type FetchLike } from "./requester.js";
-=======
 import type { FetchLike } from "./requester.js";
 import { createFetchRequester } from "./requester.js";
->>>>>>> 4c7be58f
 import {
   DocumentModelResultPageDTO,
   DocumentWithChildrenDTO,
