import type {
  GraphQLDataSourceProcessOptions,
  ServiceDefinition,
} from "@apollo/gateway";
import {
  ApolloGateway,
  LocalCompose,
  RemoteGraphQLDataSource,
} from "@apollo/gateway";
import { ApolloServer } from "@apollo/server";
import { ApolloServerPluginInlineTraceDisabled } from "@apollo/server/plugin/disabled";
import { ApolloServerPluginDrainHttpServer } from "@apollo/server/plugin/drainHttpServer";
import { ApolloServerPluginLandingPageLocalDefault } from "@apollo/server/plugin/landingPage/default";
import { expressMiddleware } from "@as-integrations/express4";
import type { IAnalyticsStore } from "@powerhousedao/analytics-engine-core";
import type { IReactorClient } from "@powerhousedao/reactor";
import type {
  Context,
  ISubgraph,
  SubgraphClass,
} from "@powerhousedao/reactor-api";
import bodyParser from "body-parser";
import cors from "cors";
import type { IDocumentDriveServer, IRelationalDb } from "document-drive";
import { childLogger, debounce } from "document-drive";
import type express from "express";
import type { IRouter } from "express";
import { Router } from "express";
import type { GraphQLSchema } from "graphql";
import type http from "node:http";
import path from "node:path";
import { setTimeout } from "node:timers/promises";
<<<<<<< HEAD
=======
import type { WebSocketServer } from "ws";
import type { AuthConfig } from "../services/auth.service.js";
import { AuthService } from "../services/auth.service.js";
>>>>>>> 5c56d621
import {
  buildSubgraphSchemaModule,
  createSchema,
} from "../utils/create-schema.js";
import { DriveSubgraph } from "./drive-subgraph.js";
<<<<<<< HEAD
=======
import { useServer } from "./websocket.js";
>>>>>>> 5c56d621

class AuthenticatedDataSource extends RemoteGraphQLDataSource {
  willSendRequest(options: GraphQLDataSourceProcessOptions) {
    const { authorization } = options.context.headers as {
      authorization: string;
    };
    // console.log("context", options.context.headers.authorization);
    if (authorization && options?.request.http) {
      options.request.http.headers.set("authorization", authorization);
    }
  }
}

export class GraphQLManager {
  private initialized = false;
  private coreRouter: IRouter = Router();
  private coreSubgraphsMap = new Map<string, ISubgraph[]>();
  private reactorRouter: IRouter = Router();
  private contextFields: Record<string, any> = {};
  private readonly subgraphs = new Map<string, ISubgraph[]>();
  private authService: AuthService | null = null;

  private readonly logger = childLogger(["reactor-api", "graphql-manager"]);

  private readonly apolloLogger = childLogger([
    "reactor-api",
    "graphql-manager",
    "apollo",
  ]);

  constructor(
    private readonly path: string,
    private readonly app: express.Express,
    private readonly httpServer: http.Server,
    private readonly wsServer: WebSocketServer,
    private readonly reactor: IDocumentDriveServer,
    private readonly reactorClient: IReactorClient,
    private readonly relationalDb: IRelationalDb,
    private readonly analyticsStore: IAnalyticsStore,
    authConfig?: AuthConfig,
  ) {
    if (authConfig) {
      this.authService = new AuthService(authConfig);
      this.setAdditionalContextFields(
        this.authService.getAdditionalContextFields(),
      );
    }
  }

  async init(coreSubgraphs: SubgraphClass[]) {
    this.logger.debug(`Initializing Subgraph Manager...`);

    // check if Document Drive model is available
    const models = this.reactor.getDocumentModelModules();
    const driveModel = models.find(
      (it) => it.documentModel.global.name === "DocumentDrive",
    );
    if (!driveModel) {
      throw new Error("DocumentDrive model required");
    }

    this.coreRouter.use(cors());
    this.coreRouter.use(bodyParser.json({ limit: "50mb" }));
    this.coreRouter.use(
      bodyParser.urlencoded({ extended: true, limit: "50mb" }),
    );

    this.app.use("/", (req, res, next) => {
      this.setAdditionalContextFields({
        user: req.user,
        isAdmin: (address: string) =>
          !req.auth_enabled
            ? true
            : (req.admins
                ?.map((a) => a.toLowerCase())
                .includes(address.toLowerCase() ?? "") ?? false),
        isUser: (address: string) =>
          !req.auth_enabled
            ? true
            : (req.users
                ?.map((a) => a.toLowerCase())
                .includes(address.toLowerCase() ?? "") ?? false),
        isGuest: (address: string) =>
          !req.auth_enabled
            ? true
            : (req.guests
                ?.map((a) => a.toLowerCase())
                .includes(address.toLowerCase() ?? "") ?? false),
      });
      this.coreRouter(req, res, next);
    });
    this.app.use("/", (req, res, next) => {
      this.setAdditionalContextFields({
        user: req.user,
        isAdmin: (address: string) =>
          !req.auth_enabled
            ? true
            : (req.admins
                ?.map((a) => a.toLowerCase())
                .includes(address.toLowerCase() ?? "") ?? false),
        isUser: (address: string) =>
          !req.auth_enabled
            ? true
            : (req.users
                ?.map((a) => a.toLowerCase())
                .includes(address.toLowerCase() ?? "") ?? false),
        isGuest: (address: string) =>
          !req.auth_enabled
            ? true
            : (req.guests
                ?.map((a) => a.toLowerCase())
                .includes(address.toLowerCase() ?? "") ?? false),
      });
      this.reactorRouter(req, res, next);
    });

    await this.#setupCoreSubgraphs("graphql", coreSubgraphs);

    this.reactor.on("documentModelModules", () => {
      this.updateRouter().catch((error: unknown) => this.logger.error(error));
    });

    return this.updateRouter();
  }

  async #setupCoreSubgraphs(
    supergraph: string,
    coreSubgraphs: SubgraphClass[],
  ) {
    for (const subgraph of coreSubgraphs) {
      try {
        await this.registerSubgraph(subgraph, supergraph, true);
      } catch (error) {
        this.logger.error(
          `Failed to setup core subgraph ${subgraph.name}`,
          error,
        );
      }
    }

    // special case for drive
    await this.registerSubgraph(DriveSubgraph, undefined, true);

    return this.#setupSubgraphs(this.coreSubgraphsMap, this.coreRouter);
  }

  async registerSubgraph(
    subgraph: SubgraphClass,
    supergraph = "",
    core = false,
  ) {
    const subgraphInstance = new subgraph({
      relationalDb: this.relationalDb,
      analyticsStore: this.analyticsStore,
      reactor: this.reactor,
      reactorClient: this.reactorClient,
      graphqlManager: this,
      path: this.path,
    });

    await subgraphInstance.onSetup();

    const subgraphsMap = core ? this.coreSubgraphsMap : this.subgraphs;

    const subgraphs = subgraphsMap.get(supergraph) ?? [];

    const existingSubgraph = subgraphs.find(
      (it) => it.name === subgraphInstance.name,
    );

    subgraphs.push(subgraphInstance);

    subgraphsMap.set(supergraph, subgraphs);

    // also add to global graphql supergraph
    if (supergraph !== "" && supergraph !== "graphql") {
      subgraphsMap.get("graphql")?.push(subgraphInstance);
    }

    const logMessage = `Registered ${this.path.endsWith("/") ? this.path : this.path + "/"}${supergraph ? supergraph + "/" : ""}${subgraphInstance.name} subgraph.`;
    if (!existingSubgraph) {
      this.logger.info(logMessage);
    } else {
      this.logger.debug(logMessage);
    }
    return subgraphInstance;
  }

  updateRouter = debounce(this._updateRouter.bind(this), 1000);

  private async _updateRouter() {
    this.logger.debug("Updating router");
    const newRouter = Router();
    newRouter.use(cors());
    newRouter.use(bodyParser.json());

    // @todo:
    // if auth enabled, subgraphs are only available to guests, users and admins
    // if auth enabled, set req user to the graphql context
    // if auth disabled, subgraphs are available to all

    await this.#setupSubgraphs(this.subgraphs, newRouter);
    this.reactorRouter = newRouter;
    await this.#createApolloGateway();
    return;
  }

  getAdditionalContextFields = () => {
    return this.contextFields;
  };

  setAdditionalContextFields(fields: Record<string, any>) {
    this.contextFields = { ...this.contextFields, ...fields };
  }

  async #createWebSocketContext(
    connectionParams: Record<string, unknown>,
  ): Promise<Context> {
    let user = null;

    if (this.authService) {
      user =
        await this.authService.authenticateWebSocketConnection(
          connectionParams,
        );
    }

    const context: Context = {
      // eslint-disable-next-line @typescript-eslint/no-unsafe-assignment
      headers: connectionParams as any,
      driveServer: this.reactor,
      db: this.relationalDb,
      ...this.getAdditionalContextFields(),
    };

    if (user) {
      context.user = user;
    }

    return context;
  }

  setSupergraph(supergraph: string, subgraphs: ISubgraph[]) {
    this.subgraphs.set(supergraph, subgraphs);
    const globalSubgraphs = this.subgraphs.get("graphql");
    if (globalSubgraphs) {
      this.subgraphs.set("graphql", [...globalSubgraphs, ...subgraphs]);
    } else {
      this.subgraphs.set("graphql", subgraphs);
    }
    return this.updateRouter();
  }

  async shutdown(): Promise<void> {
    this.logger.info("Shutting down GraphQL Manager");

    return new Promise((resolve) => {
      this.wsServer.close(() => {
        this.logger.info("WebSocket server closed");
        resolve();
      });
    });
  }

  #createApolloServer(schema: GraphQLSchema) {
    return new ApolloServer<Context>({
      schema,
      logger: this.apolloLogger,
      introspection: true,
      plugins: [
        ApolloServerPluginInlineTraceDisabled(),
        ApolloServerPluginLandingPageLocalDefault(),
      ],
    });
  }

  async #waitForServer(server: ApolloServer<Context>): Promise<boolean> {
    try {
      server.assertStarted("waitForServer");
      return true;
    } catch {
      await setTimeout(100);
      return this.#waitForServer(server);
    }
  }

  #getSubgraphPath(subgraph: ISubgraph, supergraph: string) {
    return path.join(subgraph.path ?? "", supergraph, subgraph.name);
  }

  async #setupSubgraphs(
    subgraphsMap: Map<string, ISubgraph[]>,
    router: IRouter,
  ) {
    for (const [supergraph, subgraphs] of subgraphsMap.entries()) {
      for (const subgraph of subgraphs) {
        this.logger.debug(`Setting up subgraph ${subgraph.name}`);
        try {
          // create subgraph schema
          const schema = createSchema(
            this.reactor,
            subgraph.resolvers,
            subgraph.typeDefs,
          );

          // create and start apollo server
          const server = this.#createApolloServer(schema);
          server.startInBackgroundHandlingStartupErrorsByLoggingAndFailingAllRequests();
          await this.#waitForServer(server);

          if (subgraph.hasSubscriptions) {
            // eslint-disable-next-line @typescript-eslint/no-unsafe-call
            useServer(
              {
                schema,
                context: async (ctx: {
                  connectionParams?: Record<string, unknown>;
                }) => {
                  const connectionParams = (ctx.connectionParams ??
                    {}) as Record<string, unknown>;
                  return this.#createWebSocketContext(connectionParams);
                },
              },
              this.wsServer,
            );
            this.logger.info(
              `WebSocket subscriptions enabled for ${subgraph.name}`,
            );
          }

          const path = this.#getSubgraphPath(subgraph, supergraph);
          this.#setupApolloExpressMiddleware(server, router, path);
        } catch (error) {
          this.logger.error(
            `Failed to setup subgraph ${subgraph.name} at path ${this.#getSubgraphPath(subgraph, supergraph)}`,
          );
          this.logger.error(error);
        }
      }
    }
  }

  #getAllSubgraphs() {
    const subgraphsMap = new Map<string, ISubgraph>();
    for (const [supergraph, subgraphs] of [
      ...this.coreSubgraphsMap.entries(),
      ...this.subgraphs.entries(),
    ]) {
      if (supergraph === "") {
        continue;
      }

      for (const subgraph of subgraphs) {
        const path = this.#getSubgraphPath(subgraph, supergraph);
        subgraphsMap.set(path, subgraph);
      }
    }
    return subgraphsMap;
  }

  #buildSubgraphSchemaModule(subgraph: ISubgraph) {
    return buildSubgraphSchemaModule(
      this.reactor,
      subgraph.resolvers,
      subgraph.typeDefs,
    );
  }

  async #createApolloGateway() {
    const subgraphs = this.#getAllSubgraphs();

    try {
      const herokuOrLocal = process.env.HEROKU_APP_DEFAULT_DOMAIN_NAME
        ? `https://${process.env.HEROKU_APP_DEFAULT_DOMAIN_NAME}`
        : `http://localhost:${process.env.PORT ?? 4001}`;

      const serviceList: ServiceDefinition[] = Array.from(
        subgraphs.entries(),
      ).map(([path, subgraph]) => ({
        name: path.replace("/", ":"),
        typeDefs: this.#buildSubgraphSchemaModule(subgraph).typeDefs,
        url: `${herokuOrLocal}${path}`,
      }));

      const gateway = new ApolloGateway({
        supergraphSdl: new LocalCompose({
          localServiceList: serviceList,
        }),
        buildService: (serviceConfig) => {
          return new AuthenticatedDataSource(serviceConfig);
        },
      });

      const server = new ApolloServer<Context>({
        gateway,
        logger: this.apolloLogger,
        introspection: true,
        plugins: [
          ApolloServerPluginDrainHttpServer({
            httpServer: this.httpServer,
          }),
          ApolloServerPluginInlineTraceDisabled(),
          ApolloServerPluginLandingPageLocalDefault(),
        ],
      });

      await server.start();
      await this.#waitForServer(server);

      const superGraphPath = path.join(this.path, "graphql");
      this.#setupApolloExpressMiddleware(
        server,
        this.reactorRouter,
        superGraphPath,
      );

      if (!this.initialized) {
        this.logger.info(`Registered ${superGraphPath} supergraph `);
        this.initialized = true;
      }
      return server;
    } catch (e) {
      if (e instanceof Error) {
        this.logger.error(e.message);
      } else {
        this.logger.error("Could not create Apollo Gateway", e);
      }
    }
  }

  #setupApolloExpressMiddleware(
    server: ApolloServer<Context>,
    router: IRouter,
    path: string,
  ) {
    router.use(
      path,
      expressMiddleware(server, {
        context: ({ req }) =>
          Promise.resolve<Context>({
            headers: req.headers,
            driveId: req.params.drive ?? undefined,
            driveServer: this.reactor,
            db: this.relationalDb,
            ...this.getAdditionalContextFields(),
          }),
      }),
    );
  }
}<|MERGE_RESOLUTION|>--- conflicted
+++ resolved
@@ -30,21 +30,15 @@
 import type http from "node:http";
 import path from "node:path";
 import { setTimeout } from "node:timers/promises";
-<<<<<<< HEAD
-=======
 import type { WebSocketServer } from "ws";
 import type { AuthConfig } from "../services/auth.service.js";
 import { AuthService } from "../services/auth.service.js";
->>>>>>> 5c56d621
 import {
   buildSubgraphSchemaModule,
   createSchema,
 } from "../utils/create-schema.js";
 import { DriveSubgraph } from "./drive-subgraph.js";
-<<<<<<< HEAD
-=======
 import { useServer } from "./websocket.js";
->>>>>>> 5c56d621
 
 class AuthenticatedDataSource extends RemoteGraphQLDataSource {
   willSendRequest(options: GraphQLDataSourceProcessOptions) {
@@ -356,7 +350,6 @@
           await this.#waitForServer(server);
 
           if (subgraph.hasSubscriptions) {
-            // eslint-disable-next-line @typescript-eslint/no-unsafe-call
             useServer(
               {
                 schema,
