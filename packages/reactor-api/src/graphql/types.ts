--- conflicted
+++ resolved
@@ -1,12 +1,5 @@
 import type { IAnalyticsStore } from "@powerhousedao/analytics-engine-core";
 import type { IReactorClient } from "@powerhousedao/reactor";
-<<<<<<< HEAD
-import type { IDocumentDriveServer } from "document-drive";
-import type { IRelationalDb } from "document-drive/processors/types";
-import type { DocumentNode } from "graphql";
-import type { IncomingHttpHeaders } from "http";
-import type { GraphQLManager } from "./graphql-manager.js";
-=======
 import type { GraphQLManager } from "@powerhousedao/reactor-api";
 import type { IDocumentDriveServer, IRelationalDb } from "document-drive";
 import type { DocumentNode } from "graphql";
@@ -14,7 +7,6 @@
 import type { BaseSubgraph } from "./base-subgraph.js";
 
 export type SubgraphClass = typeof BaseSubgraph;
->>>>>>> 4c7be58f
 
 export type Context = {
   driveServer: IDocumentDriveServer;
