import type { PGlite } from "@electric-sql/pglite";
import type { IAnalyticsStore } from "@powerhousedao/analytics-engine-core";
import { PostgresAnalyticsStore } from "@powerhousedao/analytics-engine-pg";
<<<<<<< HEAD
import { getConfig } from "@powerhousedao/config/utils";
import type { IReactorClient } from "@powerhousedao/reactor";
import { setupMcpServer } from "@powerhousedao/reactor-mcp/express";
=======
import { getConfig } from "@powerhousedao/config/node";
import type { IReactorClient } from "@powerhousedao/reactor";
import {
  getUniqueDocumentModels,
  GraphQLManager,
  PackageManager,
  renderGraphqlPlayground,
  type SubgraphClass,
} from "@powerhousedao/reactor-api";
import { setupMcpServer } from "@powerhousedao/reactor-mcp";
>>>>>>> 4c7be58f
import devcert from "devcert";
import type {
  DocumentDriveDocument,
  IDocumentDriveServer,
  IProcessorHostModule,
  IProcessorManager,
  IRelationalDb,
  ProcessorFactory,
} from "document-drive";
import {
  childLogger,
  createRelationalDb,
  ProcessorManager,
} from "document-drive";
import type { Express } from "express";
import express from "express";
import fs from "node:fs";
import https from "node:https";
import path from "node:path";
import type { TlsOptions } from "node:tls";
import type { Pool } from "pg";
import { config, DefaultCoreSubgraphs } from "./config.js";
import { ReactorSubgraph } from "./graphql/reactor/subgraph.js";
import { ImportPackageLoader } from "./packages/import-loader.js";
import type { AuthenticatedRequest } from "./services/auth.service.js";
import { AuthService } from "./services/auth.service.js";
import type { API, IPackageLoader, Processor } from "./types.js";
import { getDbClient, initAnalyticsStoreSql } from "./utils/db.js";

const logger = childLogger(["reactor-api", "server"]);

type Options = {
  express?: Express;
  port?: number;
  dbPath: string | undefined;
  client?: PGlite | typeof Pool | undefined;
  configFile?: string;
  packages?: string[];
  auth?: {
    enabled: boolean;
    guests: string[];
    users: string[];
    admins: string[];
  };
  https?:
    | {
        keyPath: string;
        certPath: string;
      }
    | boolean
    | undefined;
  packageLoader?: IPackageLoader;
  processors?: Record<string, Processor>;
  mcp?: boolean;
  processorConfig?: Map<string, unknown>;
  subgraphs?: {
    isReactorv2Enabled?: boolean;
  };
};

const DEFAULT_PORT = 4000;
/**
 * Sets up the Express app with necessary routes
 */
function setupGraphQlExplorer(router: express.Router): void {
  router.get("/explorer/:endpoint?", (req, res) => {
    res.setHeader("Content-Type", "text/html");
    const endpoint =
      req.params.endpoint !== undefined
        ? `/${req.params.endpoint}`
        : "/graphql";

    const { query } = req.query;
    if (query && typeof query !== "string") {
      throw new Error("Invalid query");
    }

    res.send(renderGraphqlPlayground(endpoint, query));
  });
}

/**
 * Initializes the database and analytics store
 */
async function initializeDatabaseAndAnalytics(
  dbPath: string | undefined,
): Promise<{ relationalDb: IRelationalDb; analyticsStore: IAnalyticsStore }> {
  const { db, knex } = getDbClient(dbPath);
  const relationalDb = createRelationalDb<unknown>(db);
  const analyticsStore = new PostgresAnalyticsStore({
    knex,
  });

  for (const sql of initAnalyticsStoreSql) {
    await knex.raw(sql);
  }

  return { relationalDb, analyticsStore };
}

/**
 * Sets up the subgraph manager and registers subgraphs
 */
async function setupGraphQLManager(
  app: Express,
  reactor: IDocumentDriveServer,
  client: IReactorClient,
  relationalDb: IRelationalDb,
  analyticsStore: IAnalyticsStore,
  subgraphs: {
    extended: Map<string, SubgraphClass[]>;
    core: SubgraphClass[];
  },
  auth?: {
    enabled: boolean;
    guests: string[];
    users: string[];
    admins: string[];
  },
): Promise<GraphQLManager> {
  const graphqlManager = new GraphQLManager(
    config.basePath,
    app,
    reactor,
    client,
    relationalDb,
    analyticsStore,
  );

  await graphqlManager.init(subgraphs.core);

  for (const [, collection] of subgraphs.extended.entries()) {
    for (const subgraph of collection) {
      await graphqlManager.registerSubgraph(subgraph, "graphql");
    }
  }

  await graphqlManager.updateRouter();

  // Create auth service for context fields
  const authService = new AuthService({
    enabled: auth?.enabled ?? false,
    guests: auth?.guests ?? [],
    users: auth?.users ?? [],
    admins: auth?.admins ?? [],
  });

  graphqlManager.setAdditionalContextFields(
    authService.getAdditionalContextFields(),
  );
  return graphqlManager;
}

/**
 * Sets up event listeners for package manager changes
 */
function setupEventListeners(
  pkgManager: PackageManager,
  reactor: IDocumentDriveServer,
  graphqlManager: GraphQLManager,
  processorManager: IProcessorManager,
  module: {
    relationalDb: IRelationalDb;
    analyticsStore: IAnalyticsStore;
  },
): void {
  pkgManager.onDocumentModelsChange(async (documentModels) => {
    reactor.setDocumentModelModules(Object.values(documentModels).flat());
    await graphqlManager.updateRouter();
  });

  pkgManager.onSubgraphsChange(async (packagedSubgraphs) => {
    for (const [, subgraphs] of packagedSubgraphs) {
      for (const subgraph of subgraphs) {
        await graphqlManager.registerSubgraph(subgraph, "graphql");
      }
    }
    await graphqlManager.updateRouter();
  });

  pkgManager.onProcessorsChange(async (processors) => {
    for (const [packageName, fns] of processors) {
      await processorManager.unregisterFactory(packageName);

      const factories = fns.map((fn) =>
        fn({
          analyticsStore: module.analyticsStore,
          relationalDb: module.relationalDb,
        }),
      );

      await processorManager.registerFactory(packageName, async (driveHeader) =>
        (
          await Promise.all(factories.map((factory) => factory(driveHeader)))
        ).flat(),
      );
    }
  });
}

/**
 * Starts the server (HTTP or HTTPS)
 */
async function startServer(
  app: Express,
  port: number,
  httpsOptions: Options["https"],
): Promise<void> {
  if (httpsOptions) {
    const currentDir = process.cwd();
    let server: https.Server;

    if (typeof httpsOptions === "object") {
      server = https.createServer(
        {
          key: fs.readFileSync(path.join(currentDir, httpsOptions.keyPath)),
          cert: fs.readFileSync(path.join(currentDir, httpsOptions.certPath)),
        },
        app,
      );
    } else {
      try {
        const { cert, key } = (await devcert.certificateFor(
          "localhost",
        )) as TlsOptions;
        if (!cert || !key) {
          throw new Error("Invalid certificate generated");
        }
        server = https.createServer({ cert, key }, app);
      } catch (err) {
        console.error("Failed to get HTTPS certificate:", err);
        throw new Error("Failed to start HTTPS server");
      }
    }
    server.listen(port);
  } else {
    app.listen(port);
  }
}

/**
 * Starts the API server.
 *
 * @param reactor - The document drive server.
 * @param client - The reactor client. For now, this sits side-by-side with the reactor. In the future, we will want to replace one with the other.
 * @param options - Additional options for server configuration. These options intended to be serializable.
 * @param overrides - System overrides. These overrides are intended to be object references.
 *
 * @returns The API server.
 */
export async function startAPI(
  reactor: IDocumentDriveServer,
  client: IReactorClient,
  options: Options,
): Promise<API> {
  const port = options.port ?? DEFAULT_PORT;
  const app = options.express ?? express();
  const mcpServerEnabled = options.mcp ?? true;

  let admins: string[] = [];
  let users: string[] = [];
  let guests: string[] = [];
  let authEnabled = false;

  if (options.configFile) {
    const config = getConfig(options.configFile);
    admins = config.auth?.admins?.map((a) => a.toLowerCase()) ?? [];
    users = config.auth?.users?.map((u) => u.toLowerCase()) ?? [];
    guests = config.auth?.guests?.map((g) => g.toLowerCase()) ?? [];
    authEnabled = config.auth?.enabled ?? false;
  } else if (options.auth) {
    admins = options.auth?.admins?.map((a) => a.toLowerCase()) ?? [];
    users = options.auth?.users?.map((u) => u.toLowerCase()) ?? [];
    guests = options.auth?.guests?.map((g) => g.toLowerCase()) ?? [];
    authEnabled = options.auth?.enabled ?? false;
  }
  const { AUTH_ENABLED, GUESTS, USERS, ADMINS } = process.env;
  if (AUTH_ENABLED !== undefined) {
    authEnabled = AUTH_ENABLED === "true";
  }
  if (GUESTS !== undefined) {
    guests = GUESTS.split(",").map((g) => g.toLowerCase());
  }
  if (USERS !== undefined) {
    users = USERS.split(",").map((u) => u.toLowerCase());
  }
  if (ADMINS !== undefined) {
    admins = ADMINS.split(",").map((a) => a.toLowerCase());
  }

  const authService = new AuthService({
    enabled: authEnabled,
    guests,
    users,
    admins,
  });
  // add auth middleware if auth is enabled
  if (authEnabled) {
    logger.info("Setting up Auth middleware");

    // Apply auth middleware to all routes including GraphQL
    app.use((req, res, next) => {
      authService.authenticate(req as AuthenticatedRequest, res, next);
    });
  }

  const defaultRouter = express.Router();
  setupGraphQlExplorer(defaultRouter);
  app.use(config.basePath, defaultRouter);

  // Initialize database and analytics store
  const { relationalDb, analyticsStore } = await initializeDatabaseAndAnalytics(
    options.dbPath,
  );
  const module: IProcessorHostModule = { relationalDb, analyticsStore };

  // Initialize package manager
  const loaders: IPackageLoader[] = [
    options.packageLoader ?? new ImportPackageLoader(),
  ];

  const packages = new PackageManager(loaders, {
    configFile: options.configFile,
    packages: options.packages ?? [],
  });

  const { documentModels, processors, subgraphs } = await packages.init();

  // set document model modules here, processors might use them immediately
  reactor.setDocumentModelModules(
    getUniqueDocumentModels([
      ...reactor.getDocumentModelModules(),
      ...documentModels,
    ]),
  );

  // initialize processors
  const processorManager = new ProcessorManager(reactor.listeners, reactor);
  for (const [packageName, fns] of [
    ...processors.entries(),
    ...Object.entries(options.processors ?? {}),
  ]) {
    const factories = fns.map((fn) => {
      try {
        return fn({
          // TODO: figure out why this type comes out as any

          analyticsStore: module.analyticsStore,
          relationalDb: module.relationalDb,
          config: options.processorConfig,
        });
      } catch (e) {
        logger.error(
          `Error initializing processor factory for package ${packageName}:`,
          e,
        );

        return null;
      }
    });

    const validFactories = factories.filter(
      (factory): factory is ProcessorFactory =>
        factory !== null && typeof factory === "function",
    );

    if (!validFactories.length) {
      continue;
    }

    await processorManager.registerFactory(packageName, async (driveHeader) =>
      (
        await Promise.all(
          validFactories.map(async (factory) => {
            try {
              return await factory(driveHeader);
            } catch (e) {
              logger.error(
                `Error creating processor for drive ${driveHeader.id}:`,
                e,
              );

              return [];
            }
          }),
        )
      ).flat(),
    );
  }

  // hook up processor manager to drive added event
  reactor.on("driveAdded", async (drive: DocumentDriveDocument) => {
    await processorManager.registerDrive(drive.header.id);
  });

  // set up subgraph manager

  const coreSubgraphs: SubgraphClass[] = DefaultCoreSubgraphs.slice();
  if (options.subgraphs?.isReactorv2Enabled) {
    coreSubgraphs.push(ReactorSubgraph);
  }
  const graphqlManager = await setupGraphQLManager(
    app,
    reactor,
    client,
    relationalDb,
    analyticsStore,
    {
      extended: subgraphs,
      core: coreSubgraphs,
    },
    {
      enabled: authEnabled,
      guests,
      users,
      admins,
    },
  );

  // Set up event listeners
  setupEventListeners(
    packages,
    reactor,
    graphqlManager,
    processorManager,
    module,
  );

  if (mcpServerEnabled) {
    await setupMcpServer(reactor, app);
    logger.info(`MCP server available at http://localhost:${port}/mcp`);
  }

  // Start the server
  await startServer(app, port, options.https);

  return { app, graphqlManager, processorManager, packages };
}<|MERGE_RESOLUTION|>--- conflicted
+++ resolved
@@ -1,11 +1,6 @@
 import type { PGlite } from "@electric-sql/pglite";
 import type { IAnalyticsStore } from "@powerhousedao/analytics-engine-core";
 import { PostgresAnalyticsStore } from "@powerhousedao/analytics-engine-pg";
-<<<<<<< HEAD
-import { getConfig } from "@powerhousedao/config/utils";
-import type { IReactorClient } from "@powerhousedao/reactor";
-import { setupMcpServer } from "@powerhousedao/reactor-mcp/express";
-=======
 import { getConfig } from "@powerhousedao/config/node";
 import type { IReactorClient } from "@powerhousedao/reactor";
 import {
@@ -16,7 +11,6 @@
   type SubgraphClass,
 } from "@powerhousedao/reactor-api";
 import { setupMcpServer } from "@powerhousedao/reactor-mcp";
->>>>>>> 4c7be58f
 import devcert from "devcert";
 import type {
   DocumentDriveDocument,
@@ -146,7 +140,7 @@
     analyticsStore,
   );
 
-  await graphqlManager.init(subgraphs.core);
+  await graphqlManager.init();
 
   for (const [, collection] of subgraphs.extended.entries()) {
     for (const subgraph of collection) {
