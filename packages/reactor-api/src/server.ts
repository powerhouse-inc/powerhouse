import { PGlite } from "@electric-sql/pglite";
import {
  KnexAnalyticsStore,
  KnexQueryExecutor,
} from "@powerhousedao/analytics-engine-knex";
import { IDocumentDriveServer } from "document-drive";
import express, { Express } from "express";
<<<<<<< HEAD
=======
import fs from "node:fs";
import https from "node:https";
>>>>>>> 73d2180d
import { Pool } from "pg";
import { ProcessorManager } from "./processors";
import { SubgraphManager } from "./subgraphs/manager";
import { API } from "./types";
import { getDbClient } from "./utils/db";
<<<<<<< HEAD
import {
  KnexAnalyticsStore,
  KnexQueryExecutor,
} from "@powerhousedao/analytics-engine-knex";
=======
import path from "node:path";
>>>>>>> 73d2180d

type Options = {
  express?: Express;
  port?: number;
  dbPath: string | undefined;
  client?: PGlite | typeof Pool | undefined;
  https?: {
    keyPath: string;
    certPath: string;
  };
};

const DEFAULT_PORT = 4000;

export async function startAPI(
  reactor: IDocumentDriveServer,
  options: Options,
): Promise<API> {
  const port = options.port ?? DEFAULT_PORT;
  const app = options.express ?? express();
  const db = getDbClient(options.dbPath);
  const analyticsStore = new KnexAnalyticsStore({
    executor: new KnexQueryExecutor(),
    knex: db,
  });
  const subgraphManager = new SubgraphManager(
    "/",
    app,
    reactor,
    db,
    analyticsStore,
  );
  await subgraphManager.init();
  const processorManager = new ProcessorManager(reactor, db, analyticsStore);

<<<<<<< HEAD
  app.listen(port);
=======
  if (options.https) {
    const currentDir = process.cwd();
    const server = https.createServer(
      {
        key: fs.readFileSync(path.join(currentDir, options.https.keyPath)),
        cert: fs.readFileSync(path.join(currentDir, options.https.certPath)),
      },
      app,
    );
    server.listen(port);
  } else {
    app.listen(port);
  }
>>>>>>> 73d2180d
  return { app, subgraphManager, processorManager };
}<|MERGE_RESOLUTION|>--- conflicted
+++ resolved
@@ -5,24 +5,14 @@
 } from "@powerhousedao/analytics-engine-knex";
 import { IDocumentDriveServer } from "document-drive";
 import express, { Express } from "express";
-<<<<<<< HEAD
-=======
 import fs from "node:fs";
 import https from "node:https";
->>>>>>> 73d2180d
 import { Pool } from "pg";
 import { ProcessorManager } from "./processors";
 import { SubgraphManager } from "./subgraphs/manager";
 import { API } from "./types";
 import { getDbClient } from "./utils/db";
-<<<<<<< HEAD
-import {
-  KnexAnalyticsStore,
-  KnexQueryExecutor,
-} from "@powerhousedao/analytics-engine-knex";
-=======
 import path from "node:path";
->>>>>>> 73d2180d
 
 type Options = {
   express?: Express;
@@ -58,9 +48,6 @@
   await subgraphManager.init();
   const processorManager = new ProcessorManager(reactor, db, analyticsStore);
 
-<<<<<<< HEAD
-  app.listen(port);
-=======
   if (options.https) {
     const currentDir = process.cwd();
     const server = https.createServer(
@@ -74,6 +61,5 @@
   } else {
     app.listen(port);
   }
->>>>>>> 73d2180d
   return { app, subgraphManager, processorManager };
 }