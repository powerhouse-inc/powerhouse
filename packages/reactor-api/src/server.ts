--- conflicted
+++ resolved
@@ -1,7 +1,9 @@
 import type { PGlite } from "@electric-sql/pglite";
 import type { IAnalyticsStore } from "@powerhousedao/analytics-engine-core";
 import { PostgresAnalyticsStore } from "@powerhousedao/analytics-engine-pg";
-<<<<<<< HEAD
+import { getConfig } from "@powerhousedao/config/utils";
+import type { IReactorClient } from "@powerhousedao/reactor";
+import { setupMcpServer } from "@powerhousedao/reactor-mcp/express";
 import { getConfig } from "@powerhousedao/config/node";
 import type { SubgraphClass } from "@powerhousedao/reactor-api";
 import {
@@ -9,11 +11,6 @@
   renderGraphqlPlayground,
 } from "@powerhousedao/reactor-api";
 import { setupMcpServer } from "@powerhousedao/reactor-mcp";
-=======
-import { getConfig } from "@powerhousedao/config/utils";
-import type { IReactorClient } from "@powerhousedao/reactor";
-import { setupMcpServer } from "@powerhousedao/reactor-mcp/express";
->>>>>>> 1141709e
 import devcert from "devcert";
 import type {
   DocumentDriveDocument,
