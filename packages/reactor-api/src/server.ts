--- conflicted
+++ resolved
@@ -5,18 +5,10 @@
 import { ProcessorManager } from "./processors";
 import { SubgraphManager } from "./subgraphs/manager";
 import { API } from "./types";
-<<<<<<< HEAD
-import { getDbClient, isPG } from "./utils/get-db-client";
+import { getDbClient, isPG } from "./utils/db";
 import { PostgresAnalyticsStore } from "@powerhousedao/analytics-engine-pg";
 import { MemoryAnalyticsStore } from "@powerhousedao/analytics-engine-browser";
-=======
-import { getDbClient } from "./utils/db";
-import {
-  KnexAnalyticsStore,
-  KnexQueryExecutor,
-} from "@powerhousedao/analytics-engine-knex";
 
->>>>>>> 2853de2a
 type Options = {
   express?: Express;
   port?: number;
