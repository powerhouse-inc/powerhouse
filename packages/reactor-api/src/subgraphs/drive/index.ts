--- conflicted
+++ resolved
@@ -1,39 +1,24 @@
-import { Subgraph } from "#subgraphs/index.js";
-import { Context, SubgraphArgs } from "#subgraphs/types.js";
+import { GraphQLResolverMap } from "@apollo/subgraph/dist/schema-helper";
+import { pascalCase } from "change-case";
 import {
-<<<<<<< HEAD
-  InternalStrandUpdate,
-  processAcknowledge,
-  processGetStrands,
-  processPushUpdate,
-} from "#sync/utils.js";
-import { GraphQLResolverMap } from "@apollo/subgraph/dist/schema-helper/resolverMap.js";
-import { pascalCase } from "change-case";
-=======
   generateUUID,
   ListenerRevision,
   StrandUpdateGraphQL,
 } from "document-drive";
 import { childLogger } from "document-drive/logger";
->>>>>>> 6f7d26d3
 import {
-  addListener,
+  actions,
   FileNode,
-  generateUUID,
   Listener,
   ListenerFilter,
-  ListenerRevision,
-  StrandUpdateGraphQL,
   TransmitterType,
-} from "document-drive";
-import { DocumentModelInput, Operation, PHDocument } from "document-model";
+} from "document-model-libs/document-drive";
+import { Document, Operation } from "document-model/document";
+import {
+  DocumentModelInput,
+  DocumentModelState,
+} from "document-model/document-model";
 import { gql } from "graphql-tag";
-<<<<<<< HEAD
-import { Asset } from "./temp-hack-rwa-type-defs.js";
-
-const ENABLE_SYNC_DEBUG = false;
-
-=======
 import {
   InternalStrandUpdate,
   processAcknowledge,
@@ -43,7 +28,6 @@
 import { Subgraph } from "../base";
 import { Context, SubgraphArgs } from "../types";
 import { Asset } from "./temp-hack-rwa-type-defs";
->>>>>>> 6f7d26d3
 const driveKindTypeNames: Record<string, string> = {
   file: "DocumentDrive_FileNode",
   folder: "DocumentDrive_FolderNode",
@@ -218,7 +202,7 @@
     },
     Document: {
       operations: async (
-        obj: PHDocument,
+        obj: Document,
         { first, skip }: { first: number; skip: number },
         ctx: Context,
       ) => {
@@ -251,15 +235,15 @@
         if (!ctx.driveId) throw new Error("Drive ID is required");
         const document = await this.reactor.getDocument(ctx.driveId, id);
 
-        const dms = this.reactor.getDocumentModelModules();
+        const dms = this.reactor.getDocumentModels();
         const dm = dms.find(
-          ({ documentModelState }) =>
-            documentModelState.id === document.documentType,
+          ({ documentModel }: { documentModel: DocumentModelState }) =>
+            documentModel.id === document.documentType,
         );
         const globalState = document.state.global;
         if (!globalState) throw new Error("Document not found");
         const typeName = pascalCase(
-          (dm?.documentModelState.name || "").replaceAll("/", " "),
+          (dm?.documentModel.name || "").replaceAll("/", " "),
         );
         const response = {
           ...document,
@@ -313,7 +297,7 @@
 
         const result = await this.reactor.queueDriveAction(
           ctx.driveId,
-          addListener({ listener }),
+          actions.addListener({ listener }),
         );
 
         if (result.status !== "SUCCESS" && result.error) {
