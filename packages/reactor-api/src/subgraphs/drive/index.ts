--- conflicted
+++ resolved
@@ -13,13 +13,8 @@
   ListenerFilter,
   TransmitterType,
 } from "document-model-libs/document-drive";
-<<<<<<< HEAD
-import { Asset } from "document-model-libs/real-world-assets";
-import { BaseAction, Operation } from "document-model/document";
-=======
 import { Asset } from "./temp-hack-rwa-type-defs";
 import { BaseAction, Document, Operation } from "document-model/document";
->>>>>>> 73d2180d
 import {
   DocumentModelInput,
   DocumentModelState,
@@ -33,24 +28,15 @@
   typeDefs = gql`
     type Query {
       system: System
-<<<<<<< HEAD
-      drive: DocumentDriveState
-      document(id: ID!): IDocument
-=======
       drive: DocumentDrive_DocumentDriveState
       document(id: String!): IDocument
->>>>>>> 73d2180d
       documents: [String!]!
     }
 
     type Mutation {
-<<<<<<< HEAD
-      registerPullResponderListener(filter: InputListenerFilter!): Listener
-=======
       registerPullResponderListener(
         filter: InputListenerFilter!
       ): DocumentDrive_Listener
->>>>>>> 73d2180d
       pushUpdates(strands: [InputStrandUpdate!]): [ListenerRevision!]!
       acknowledge(
         listenerId: String!
@@ -193,8 +179,6 @@
         return obj.documentType ? "FileNode" : "FolderNode";
       },
     },
-<<<<<<< HEAD
-=======
     Document: {
       operations: async (
         obj: Document,
@@ -206,7 +190,6 @@
         return obj.operations.global.slice(start, start + limit);
       },
     },
->>>>>>> 73d2180d
     Query: {
       drive: async (_: unknown, args: unknown, ctx: Context) => {
         if (!ctx.driveId) throw new Error("Drive ID is required");
