--- conflicted
+++ resolved
@@ -1,7 +1,3 @@
-<<<<<<< HEAD
-=======
-import type { Context } from "#graphql/types.js";
->>>>>>> 98469560
 import { buildSubgraphSchema } from "@apollo/subgraph";
 import type {
   GraphQLResolverMap,
