import { buildSubgraphSchema } from "@apollo/subgraph";
import { IDocumentDriveServer } from "document-drive";
import { GraphQLResolverMap } from "@apollo/subgraph/dist/schema-helper";
import { typeDefs as scalarsTypeDefs } from "@powerhousedao/scalars";
import { DocumentNode, parse } from "graphql";
import gql from "graphql-tag";
import { Context } from "src/subgraphs";

export const createSchema = (
  documentDriveServer: IDocumentDriveServer,
  resolvers: GraphQLResolverMap<Context>,
  typeDefs: DocumentNode,
) =>
  buildSubgraphSchema([
    {
      typeDefs: getDocumentModelTypeDefs(documentDriveServer, typeDefs),
      resolvers,
    },
  ]);

export const getDocumentModelTypeDefs = (
  documentDriveServer: IDocumentDriveServer,
  typeDefs: DocumentNode,
) => {
  const documentModels = documentDriveServer.getDocumentModels();
  let dmSchema = "";
  documentModels.forEach(({ documentModel }) => {
    const dmSchemaName = documentModel.name.replaceAll(" ", "");
    let tmpDmSchema = `
          ${documentModel.specifications
            .map((specification) =>
              specification.state.global.schema
                .replaceAll("scalar DateTime", "")
                .replaceAll(/input (.*?) {[\s\S]*?}/g, ""),
            )
            .join("\n")};
  
          ${documentModel.specifications
            .map((specification) =>
              specification.state.local.schema
                .replaceAll("scalar DateTime", "")
                .replaceAll(/input (.*?) {[\s\S]*?}/g, "")
                .replaceAll("type AccountSnapshotLocalState", "")
                .replaceAll("type BudgetStatementLocalState", "")
                .replaceAll("type ScopeFrameworkLocalState", ""),
            )
            .join("\n")};

<<<<<<< HEAD
    type ${documentModel.name} implements IDocument {
              id: ID!
              name: String!
              documentType: String!
              operations: [Operation!]!
=======
    \n`;

    const found = tmpDmSchema.match(/(type|enum|union)\s+(\w+)\s/g);
    const trimmedFound = found?.map((f) =>
      f
        .replaceAll("type ", "")
        .replaceAll("enum ", "")
        .replaceAll("union ", "")
        .trim(),
    );
    trimmedFound?.forEach((f) => {
      // Create a regex that matches the type name with proper boundaries
      const typeRegex = new RegExp(
        // Match type references in various GraphQL contexts
        `(?<![_A-Za-z0-9])(${f})(?![_A-Za-z0-9])|` + // Basic type references
          `\\[(${f})\\]|` + // Array types without nullability
          `\\[(${f})!\\]|` + // Array of non-null types
          `\\[(${f})\\]!|` + // Non-null array of types
          `\\[(${f})!\\]!`, // Non-null array of non-null types
        "g",
      );

      tmpDmSchema = tmpDmSchema.replace(
        typeRegex,
        (
          match: string,
          p1: string,
          p2: string,
          p3: string,
          p4: string,
          p5: string,
        ) => {
          // If it's an array type, preserve the brackets and ! while replacing the type name
          if (match.startsWith("[")) {
            return match.replace(
              p2 || p3 || p4 || p5,
              `${dmSchemaName}_${p2 || p3 || p4 || p5}`,
            );
          }
          // Basic type reference
          return `${dmSchemaName}_${p1}`;
        },
      );
    });
    dmSchema += tmpDmSchema;
    dmSchema += `
    type ${dmSchemaName} implements IDocument {
              id: String!
              name: String!
              documentType: String!
              operations(skip: Int, first: Int): [Operation!]!
>>>>>>> 73d2180d
              revision: Int!
              created: DateTime!
              lastModified: DateTime!
              ${dmSchemaName !== "DocumentModel" ? `initialState: ${dmSchemaName}_${dmSchemaName}State!` : ""}
              ${dmSchemaName !== "DocumentModel" ? `state: ${dmSchemaName}_${dmSchemaName}State!` : ""}
          }\n`;
  });

  // add the mutation and query types
  const schema = gql`
    ${scalarsTypeDefs.join("\n").replaceAll(";", "")}

<<<<<<< HEAD
    type Operation {
=======
    type PHOperationContext {
      signer: Signer
    }

    type Signer {
      user: SignerUser
      app: SignerApp
      signatures: [String!]!
    }

    type SignerUser {
      address: String!
      networkId: String!
      chainId: Int!
    }

    type SignerApp {
      name: String!
      key: String!
    }

    type Operation {
      id: String!
>>>>>>> 73d2180d
      type: String!
      index: Int!
      timestamp: DateTime!
      hash: String!
<<<<<<< HEAD
    }
    interface IDocument {
=======
      skip: Int
      inputText: String
      error: String
      context: PHOperationContext
    }
    interface IDocument {
      id: String!
>>>>>>> 73d2180d
      name: String!
      documentType: String!
      revision: Int!
      created: DateTime!
      lastModified: DateTime!
<<<<<<< HEAD
      operations: [Operation!]!
=======
      operations(first: Int, skip: Int): [Operation!]!
>>>>>>> 73d2180d
    }
    ${dmSchema.replaceAll(";", "")}

    ${typeDefs}
  `;

  return schema;
};<|MERGE_RESOLUTION|>--- conflicted
+++ resolved
@@ -46,13 +46,6 @@
             )
             .join("\n")};
 
-<<<<<<< HEAD
-    type ${documentModel.name} implements IDocument {
-              id: ID!
-              name: String!
-              documentType: String!
-              operations: [Operation!]!
-=======
     \n`;
 
     const found = tmpDmSchema.match(/(type|enum|union)\s+(\w+)\s/g);
@@ -104,7 +97,6 @@
               name: String!
               documentType: String!
               operations(skip: Int, first: Int): [Operation!]!
->>>>>>> 73d2180d
               revision: Int!
               created: DateTime!
               lastModified: DateTime!
@@ -117,9 +109,6 @@
   const schema = gql`
     ${scalarsTypeDefs.join("\n").replaceAll(";", "")}
 
-<<<<<<< HEAD
-    type Operation {
-=======
     type PHOperationContext {
       signer: Signer
     }
@@ -143,15 +132,10 @@
 
     type Operation {
       id: String!
->>>>>>> 73d2180d
       type: String!
       index: Int!
       timestamp: DateTime!
       hash: String!
-<<<<<<< HEAD
-    }
-    interface IDocument {
-=======
       skip: Int
       inputText: String
       error: String
@@ -159,17 +143,12 @@
     }
     interface IDocument {
       id: String!
->>>>>>> 73d2180d
       name: String!
       documentType: String!
       revision: Int!
       created: DateTime!
       lastModified: DateTime!
-<<<<<<< HEAD
-      operations: [Operation!]!
-=======
       operations(first: Int, skip: Int): [Operation!]!
->>>>>>> 73d2180d
     }
     ${dmSchema.replaceAll(";", "")}
 
