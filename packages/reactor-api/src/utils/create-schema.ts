--- conflicted
+++ resolved
@@ -1,12 +1,8 @@
 import { buildSubgraphSchema } from "@apollo/subgraph";
-<<<<<<< HEAD
-=======
+import { GraphQLResolverMap } from "@apollo/subgraph/dist/schema-helper";
+import { typeDefs as scalarsTypeDefs } from "@powerhousedao/scalars";
 import { IDocumentDriveServer } from "document-drive";
->>>>>>> 5a060055
-import { GraphQLResolverMap } from "@apollo/subgraph/dist/schema-helper";
-import { BaseDocumentDriveServer } from "document-drive";
 import { parse } from "graphql";
-import { typeDefs as scalarsTypeDefs } from "@powerhousedao/scalars";
 
 export const createSchema = (
   documentDriveServer: IDocumentDriveServer,
