--- conflicted
+++ resolved
@@ -1,15 +1,6 @@
-<<<<<<< HEAD
 import { baseCreateDocument, prune, redo, undo } from "document-model";
 import type { CountDocument } from "document-model/test";
 import {
-=======
-import { beforeAll, describe, expect, it, vi } from "vitest";
-import { baseCreateDocument } from "../../index.js";
-import { prune, redo, undo } from "../../src/document/actions/creators.js";
-import type { CountPHState, TestPHState } from "../helpers.js";
-import {
-  CountDocument,
->>>>>>> 98469560
   countReducer,
   createCountDocumentState,
   createCountState,
