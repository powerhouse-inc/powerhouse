import {
  baseCreateDocument,
  createReducer,
  generateUUIDBrowser,
  hashBrowser,
  replayDocument,
<<<<<<< HEAD
  validateOperations,
} from "document-model";
import { generateUUIDNode, getLocalFile, hashNode } from "document-model/node";

import {
  countReducer,
=======
} from "../../src/document/utils/base.js";
import {
  generateUUID as generateUUIDBrowser,
  hash as hashBrowser,
} from "../../src/document/utils/browser.js";
import { getLocalFile } from "../../src/document/utils/file.js";
import {
  generateUUID as generateUUIDNode,
  hash as hashNode,
} from "../../src/document/utils/node.js";
import { validateOperations } from "../../src/document/utils/validation.js";
import type { CountPHState } from "../helpers.js";
import {
  countReducer,
  createTestState,
>>>>>>> 98469560
  createCountDocumentState,
  fakeAction,
  increment,
  mutableCountReducer,
  setLocalName,
  testCreateBaseState,
  type CountDocument,
} from "document-model/test";
import fs from "fs";
import { afterAll, beforeAll, describe, expect, it } from "vitest";

describe("Base utils", () => {
  const tempDir = "./test/document/temp/utils/";
  const tempFile = `${tempDir}report.pdf`;

  beforeAll(() => {
    if (!fs.existsSync(tempDir))
      fs.mkdirSync(tempDir, {
        recursive: true,
      });
    fs.writeFileSync(tempFile, "TEST");
  });

  afterAll(() => {
    fs.rmSync(tempDir, { recursive: true, force: true });
  });

  it("should parse file attributes", async () => {
    const file = await getLocalFile(tempFile);
    expect(file).toStrictEqual({
      data: "VEVTVA==",
      hash: "Q1pqSc2iiEdpNLjRefhjnQ3nNc8=",
      mimeType: "application/pdf",
      extension: "pdf",
      fileName: "report.pdf",
    });
  });

  it("should throw exception when file doesn't exists", async () => {
    await expect(getLocalFile("as")).rejects.toBeDefined();
  });

  it("should generateId in browser and node", () => {
    expect(generateUUIDNode()).toMatch(
      /^[0-9a-f]{8}-[0-9a-f]{4}-[1-5][0-9a-f]{3}-[89ab][0-9a-f]{3}-[0-9a-f]{12}$/i,
    );
    expect(generateUUIDBrowser()).toMatch(
      /^[0-9a-f]{8}-[0-9a-f]{4}-[1-5][0-9a-f]{3}-[89ab][0-9a-f]{3}-[0-9a-f]{12}$/i,
    );
    expect(generateUUIDNode().length).toEqual(generateUUIDBrowser().length);
    expect(generateUUIDNode()).not.toEqual(generateUUIDBrowser());
  });

  it("should hash in browser and node", () => {
    expect(hashNode("test")).toEqual(hashBrowser("test"));
  });

  it("should find invalid index oprations", () => {
    const a1 = fakeAction({
      type: "TEST_ACTION",
      input: { id: "test" },
      scope: "global",
    });
    const a2 = fakeAction({
      type: "TEST_ACTION",
      input: { id: "test" },
      scope: "global",
    });
    const a3 = fakeAction({
      type: "TEST_ACTION",
      input: { id: "test" },
      scope: "local",
    });
    const errors = validateOperations({
      global: [
        {
          hash: "",
          index: 0,
          skip: 0,
          timestampUtcMs: "",
          action: a1,
        },
        {
          hash: "",
          index: 0,
          skip: 0,
          timestampUtcMs: "",
          action: a2,
        },
      ],
      local: [
        {
          hash: "",
          index: 0,
          skip: 0,
          timestampUtcMs: "",
          action: a3,
        },
      ],
    });

    expect(errors).toHaveLength(1);
    expect(errors[0].message).toStrictEqual(
      "Invalid operation index 0 at position 1",
    );
  });

  it("should work with garbage collected operations", () => {
    const errors = validateOperations({
      global: [
        {
          hash: "",
          index: 0,
          skip: 0,
          timestampUtcMs: "",
          action: fakeAction({
            type: "TEST_ACTION",
            input: { id: "test" },
            scope: "global",
          }),
        },
        {
          hash: "",
          index: 1,
          skip: 0,
          timestampUtcMs: "",
          action: fakeAction({
            type: "TEST_ACTION",
            input: { id: "test" },
            scope: "global",
          }),
        },
        {
          hash: "",
          index: 3,
          skip: 1,
          timestampUtcMs: "",
          action: fakeAction({
            type: "TEST_ACTION",
            input: { id: "test" },
            scope: "global",
          }),
        },
      ],
      local: [
        {
          hash: "",
          index: 0,
          skip: 0,
          timestampUtcMs: "",
          action: fakeAction({
            type: "TEST_ACTION",
            input: { id: "test" },
            scope: "local",
          }),
        },
      ],
    });

    expect(errors).toHaveLength(0);
  });

  it("should replay document and keep lastModified timestamp", async () => {
    const document = baseCreateDocument<CountPHState>(
      createCountDocumentState,
<<<<<<< HEAD
      testCreateBaseState({ count: 0 }, { name: "" }),
=======
      createTestState({ count: 0 }, { name: "" }),
>>>>>>> 98469560
    );
    const newDocument = countReducer(document, setLocalName("test"));

    await new Promise((resolve) => setTimeout(resolve, 100));
    const replayedDocument = replayDocument(
      document.initialState,
      newDocument.operations,
      countReducer,
    );

    expect(newDocument.state).toStrictEqual(replayedDocument.state);
    expect(newDocument.header.lastModifiedAtUtcIso).toBe(
      replayedDocument.header.lastModifiedAtUtcIso,
    );
    expect(
      newDocument.operations.global.map((o) => o.timestampUtcMs),
    ).toStrictEqual(
      replayedDocument.operations.global.map((o) => o.timestampUtcMs),
    );
  });

  it("should work with mutable reducer", () => {
    const reducer = createReducer<CountPHState>(mutableCountReducer);
    const document = baseCreateDocument<CountPHState>(
      createCountDocumentState,
<<<<<<< HEAD
      testCreateBaseState({ count: 0 }, { name: "" }),
=======
      createTestState({ count: 0 }, { name: "" }),
>>>>>>> 98469560
    );
    const newDocument = reducer(document, increment());
    expect(newDocument.state.global.count).toBe(1);
    expect(document.state.global.count).toBe(0);

    const finalDocument = reducer(newDocument, setLocalName("test"));
    expect(newDocument.state.local.name).toBe("");
    expect(finalDocument.state.local.name).toBe("test");
  });
});<|MERGE_RESOLUTION|>--- conflicted
+++ resolved
@@ -4,30 +4,12 @@
   generateUUIDBrowser,
   hashBrowser,
   replayDocument,
-<<<<<<< HEAD
   validateOperations,
 } from "document-model";
 import { generateUUIDNode, getLocalFile, hashNode } from "document-model/node";
 
 import {
   countReducer,
-=======
-} from "../../src/document/utils/base.js";
-import {
-  generateUUID as generateUUIDBrowser,
-  hash as hashBrowser,
-} from "../../src/document/utils/browser.js";
-import { getLocalFile } from "../../src/document/utils/file.js";
-import {
-  generateUUID as generateUUIDNode,
-  hash as hashNode,
-} from "../../src/document/utils/node.js";
-import { validateOperations } from "../../src/document/utils/validation.js";
-import type { CountPHState } from "../helpers.js";
-import {
-  countReducer,
-  createTestState,
->>>>>>> 98469560
   createCountDocumentState,
   fakeAction,
   increment,
@@ -193,11 +175,7 @@
   it("should replay document and keep lastModified timestamp", async () => {
     const document = baseCreateDocument<CountPHState>(
       createCountDocumentState,
-<<<<<<< HEAD
       testCreateBaseState({ count: 0 }, { name: "" }),
-=======
-      createTestState({ count: 0 }, { name: "" }),
->>>>>>> 98469560
     );
     const newDocument = countReducer(document, setLocalName("test"));
 
@@ -223,11 +201,7 @@
     const reducer = createReducer<CountPHState>(mutableCountReducer);
     const document = baseCreateDocument<CountPHState>(
       createCountDocumentState,
-<<<<<<< HEAD
       testCreateBaseState({ count: 0 }, { name: "" }),
-=======
-      createTestState({ count: 0 }, { name: "" }),
->>>>>>> 98469560
     );
     const newDocument = reducer(document, increment());
     expect(newDocument.state.global.count).toBe(1);
