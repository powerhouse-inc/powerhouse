import {
  baseCreateDocument,
  loadState,
  prune,
  redo,
  setName,
  undo,
<<<<<<< HEAD
} from "document-model";
import type { CountDocument } from "document-model/test";
import {
  countReducer,
=======
} from "../../src/document/actions/creators.js";
import { baseCreateDocument } from "../../src/document/utils/base.js";
import type { CountPHState } from "../helpers.js";
import {
  CountDocument,
  countReducer,
  createTestState,
>>>>>>> 98469560
  createCountDocumentState,
  createCountState,
  increment,
  mapOperations,
  testCreateBaseState,
} from "document-model/test";
import { describe, expect, it } from "vitest";

describe("PRUNE operation", () => {
  it.skip("should prune first 4 operations", async () => {
    const document = baseCreateDocument<CountPHState>(
      createCountDocumentState,
      createCountState(),
    );
    let newDocument = countReducer(document, increment());
    newDocument = countReducer(newDocument, setName("Document"));
    newDocument = countReducer(newDocument, increment());
    newDocument = countReducer(newDocument, increment());
    newDocument = countReducer(newDocument, increment());
    newDocument = countReducer(newDocument, prune(0, 4));

    expect(newDocument.header.name).toBe("Document");
    expect(newDocument.state.global.count).toBe(4);
    expect(newDocument.header.revision.global).toBe(2);
    expect(mapOperations(newDocument.operations.global)).toStrictEqual([
      {
        ...loadState(
          {
            name: "Document",
<<<<<<< HEAD
            ...testCreateBaseState({ count: 3 }, {}),
=======
            ...createTestState({ count: 3 }, {}),
>>>>>>> 98469560
          },
          4,
        ),
        index: 0,
        skip: 0,
      },
      { ...increment(), index: 1, skip: 0 },
    ]);
    expect(newDocument.header.documentType).toBe("powerhouse/counter");
    expect(newDocument.initialState.global).toStrictEqual({
      count: 0,
    });
    expect(newDocument.initialState).toStrictEqual(document.state);
  });

  it.skip("should prune last 3 operations", async () => {
    const document = baseCreateDocument<CountPHState>(
      createCountDocumentState,
<<<<<<< HEAD
      testCreateBaseState({ count: 0 }, { name: "" }),
=======
      createTestState({ count: 0 }, { name: "" }),
>>>>>>> 98469560
    );
    let newDocument = countReducer(document, increment());
    newDocument = countReducer(newDocument, setName("Document"));
    newDocument = countReducer(newDocument, increment());
    newDocument = countReducer(newDocument, increment());
    newDocument = countReducer(newDocument, increment());
    newDocument = countReducer(newDocument, prune(2));

    expect(newDocument.header.name).toBe("Document");
    expect(newDocument.state.global.count).toBe(4);
    expect(newDocument.header.revision.global).toBe(3);
    expect(mapOperations(newDocument.operations.global)).toStrictEqual([
      { ...increment(), index: 0, skip: 0 },
      { ...setName("Document"), index: 1, skip: 0 },
      {
        ...loadState(
          {
            name: "Document",
<<<<<<< HEAD
            ...testCreateBaseState({ count: 4 }, {}),
=======
            ...createTestState({ count: 4 }, {}),
>>>>>>> 98469560
          },
          3,
        ),
        index: 2,
        skip: 0,
      },
    ]);
    expect(newDocument.header.documentType).toBe("powerhouse/counter");
    expect(newDocument.initialState.global).toStrictEqual({
      count: 0,
    });
    expect(newDocument.initialState).toStrictEqual(document.state);
  });

  it.skip("should prune 2 operations", async () => {
    const document = baseCreateDocument<CountPHState>(
      createCountDocumentState,
<<<<<<< HEAD
      testCreateBaseState({ count: 0 }, { name: "" }),
=======
      createTestState({ count: 0 }, { name: "" }),
>>>>>>> 98469560
    );
    let newDocument = countReducer(document, increment());
    newDocument = countReducer(newDocument, setName("Document"));
    newDocument = countReducer(newDocument, increment());
    newDocument = countReducer(newDocument, increment());
    newDocument = countReducer(newDocument, increment());
    newDocument = countReducer(newDocument, prune(2, 4));

    expect(newDocument.header.name).toBe("Document");
    expect(newDocument.state.global.count).toBe(4);
    expect(newDocument.header.revision.global).toBe(4);
    expect(mapOperations(newDocument.operations.global)).toStrictEqual([
      { ...increment(), index: 0, skip: 0 },
      { ...setName("Document"), index: 1, skip: 0 },
      {
        ...loadState(
          {
            name: "Document",
<<<<<<< HEAD
            ...testCreateBaseState({ count: 3 }, {}),
=======
            ...createTestState({ count: 3 }, {}),
>>>>>>> 98469560
          },
          2,
        ),
        index: 2,
        skip: 0,
      },
      { ...increment(), index: 3, skip: 0 },
    ]);
    expect(newDocument.header.documentType).toBe("powerhouse/counter");
    expect(newDocument.initialState.global).toStrictEqual({
      count: 0,
    });
    expect(newDocument.initialState).toStrictEqual(document.state);
  });

  it.skip("should undo pruned state", async () => {
    const document = baseCreateDocument<CountPHState>(
      createCountDocumentState,
<<<<<<< HEAD
      testCreateBaseState({ count: 0 }, { name: "" }),
=======
      createTestState({ count: 0 }, { name: "" }),
>>>>>>> 98469560
    );
    let newDocument = countReducer(document, increment());
    newDocument = countReducer(newDocument, setName("Document"));
    newDocument = countReducer(newDocument, increment());
    newDocument = countReducer(newDocument, increment());
    newDocument = countReducer(newDocument, increment());
    newDocument = countReducer(newDocument, prune(1, 5));
    newDocument = countReducer(newDocument, undo(1));

    expect(newDocument.header.name).toBe("");
    expect(newDocument.state.global.count).toBe(1);
    expect(newDocument.header.revision.global).toBe(3);
    expect(mapOperations(newDocument.operations.global)).toMatchObject([
      { ...increment(), index: 0, skip: 0 },
      { type: "NOOP", input: {}, index: 1, skip: 0, scope: "global" },
      { type: "NOOP", input: {}, index: 2, skip: 1, scope: "global" },
    ]);
    expect(newDocument.clipboard.length).toBe(1);
    expect(newDocument.clipboard[0]).toMatchObject({
      ...loadState(
        {
          name: "Document",
<<<<<<< HEAD
          ...testCreateBaseState({ count: 4 }, {}),
=======
          ...createTestState({ count: 4 }, {}),
>>>>>>> 98469560
        },
        4,
      ),
      index: 1,
      skip: 0,
    });
    expect(newDocument.header.documentType).toBe("powerhouse/counter");
    expect(newDocument.initialState.global).toStrictEqual({
      count: 0,
    });
    expect(newDocument.initialState).toStrictEqual(document.state);
  });

  it.skip("should redo pruned state", async () => {
    const document = baseCreateDocument<CountPHState>(
      createCountDocumentState,
<<<<<<< HEAD
      testCreateBaseState({ count: 0 }, { name: "" }),
=======
      createTestState({ count: 0 }, { name: "" }),
>>>>>>> 98469560
    );

    let newDocument = countReducer(document, increment());
    newDocument = countReducer(newDocument, setName("Document"));
    newDocument = countReducer(newDocument, increment());
    newDocument = countReducer(newDocument, increment());
    newDocument = countReducer(newDocument, increment());
    newDocument = countReducer(newDocument, prune(1, 5));
    newDocument = countReducer(newDocument, undo(1));
    newDocument = countReducer(newDocument, redo(1));

    expect(newDocument.header.name).toBe("Document");
    expect(newDocument.state.global.count).toBe(4);
    expect(newDocument.header.revision.global).toBe(4);
    expect(mapOperations(newDocument.operations.global)).toMatchObject([
      { ...increment(), index: 0, skip: 0 },
      { type: "NOOP", input: {}, index: 1, skip: 0, scope: "global" },
      { type: "NOOP", input: {}, index: 2, skip: 1, scope: "global" },
      {
        ...loadState(
          {
            name: "Document",
<<<<<<< HEAD
            ...testCreateBaseState({ count: 4 }, { name: "" }),
=======
            ...createTestState({ count: 4 }, { name: "" }),
>>>>>>> 98469560
          },
          4,
        ),
        index: 3,
        skip: 0,
      },
    ]);
    expect(newDocument.clipboard.length).toBe(0);
    expect(newDocument.header.documentType).toBe("powerhouse/counter");
    expect(newDocument.initialState.global).toStrictEqual({
      count: 0,
    });
    expect(newDocument.initialState).toStrictEqual(document.state);
  });
});<|MERGE_RESOLUTION|>--- conflicted
+++ resolved
@@ -5,20 +5,10 @@
   redo,
   setName,
   undo,
-<<<<<<< HEAD
 } from "document-model";
 import type { CountDocument } from "document-model/test";
 import {
   countReducer,
-=======
-} from "../../src/document/actions/creators.js";
-import { baseCreateDocument } from "../../src/document/utils/base.js";
-import type { CountPHState } from "../helpers.js";
-import {
-  CountDocument,
-  countReducer,
-  createTestState,
->>>>>>> 98469560
   createCountDocumentState,
   createCountState,
   increment,
@@ -48,11 +38,7 @@
         ...loadState(
           {
             name: "Document",
-<<<<<<< HEAD
             ...testCreateBaseState({ count: 3 }, {}),
-=======
-            ...createTestState({ count: 3 }, {}),
->>>>>>> 98469560
           },
           4,
         ),
@@ -71,11 +57,7 @@
   it.skip("should prune last 3 operations", async () => {
     const document = baseCreateDocument<CountPHState>(
       createCountDocumentState,
-<<<<<<< HEAD
-      testCreateBaseState({ count: 0 }, { name: "" }),
-=======
-      createTestState({ count: 0 }, { name: "" }),
->>>>>>> 98469560
+      testCreateBaseState({ count: 0 }, { name: "" }),
     );
     let newDocument = countReducer(document, increment());
     newDocument = countReducer(newDocument, setName("Document"));
@@ -94,11 +76,7 @@
         ...loadState(
           {
             name: "Document",
-<<<<<<< HEAD
             ...testCreateBaseState({ count: 4 }, {}),
-=======
-            ...createTestState({ count: 4 }, {}),
->>>>>>> 98469560
           },
           3,
         ),
@@ -116,11 +94,7 @@
   it.skip("should prune 2 operations", async () => {
     const document = baseCreateDocument<CountPHState>(
       createCountDocumentState,
-<<<<<<< HEAD
-      testCreateBaseState({ count: 0 }, { name: "" }),
-=======
-      createTestState({ count: 0 }, { name: "" }),
->>>>>>> 98469560
+      testCreateBaseState({ count: 0 }, { name: "" }),
     );
     let newDocument = countReducer(document, increment());
     newDocument = countReducer(newDocument, setName("Document"));
@@ -139,11 +113,7 @@
         ...loadState(
           {
             name: "Document",
-<<<<<<< HEAD
             ...testCreateBaseState({ count: 3 }, {}),
-=======
-            ...createTestState({ count: 3 }, {}),
->>>>>>> 98469560
           },
           2,
         ),
@@ -162,11 +132,7 @@
   it.skip("should undo pruned state", async () => {
     const document = baseCreateDocument<CountPHState>(
       createCountDocumentState,
-<<<<<<< HEAD
-      testCreateBaseState({ count: 0 }, { name: "" }),
-=======
-      createTestState({ count: 0 }, { name: "" }),
->>>>>>> 98469560
+      testCreateBaseState({ count: 0 }, { name: "" }),
     );
     let newDocument = countReducer(document, increment());
     newDocument = countReducer(newDocument, setName("Document"));
@@ -189,11 +155,7 @@
       ...loadState(
         {
           name: "Document",
-<<<<<<< HEAD
           ...testCreateBaseState({ count: 4 }, {}),
-=======
-          ...createTestState({ count: 4 }, {}),
->>>>>>> 98469560
         },
         4,
       ),
@@ -210,11 +172,7 @@
   it.skip("should redo pruned state", async () => {
     const document = baseCreateDocument<CountPHState>(
       createCountDocumentState,
-<<<<<<< HEAD
-      testCreateBaseState({ count: 0 }, { name: "" }),
-=======
-      createTestState({ count: 0 }, { name: "" }),
->>>>>>> 98469560
+      testCreateBaseState({ count: 0 }, { name: "" }),
     );
 
     let newDocument = countReducer(document, increment());
@@ -237,11 +195,7 @@
         ...loadState(
           {
             name: "Document",
-<<<<<<< HEAD
             ...testCreateBaseState({ count: 4 }, { name: "" }),
-=======
-            ...createTestState({ count: 4 }, { name: "" }),
->>>>>>> 98469560
           },
           4,
         ),
