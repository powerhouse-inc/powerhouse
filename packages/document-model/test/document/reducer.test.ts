<<<<<<< HEAD
import type { Action, CreateChildDocumentInput } from "document-model";
=======
import { beforeAll, describe, expect, it, vi } from "vitest";
import { generateId } from "../../index.js";
import { setName } from "../../src/document/actions/creators.js";
import { SET_NAME } from "../../src/document/actions/types.js";
import type { CreateChildDocumentInput } from "../../src/document/signal.js";
import type { Action } from "../../src/document/types.js";
>>>>>>> 98469560
import {
  baseCreateDocument,
  createAction,
  createReducer,
<<<<<<< HEAD
  generateId,
  setName,
} from "document-model";
import type { CountDocument } from "document-model/test";
import {
  countReducer,
=======
} from "../../src/document/utils/base.js";
import type { CountPHState, TestPHState } from "../helpers.js";
import {
  CountDocument,
  countReducer,
  createTestState,
>>>>>>> 98469560
  createCountDocumentState,
  defaultPHDocumentCreateState,
  error,
  fakeAction,
  increment,
  testCreateBaseState,
  wrappedEmptyReducer,
} from "document-model/test";
import { beforeAll, describe, expect, it, vi } from "vitest";

describe("Base reducer", () => {
  beforeAll(() => {
    vi.useFakeTimers().setSystemTime(new Date("2020-01-01"));
  });

  it("should update revision", async () => {
    const document = baseCreateDocument<TestPHState>(
      defaultPHDocumentCreateState,
    );
    const newDocument = wrappedEmptyReducer(
      document,
      fakeAction({
        type: "TEST",
        input: {},
        scope: "global",
      }),
    );
    expect(newDocument.header.revision.global).toBe(1);
  });

  it("should update lastModified", async () => {
    vi.useFakeTimers();
    const document = baseCreateDocument<TestPHState>(
      defaultPHDocumentCreateState,
    );
    await new Promise((r) => {
      setTimeout(r, 100);
      vi.runOnlyPendingTimers();
    });
    const newDocument = wrappedEmptyReducer(
      document,
      fakeAction({
        type: "TEST",
        input: {},
        scope: "global",
      }),
    );
    expect(
      newDocument.header.lastModifiedAtUtcIso >
        document.header.lastModifiedAtUtcIso,
    ).toBe(true);
    vi.useRealTimers();
  });

  it("should update global operations list", async () => {
    vi.useFakeTimers({ now: new Date("2023-01-01") });
    const document = baseCreateDocument<TestPHState>(
      defaultPHDocumentCreateState,
    );
    const newDocument = wrappedEmptyReducer(
      document,
      fakeAction({
        type: "TEST",
        input: {},
        scope: "global",
      }),
    );

    expect(newDocument.operations.global).toMatchObject([
      {
        type: "TEST",
        timestampUtcMs: new Date().toISOString(),
        index: 0,
        skip: 0,
        input: {},
        hash: "vyGp6PvFo4RvsFtPoIWeCReyIC8=",
        scope: "global",
        error: undefined,
      },
    ]);
    expect(newDocument.operations.local).toStrictEqual([]);
  });

  it("should throw error when creating action with non-string type", () => {
    expect(() => createAction(1 as never)).toThrow();
  });

  it("should throw error when creating action with empty type", () => {
    expect(() => createAction("")).toThrow();
  });

  it("should create SET_NAME action", () => {
    const setNameAction = setName("Document");
    expect(setNameAction).toStrictEqual({
      id: setNameAction.id,
      timestampUtcMs: setNameAction.timestampUtcMs,
      type: "SET_NAME",
      input: "Document",
      scope: "global",
    });
  });

  it("should throw error creating invalid SET_NAME action", () => {
    expect(() => setName(1 as unknown as string)).toThrow();
  });

  it("should set document name", async () => {
    const document = baseCreateDocument<TestPHState>(
      defaultPHDocumentCreateState,
    );
    const newDocument = wrappedEmptyReducer(document, setName("Document"));
    expect(newDocument.header.name).toBe("Document");
  });

  it("should throw error on invalid base action", async () => {
    const document = baseCreateDocument<TestPHState>(
      defaultPHDocumentCreateState,
    );
    expect(() =>
      wrappedEmptyReducer(
        document,
        fakeAction({
          type: "SET_NAME",
          input: 0 as unknown as string,
          scope: "global",
        }),
      ),
    ).toThrow();
  });

  it("should dispatch trigger action", async () => {
    expect.assertions(3);
    const document = baseCreateDocument<TestPHState>(
      defaultPHDocumentCreateState,
    );

    const id = generateId();
    const reducer = createReducer((_state, action, dispatch) => {
      if (action.type === "CREATE_DOCUMENT") {
        dispatch?.({
          type: "CREATE_CHILD_DOCUMENT",
          input: {
            id,
            documentType: "test",
          },
        });
      }

      return _state;
    });

    const triggerAction: Action = fakeAction({
      type: "CREATE_DOCUMENT",
      input: "",
      scope: "global",
    });

    reducer(document, triggerAction, (action) => {
      expect(action.type).toBe("CREATE_CHILD_DOCUMENT");
      const input = action.input as CreateChildDocumentInput;
<<<<<<< HEAD
=======

>>>>>>> 98469560
      expect(input.id).toBe(id);
      expect(input.documentType).toBe("test");
    });
  });

  it("should throw an error when there is a missing index operation", () => {
    let document = baseCreateDocument<TestPHState>(
      defaultPHDocumentCreateState,
    );
    document = wrappedEmptyReducer(
      document,
      fakeAction({
        type: "TEST_0",
        input: {},
        scope: "global",
      }),
    );

    document = wrappedEmptyReducer(
      document,
      fakeAction({
        type: "TEST_1",
        input: {},
        scope: "global",
      }),
    );

    const action = fakeAction({
      type: "TEST_2",
      input: {},
      scope: "global",
      index: 3,
    });

    expect(() => {
      wrappedEmptyReducer(document, action, undefined, {
        replayOptions: {
          operation: {
            action,
            hash: "",
            timestampUtcMs: action.timestampUtcMs,
            index: 3,
            skip: 0,
          },
        },
      });
    }).toThrow(
      "Missing operations: expected 2 with skip 0 or equivalent, got index 3 with skip 0",
    );
  });

  it("should throw an error when there is a missing index operation + skip", () => {
    let document = baseCreateDocument<TestPHState>(
      defaultPHDocumentCreateState,
    );
    document = wrappedEmptyReducer(
      document,
      fakeAction({
        type: "TEST_0",
        input: {},
        scope: "global",
      }),
    );

    document = wrappedEmptyReducer(
      document,
      fakeAction({
        type: "TEST_1",
        input: {},
        scope: "global",
      }),
    );

    const action = fakeAction({
      type: "TEST_2",
      input: {},
      scope: "global",
      index: 4,
    });

    expect(() => {
      wrappedEmptyReducer(document, action, undefined, {
        skip: 1,
        replayOptions: {
          operation: {
            action,
            hash: "",
            timestampUtcMs: action.timestampUtcMs,
            index: 4,
            skip: 1,
          },
        },
      });
    }).toThrow(
      "Missing operations: expected 2 with skip 0 or equivalent, got index 4 with skip 1",
    );
  });

  it("should not throw an error when there is a valid index operation + skip", () => {
    let document = baseCreateDocument<TestPHState>(
      defaultPHDocumentCreateState,
    );
    document = wrappedEmptyReducer(
      document,
      fakeAction({
        type: "TEST_0",
        input: {},
        scope: "global",
      }),
    );

    document = wrappedEmptyReducer(
      document,
      fakeAction({
        type: "TEST_1",
        input: {},
        scope: "global",
      }),
    );

    const action = fakeAction({
      type: "TEST_2",
      input: {},
      scope: "global",
    });
    document = wrappedEmptyReducer(document, action, undefined, {
      skip: 1,
      pruneOnSkip: false,
      replayOptions: {
        operation: {
          action,
          skip: 1,
          index: 3,
          timestampUtcMs: action.timestampUtcMs,
          hash: "",
        },
      },
    });

    expect(document.operations.global[0].action.type).toBe("TEST_0");
    expect(document.operations.global[0].index).toBe(0);
    expect(document.operations.global[0].skip).toBe(0);
    expect(document.operations.global[1].action.type).toBe("TEST_1");
    expect(document.operations.global[1].index).toBe(1);
    expect(document.operations.global[1].skip).toBe(0);
    expect(document.operations.global[2].action.type).toBe("TEST_2");
    expect(document.operations.global[2].index).toBe(3);
    expect(document.operations.global[2].skip).toBe(1);
  });

  it("should not throw errors from reducer", () => {
<<<<<<< HEAD
    const initialState = testCreateBaseState({ count: 0 }, { name: "" });
=======
    const initialState = createTestState({ count: 0 }, { name: "" });
>>>>>>> 98469560

    let document = baseCreateDocument<CountPHState>(
      createCountDocumentState,
      initialState,
    );

    document = countReducer(document, increment());
    document = countReducer(document, increment());
    document = countReducer(document, error());
    document = countReducer(document, increment());

    expect(document.state.global.count).toBe(3);
  });

  it("should not throw errors from reducer when there is an error after an operation with skip value", () => {
<<<<<<< HEAD
    const initialState = testCreateBaseState({ count: 0 }, { name: "" });
=======
    const initialState = createTestState({ count: 0 }, { name: "" });
>>>>>>> 98469560

    let document = baseCreateDocument<CountPHState>(
      createCountDocumentState,
      initialState,
    );

    document = countReducer(document, increment());
    document = countReducer(document, increment(), undefined, { skip: 1 });
    document = countReducer(document, error());
    document = countReducer(document, increment());

    expect(document.state.global.count).toBe(2);
  });

  it("should include error message into error operation prop", () => {
<<<<<<< HEAD
    const initialState = testCreateBaseState({ count: 0 }, { name: "" });
=======
    const initialState = createTestState({ count: 0 }, { name: "" });
>>>>>>> 98469560

    let document = baseCreateDocument<CountPHState>(
      createCountDocumentState,
      initialState,
    );

    document = countReducer(document, increment());
    document = countReducer(document, increment(), undefined, { skip: 1 });
    document = countReducer(document, error());
    document = countReducer(document, increment());

    expect(document.operations.global.length).toBe(3);
    expect(document.state.global.count).toBe(2);
    expect(document.operations.global).toMatchObject([
      {
        type: "INCREMENT",
        index: 1,
        skip: 1,
        error: undefined,
      },
      {
        type: "ERROR",
        index: 2,
        skip: 0,
        error: "Error action",
      },
      {
        type: "INCREMENT",
        index: 3,
        skip: 0,
        error: undefined,
      },
    ]);
  });

  it("should not include error message in successful operations", () => {
<<<<<<< HEAD
    const initialState = testCreateBaseState({ count: 0 }, { name: "" });
=======
    const initialState = createTestState({ count: 0 }, { name: "" });
>>>>>>> 98469560

    let document = baseCreateDocument<CountPHState>(
      createCountDocumentState,
      initialState,
    );

    document = countReducer(document, increment());
    document = countReducer(document, increment());
    document = countReducer(document, increment());

    expect(document.operations.global.length).toBe(3);
    for (const operation of document.operations.global) {
      expect(operation.error).toBeUndefined();
    }
  });
});<|MERGE_RESOLUTION|>--- conflicted
+++ resolved
@@ -1,32 +1,14 @@
-<<<<<<< HEAD
 import type { Action, CreateChildDocumentInput } from "document-model";
-=======
-import { beforeAll, describe, expect, it, vi } from "vitest";
-import { generateId } from "../../index.js";
-import { setName } from "../../src/document/actions/creators.js";
-import { SET_NAME } from "../../src/document/actions/types.js";
-import type { CreateChildDocumentInput } from "../../src/document/signal.js";
-import type { Action } from "../../src/document/types.js";
->>>>>>> 98469560
 import {
   baseCreateDocument,
   createAction,
   createReducer,
-<<<<<<< HEAD
   generateId,
   setName,
 } from "document-model";
 import type { CountDocument } from "document-model/test";
 import {
   countReducer,
-=======
-} from "../../src/document/utils/base.js";
-import type { CountPHState, TestPHState } from "../helpers.js";
-import {
-  CountDocument,
-  countReducer,
-  createTestState,
->>>>>>> 98469560
   createCountDocumentState,
   defaultPHDocumentCreateState,
   error,
@@ -187,10 +169,6 @@
     reducer(document, triggerAction, (action) => {
       expect(action.type).toBe("CREATE_CHILD_DOCUMENT");
       const input = action.input as CreateChildDocumentInput;
-<<<<<<< HEAD
-=======
-
->>>>>>> 98469560
       expect(input.id).toBe(id);
       expect(input.documentType).toBe("test");
     });
@@ -342,11 +320,7 @@
   });
 
   it("should not throw errors from reducer", () => {
-<<<<<<< HEAD
     const initialState = testCreateBaseState({ count: 0 }, { name: "" });
-=======
-    const initialState = createTestState({ count: 0 }, { name: "" });
->>>>>>> 98469560
 
     let document = baseCreateDocument<CountPHState>(
       createCountDocumentState,
@@ -362,11 +336,7 @@
   });
 
   it("should not throw errors from reducer when there is an error after an operation with skip value", () => {
-<<<<<<< HEAD
     const initialState = testCreateBaseState({ count: 0 }, { name: "" });
-=======
-    const initialState = createTestState({ count: 0 }, { name: "" });
->>>>>>> 98469560
 
     let document = baseCreateDocument<CountPHState>(
       createCountDocumentState,
@@ -382,11 +352,7 @@
   });
 
   it("should include error message into error operation prop", () => {
-<<<<<<< HEAD
     const initialState = testCreateBaseState({ count: 0 }, { name: "" });
-=======
-    const initialState = createTestState({ count: 0 }, { name: "" });
->>>>>>> 98469560
 
     let document = baseCreateDocument<CountPHState>(
       createCountDocumentState,
@@ -423,11 +389,7 @@
   });
 
   it("should not include error message in successful operations", () => {
-<<<<<<< HEAD
     const initialState = testCreateBaseState({ count: 0 }, { name: "" });
-=======
-    const initialState = createTestState({ count: 0 }, { name: "" });
->>>>>>> 98469560
 
     let document = baseCreateDocument<CountPHState>(
       createCountDocumentState,
