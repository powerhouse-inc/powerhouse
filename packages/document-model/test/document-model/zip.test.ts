--- conflicted
+++ resolved
@@ -30,27 +30,18 @@
       documentModel,
       setModelId({ id: "powerhouse/test" }),
     );
-<<<<<<< HEAD
     await baseSaveToFile(documentModel, tempDir, "phdm", "test");
-    expect(fs.existsSync(`${tempDir}/test.phdm.zip`)).toBe(true);
-=======
-    await saveToFile(documentModel, tempDir, "test");
-    expect(fs.existsSync(`${tempDir}/test.phd`)).toBe(true);
->>>>>>> 532ba919
+    expect(fs.existsSync(`${tempDir}/test.phdm.phd`)).toBe(true);
 
     // keeps operation timestamp to check when loading
     timestamp = documentModel.operations.global[0].timestampUtcMs;
   });
 
   it("should load from zip", async () => {
-<<<<<<< HEAD
     const documentModel = await baseLoadFromFile(
-      `${tempDir}/test.phdm.zip`,
+      `${tempDir}/test.phdm.phd`,
       documentModelReducer,
     );
-=======
-    const documentModel = await loadFromFile(`${tempDir}/test.phd`);
->>>>>>> 532ba919
     expect(documentModel.state.global.id).toBe("powerhouse/test");
     expect(documentModel.operations.global).toMatchObject([
       {
@@ -99,14 +90,9 @@
       "test-document-resulting-state",
     );
 
-<<<<<<< HEAD
     const loadedDocumentModel = await baseLoadFromFile(
-      `${tempDir}/test-document-resulting-state.phdm.zip`,
+      `${tempDir}/test-document-resulting-state.phdm.phd`,
       documentModelReducer,
-=======
-    const loadedDocumentModel = await loadFromFile(
-      `${tempDir}/test-document-resulting-state.phd`,
->>>>>>> 532ba919
     );
 
     expect(loadedDocumentModel.operations.global).toHaveLength(3);
@@ -126,14 +112,10 @@
 
     await baseSaveToFile(documentModel, tempDir, "phdm", "test2");
 
-<<<<<<< HEAD
     const loadedDocumentModel = await baseLoadFromFile(
-      `${tempDir}/test2.phdm.zip`,
+      `${tempDir}/test2.phdm.phd`,
       documentModelReducer,
     );
-=======
-    const loadedDocumentModel = await loadFromFile(`${tempDir}/test2.phd`);
->>>>>>> 532ba919
     expect(loadedDocumentModel.state.global.id).toBe("");
     expect(loadedDocumentModel.operations.global).toMatchObject([
       {
