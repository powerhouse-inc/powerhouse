import type { BaseDocument } from "document-model";
import { createReducer, noop, replayDocument } from "document-model";
import type {
  CountDocument,
  CountLocalState,
  CountState,
} from "document-model/test";
import {
<<<<<<< HEAD
=======
  createReducer,
  replayDocument,
} from "../../src/document/utils/base.js";
import type { CountPHState } from "../helpers.js";
import {
>>>>>>> 98469560
  baseCountReducer,
  countReducer,
  createCountState,
  increment,
} from "document-model/test";
describe("DocumentModel Class", () => {
  const initialState = createCountState();
  const initialDocument: BaseDocument<CountPHState> = {
    header: {
      id: "",
      sig: { publicKey: {}, nonce: "" },
      documentType: "",
      createdAtUtcIso: "",
      slug: "",
      name: "",
      branch: "",
      revision: {
        global: 0,
        local: 0,
      },
      lastModifiedAtUtcIso: "",
      meta: {},
    },
    history: {},
    state: createCountState(),
    attachments: {},
    initialState,
    operations: { global: [], local: [] },
    clipboard: [],
  };

  it("should call reducer once per operation", () => {
    const mockReducer = vi.fn(baseCountReducer);
    const reducer = createReducer<CountPHState>(mockReducer);

    let newDocument = reducer(initialDocument, increment());
    newDocument = reducer(newDocument, increment());
    newDocument = reducer(newDocument, increment());
    newDocument = reducer(newDocument, noop(), undefined, { skip: 1 });
    expect(mockReducer).toHaveBeenCalledTimes(6);
    expect(newDocument.state.global.count).toBe(2);
  });

  it("should reuse past operation state if available when skipping", () => {
    const mockReducer = vi.fn(baseCountReducer);
    const reducer = createReducer<CountPHState>(mockReducer);

    let newDocument = reducer(initialDocument, increment(), undefined, {
      reuseOperationResultingState: true,
    });
    newDocument = reducer(newDocument, increment(), undefined, {
      reuseOperationResultingState: true,
    });
    newDocument = reducer(newDocument, increment(), undefined, {
      reuseOperationResultingState: true,
    });
    newDocument = reducer(newDocument, noop(), undefined, {
      skip: 1,
      reuseOperationResultingState: true,
    });
    expect(mockReducer).toHaveBeenCalledTimes(4);
    expect(newDocument.state.global.count).toBe(2);
  });

  it("should look for the latest resulting state when replaying the document", () => {
    const mockReducer = vi.fn(baseCountReducer);
    const reducer = createReducer<CountPHState>(mockReducer);

    let newDocument = reducer(initialDocument, increment(), undefined, {
      reuseOperationResultingState: true,
    });
    newDocument = reducer(newDocument, increment());

    // path resulting state so it is reused
    const lastOperation = newDocument.operations.global.at(-1);
    if (lastOperation) {
      lastOperation.resultingState = JSON.stringify(newDocument.state.global);
    }

    newDocument = reducer(newDocument, increment());
    newDocument = reducer(newDocument, noop(), undefined, {
      skip: 1,
      reuseOperationResultingState: true,
    });

    expect(mockReducer).toHaveBeenCalledTimes(4);
    expect(newDocument.state.global.count).toBe(2);
  });

  it("should replay document", () => {
    const document = replayDocument(
      initialState,
      { global: [], local: [] },
      countReducer,
    );
    expect(initialDocument.state).toStrictEqual(document.state);
  });

  it("should replay document with operations", () => {
    const mockReducer = vi.fn(baseCountReducer);
    const reducer = createReducer<CountPHState>(mockReducer);
    let newDocument = reducer(initialDocument, increment());
    newDocument = reducer(newDocument, increment());
    expect(mockReducer).toHaveBeenCalledTimes(2);
    const document = replayDocument(
      initialState,
      newDocument.operations,
      reducer,
    );
    expect(newDocument.state.global.count).toBe(2);
    expect(newDocument.state).toStrictEqual(document.state);
    expect(mockReducer).toHaveBeenCalledTimes(4);
  });

  it("should replay document with undone operations", () => {
    const mockReducer = vi.fn(baseCountReducer);
    const reducer = createReducer<CountPHState>(mockReducer);

    let newDocument = reducer(initialDocument, increment());
    newDocument = reducer(newDocument, increment());
    newDocument = reducer(newDocument, noop(), undefined, { skip: 1 });
    expect(mockReducer).toHaveBeenCalledTimes(4);

    const document = replayDocument(
      initialState,
      newDocument.operations,
      reducer,
    );

    expect(mockReducer).toHaveBeenCalledTimes(6);

    expect(newDocument.state.global.count).toBe(1);
    expect(newDocument.state).toStrictEqual(document.state);
  });

  it("should reuse resulting state when replaying document with undone operations", () => {
    const mockReducer = vi.fn(baseCountReducer);
    const reducer = createReducer<CountPHState>(mockReducer);

    let newDocument = reducer(initialDocument, increment(), undefined, {
      reuseOperationResultingState: true,
    });
    newDocument = reducer(newDocument, increment(), undefined, {
      reuseOperationResultingState: true,
    });
    newDocument = reducer(newDocument, noop(), undefined, {
      skip: 1,
      reuseOperationResultingState: true,
    });
    expect(mockReducer).toHaveBeenCalledTimes(3);
    expect(newDocument.state.global.count).toBe(1);

    const document = replayDocument(
      initialState,
      newDocument.operations,
      reducer,
      undefined,
      undefined,
      undefined,
      { reuseOperationResultingState: true },
    );

    expect(mockReducer).toHaveBeenCalledTimes(3);
    expect(document.state.global.count).toBe(1);
    expect(newDocument.state).toStrictEqual(document.state);
  });
});<|MERGE_RESOLUTION|>--- conflicted
+++ resolved
@@ -6,14 +6,6 @@
   CountState,
 } from "document-model/test";
 import {
-<<<<<<< HEAD
-=======
-  createReducer,
-  replayDocument,
-} from "../../src/document/utils/base.js";
-import type { CountPHState } from "../helpers.js";
-import {
->>>>>>> 98469560
   baseCountReducer,
   countReducer,
   createCountState,
