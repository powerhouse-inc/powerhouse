import { randomUUID } from "crypto";
<<<<<<< HEAD
import type {
  Action,
  BaseState,
  CreateState,
  Operation,
  PHDocument,
  StateReducer,
} from "document-model";
import { createAction, createReducer, defaultBaseState } from "document-model";
=======
import { defaultBaseState } from "../src/document/ph-factories.js";
import type {
  Action,
  CreateState,
  Operation,
  PHBaseState,
  PHDocument,
  StateReducer,
} from "../src/document/types.js";
import { createAction, createReducer } from "../src/document/utils/base.js";
>>>>>>> 98469560

// Test state type that extends PHBaseState with global and local fields
export type TestPHState = PHBaseState & {
  global: any;
  local: any;
};

/**
 * Default createState function for test documents
 */
export const defaultPHDocumentCreateState: CreateState<TestPHState> = (
  state,
) => {
  return {
    ...defaultBaseState(),
    global: state?.global ?? {},
    local: state?.local ?? {},
  };
};

export const fakeAction = (
  // including some of the operation fields while we refactor
  params: Partial<Action> & { index?: number; hash?: string; skip?: number },
): Action =>
  ({
    id: randomUUID(),
    timestampUtcMs: new Date().toISOString(),
    ...params,
  }) as Action;

// Empty reducer that supports base actions
<<<<<<< HEAD
export const emptyReducer: StateReducer<PHDocument> = (state, _action) => {
=======
// eslint-disable-next-line @typescript-eslint/no-unused-vars
export const emptyReducer: StateReducer<TestPHState> = (state, _action) => {
>>>>>>> 98469560
  return state;
};

export const wrappedEmptyReducer = createReducer(emptyReducer);

/**
 * Creates a test state with the required auth and document properties
 * @param global - The global state (defaults to empty object)
 * @param local - The local state (defaults to empty object)
 */
<<<<<<< HEAD
export function testCreateBaseState<TGlobal, TLocal>(
=======
export function createTestState<TGlobal, TLocal>(
>>>>>>> 98469560
  global: TGlobal,
  local: TLocal,
): PHBaseState & { global: TGlobal; local: TLocal } {
  return {
    ...defaultBaseState(),
    global,
    local,
  };
}

// Type for count document state
export type CountPHState = PHBaseState & {
  global: CountState;
  local: CountLocalState;
};

/**
 * Creates a default count base state for testing
 */
<<<<<<< HEAD
export function createCountState(
  count = 0,
  name = "",
): BaseState<CountState, CountLocalState> {
  return testCreateBaseState({ count }, { name });
=======
export function createCountState(count = 0, name = ""): CountPHState {
  return createTestState({ count }, { name });
>>>>>>> 98469560
}

/**
 * CreateState function for CountDocument to use with baseCreateDocument
 */
export const createCountDocumentState: CreateState<CountPHState> = (state) => {
  return {
    ...defaultBaseState(),
    global: { count: 0, ...state?.global },
    local: { name: "", ...state?.local },
  };
};

// Counter reducer that supports increment/decrement actions
export type IncrementAction = Action & { type: "INCREMENT"; input: {} };
export type DecrementAction = Action & { type: "DECREMENT"; input: {} };
export type ErrorAction = Action & { type: "ERROR"; input: {} };
export type SetLocalNameAction = Action & {
  type: "SET_LOCAL_NAME";
  input: string;
};
export type CountAction =
  | IncrementAction
  | DecrementAction
  | SetLocalNameAction
  | ErrorAction;

export type CountDocument = PHDocument<CountPHState>;
export type CountState = { count: number };
export type CountLocalState = { name: string };

export const increment = () => createAction<IncrementAction>("INCREMENT", {});

export const decrement = () => createAction<DecrementAction>("DECREMENT", {});

export const error = () => createAction<ErrorAction>("ERROR", {});

export const setLocalName = (name: string) =>
  createAction<SetLocalNameAction>(
    "SET_LOCAL_NAME",
    name,
    undefined,
    undefined,
    "local",
  );

export const baseCountReducer: StateReducer<CountPHState> = (state, action) => {
  switch (action.type) {
    case "INCREMENT":
      state.global.count += 1;
      break;
    case "DECREMENT":
      state.global.count -= 1;
      break;
    case "SET_LOCAL_NAME":
      state.local.name = action.input as string;
      break;
    case "ERROR":
      throw new Error("Error action");
    default:
      return state;
  }
};

export const mutableCountReducer: StateReducer<CountPHState> = (
  state,
  action,
) => {
  switch (action.type) {
    case "INCREMENT":
      return {
        ...state,
        global: { ...state.global, count: state.global.count + 1 },
      };
    case "DECREMENT":
      return {
        ...state,
        global: { ...state.global, count: state.global.count - 1 },
      };
    case "SET_LOCAL_NAME":
      return {
        ...state,
        local: { ...state.local, name: action.input as string },
      };
    case "ERROR":
      throw new Error("Error action");
    default:
      return state;
  }
};

export const countReducer = createReducer<CountPHState>(baseCountReducer);

export const mapOperations = (operations: Operation[]) => {
  return operations.map(({ action: { input, type, scope }, index, skip }) => ({
    input,
    type,
    index,
    scope,
    skip,
  }));
};

export const fakeOperation = (index = 0, skip = 0, scope = "global") =>
  ({
    skip,
    index,
    timestampUtcMs: new Date().toISOString(),
    hash: `${index}`,
    action: fakeAction({
      type: "FAKE_OP",
      input: `TEST_${index}`,
      scope,
    }),
  }) as Operation;<|MERGE_RESOLUTION|>--- conflicted
+++ resolved
@@ -1,5 +1,4 @@
 import { randomUUID } from "crypto";
-<<<<<<< HEAD
 import type {
   Action,
   BaseState,
@@ -9,18 +8,6 @@
   StateReducer,
 } from "document-model";
 import { createAction, createReducer, defaultBaseState } from "document-model";
-=======
-import { defaultBaseState } from "../src/document/ph-factories.js";
-import type {
-  Action,
-  CreateState,
-  Operation,
-  PHBaseState,
-  PHDocument,
-  StateReducer,
-} from "../src/document/types.js";
-import { createAction, createReducer } from "../src/document/utils/base.js";
->>>>>>> 98469560
 
 // Test state type that extends PHBaseState with global and local fields
 export type TestPHState = PHBaseState & {
@@ -52,12 +39,7 @@
   }) as Action;
 
 // Empty reducer that supports base actions
-<<<<<<< HEAD
 export const emptyReducer: StateReducer<PHDocument> = (state, _action) => {
-=======
-// eslint-disable-next-line @typescript-eslint/no-unused-vars
-export const emptyReducer: StateReducer<TestPHState> = (state, _action) => {
->>>>>>> 98469560
   return state;
 };
 
@@ -68,11 +50,7 @@
  * @param global - The global state (defaults to empty object)
  * @param local - The local state (defaults to empty object)
  */
-<<<<<<< HEAD
 export function testCreateBaseState<TGlobal, TLocal>(
-=======
-export function createTestState<TGlobal, TLocal>(
->>>>>>> 98469560
   global: TGlobal,
   local: TLocal,
 ): PHBaseState & { global: TGlobal; local: TLocal } {
@@ -92,16 +70,11 @@
 /**
  * Creates a default count base state for testing
  */
-<<<<<<< HEAD
 export function createCountState(
   count = 0,
   name = "",
 ): BaseState<CountState, CountLocalState> {
   return testCreateBaseState({ count }, { name });
-=======
-export function createCountState(count = 0, name = ""): CountPHState {
-  return createTestState({ count }, { name });
->>>>>>> 98469560
 }
 
 /**
