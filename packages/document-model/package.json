--- conflicted
+++ resolved
@@ -1,10 +1,6 @@
 {
   "name": "document-model",
-<<<<<<< HEAD
-  "version": "3.0.2",
-=======
   "version": "3.1.0",
->>>>>>> 13ff95ee
   "license": "AGPL-3.0-only",
   "private": false,
   "files": [
