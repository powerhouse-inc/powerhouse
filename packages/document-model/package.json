{
  "name": "document-model",
<<<<<<< HEAD
  "version": "5.0.0-staging.21",
=======
  "version": "4.1.0-dev.59",
>>>>>>> 4c7be58f
  "license": "AGPL-3.0-only",
  "private": false,
  "files": [
    "dist"
  ],
  "repository": {
    "type": "git",
    "url": "https://github.com/powerhouse-inc/powerhouse"
  },
  "type": "module",
  "exports": {
    ".": {
      "import": "./dist/src/index.js",
      "types": "./dist/src/index.d.ts"
    },
    "./core": {
      "import": "./dist/src/core/index.js",
      "types": "./dist/src/core/index.d.ts"
    },
    "./test": {
      "import": "./dist/test/index.js",
      "types": "./dist/test/index.d.ts"
    },
    "./node": {
      "import": "./dist/src/core/node.js",
      "types": "./dist/src/core/node.d.ts"
    }
  },
  "types": "./dist/src/index.d.ts",
  "scripts": {
    "tsc": "tsc",
    "lint": "eslint",
    "test": "vitest run",
    "test:watch": "vitest watch"
  },
  "devDependencies": {
    "@rollup/plugin-node-resolve": "^15.2.3",
    "@types/jest": "^29.5.14",
    "@types/mime": "^4.0.0",
    "@types/node": "^24.3.0",
    "@types/react": "^18.3.23",
    "@types/uuid": "^10.0.0",
    "jest": "^30.0.5",
    "playwright": "^1.46.1",
    "react": "^18.3.1",
    "rollup-plugin-polyfill-node": "^0.13.0",
    "vitest": "^3.2.4"
  },
  "dependencies": {
    "change-case": "^5.4.4",
    "jszip": "^3.10.1",
    "mime": "^4.0.4",
    "mutative": "^1.0.5",
    "safe-stable-stringify": "^2.4.3",
    "sha1-uint8array": "^0.10.7",
    "zod": "^3.24.3"
  }
}<|MERGE_RESOLUTION|>--- conflicted
+++ resolved
@@ -1,10 +1,6 @@
 {
   "name": "document-model",
-<<<<<<< HEAD
   "version": "5.0.0-staging.21",
-=======
-  "version": "4.1.0-dev.59",
->>>>>>> 4c7be58f
   "license": "AGPL-3.0-only",
   "private": false,
   "files": [
@@ -44,7 +40,7 @@
     "@rollup/plugin-node-resolve": "^15.2.3",
     "@types/jest": "^29.5.14",
     "@types/mime": "^4.0.0",
-    "@types/node": "^24.3.0",
+    "@types/node": "^24.6.1",
     "@types/react": "^18.3.23",
     "@types/uuid": "^10.0.0",
     "jest": "^30.0.5",
