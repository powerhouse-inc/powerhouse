--- conflicted
+++ resolved
@@ -366,20 +366,18 @@
 
 export type ActionErrorCallback = (error: unknown) => void;
 
-<<<<<<< HEAD
-export type EditorProps<TGlobalState, TLocalState, TAction = Action> = {
-  document: BaseDocument<TGlobalState, TLocalState, TAction>;
-  dispatch: (action: TAction, onErrorCallback?: ActionErrorCallback) => void;
-=======
-export type EditorDispatch<A extends Action> = (
-  action: A | BaseAction,
+export type EditorDispatch<TAction extends Action | CustomAction = Action> = (
+  action: TAction,
   onErrorCallback?: ActionErrorCallback,
 ) => void;
 
-export type EditorProps<S, A extends Action, L> = {
-  document: Document<S, A, L>;
-  dispatch: EditorDispatch<A>;
->>>>>>> cc1c4a64
+export type EditorProps<
+  TGlobalState,
+  TLocalState,
+  TAction extends CustomAction | Action = Action,
+> = {
+  document: BaseDocument<TGlobalState, TLocalState, TAction>;
+  dispatch: EditorDispatch<TAction>;
   context: EditorContext;
   error?: unknown;
   documentNodeName?: string;
@@ -388,7 +386,7 @@
 export type EditorModule<
   TGlobalState = unknown,
   TLocalState = unknown,
-  TAction = Action,
+  TAction extends CustomAction | Action = Action,
   TCustomProps = unknown,
   TEditorConfig extends Record<string, unknown> = Record<string, unknown>,
 > = {
