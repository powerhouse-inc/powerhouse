--- conflicted
+++ resolved
@@ -1,35 +1,8 @@
-<<<<<<< HEAD
 import type {
   DocumentModelState,
   PHBaseState,
   PHDocumentHeader,
   PHDocumentHistory,
-=======
-import type { DocumentModelState } from "#document-model/gen/types.js";
-import type { Draft, Immutable } from "mutative";
-import type { FC } from "react";
-import type { DocumentAction } from "./actions/types.js";
-import type {
-  PHBaseState,
-  PHDocumentHeader,
-  PHDocumentHistory,
-} from "./ph-types.js";
-import type {
-  CreateChildDocumentInput,
-  Signal,
-  SignalDispatch,
-  SignalResult,
-} from "./signal.js";
-import type { FileInput } from "./utils/file.js";
-export type { PHBaseState } from "./ph-types.js";
-export type { NOOPAction } from "./schema/types.js";
-export type {
-  CreateChildDocumentInput,
-  DocumentAction,
-  FileInput,
-  Immutable,
-  Signal,
->>>>>>> 98469560
   SignalDispatch,
 } from "document-model";
 import type { Draft } from "mutative";
@@ -333,17 +306,9 @@
 
 export type DocumentModelUtils<TState extends PHBaseState = PHBaseState> = {
   fileExtension: string;
-<<<<<<< HEAD
   createState: CreateState<TDocument>;
   createDocument: CreateDocument<TDocument>;
   loadFromInput: LoadFromInput<TDocument>;
-=======
-  createState: CreateState<TState>;
-  createDocument: CreateDocument<TState>;
-  loadFromFile: LoadFromFile<TState>;
-  loadFromInput: LoadFromInput<TState>;
-  saveToFile: SaveToFile;
->>>>>>> 98469560
   saveToFileHandle: SaveToFileHandle;
 };
 
@@ -473,7 +438,6 @@
   documentModel: DocumentModelState;
 };
 
-<<<<<<< HEAD
 export type DocumentStateFromDocument<TDocument extends PHDocument> =
   ExtractPHDocumentGenerics<TDocument>["documentState"];
 
@@ -486,8 +450,4 @@
 export type BaseStateFromDocument<TDocument extends PHDocument> = BaseState<
   DocumentStateFromDocument<TDocument>,
   LocalStateFromDocument<TDocument>
->;
-=======
-export type Maybe<T> = T | null;
-export type InputMaybe<T> = T | null | undefined;
->>>>>>> 98469560
+>;