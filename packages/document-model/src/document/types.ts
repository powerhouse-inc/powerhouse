import { DocumentModelHeaderAction } from "#document-model/gen/actions.js";
import { DocumentModelState } from "#document-model/gen/types.js";
import type { Draft, Immutable } from "mutative";
import type { FC } from "react";
import { DocumentAction } from "./actions/types.js";
import type {
  CreateChildDocumentInput,
  Signal,
  SignalDispatch,
  SynchronizationUnitInput,
} from "./signal.js";
import { FileInput } from "./utils/file.js";
export type { NOOPAction } from "./schema/types.js";
export type {
  CreateChildDocumentInput,
  DocumentAction,
  FileInput,
  Immutable,
  Signal,
  SignalDispatch,
  SynchronizationUnitInput,
};
//  [
//     signerAddress,
//     hash (docID, scope, operationID, operationName, operationInput),
//     prevStateHash,
//     signature bytes
//  ]
export type Signature = [string, string, string, string, string];

export type ActionSigner = {
  user: {
    address: string;
    networkId: string; // CAIP-2
    chainId: number; // CAIP-10
  };
  app: {
    name: string; // Connect
    key: string;
  };
  signatures: Signature[];
};

export type ActionContext = {
  signer?: ActionSigner;
};

/**
 * Defines the basic structure of an action.
 */
export type BaseAction<
  TType extends string,
  TInput,
  TScope extends OperationScope = OperationScope,
> = {
  /** The name of the action. */
  type: TType;
  /** The payload of the action. */
  input: TInput;
  /** The scope of the action, can either be 'global' or 'local' */
  scope: TScope;
  /** The attachments included in the action. */
  attachments?: AttachmentInput[] | undefined;
  /** The context of the action. */
  context?: ActionContext;
};

export type BaseActionWithAttachment<
  TType extends string,
  TInput,
  TScope extends OperationScope,
> = BaseAction<TType, TInput, TScope> & {
  attachments: AttachmentInput[];
};

export type DefaultAction = DocumentAction | DocumentModelHeaderAction;

export type CustomAction = BaseAction<string, unknown>;

export type Action<
  TType extends string = string,
  TInput = unknown,
  TScope extends OperationScope = OperationScope,
> = DefaultAction | BaseAction<TType, TInput, TScope>;

export type ReducerOptions = {
  /** The number of operations to skip before this new action is applied */
  skip?: number;
  /** When true the skip count is ignored and the action is applied regardless of the skip count */
  ignoreSkipOperations?: boolean;
  /** if true reuses the provided action hash  */
  reuseHash?: boolean;
  /** if true reuses the provided action resulting state instead of replaying it */
  reuseOperationResultingState?: boolean;
  /** if true checks the hashes of the operations */
  checkHashes?: boolean;
  /** Optional parser for the operation resulting state, uses JSON.parse by default */
  operationResultingStateParser?: <TState>(
    state: string | null | undefined,
  ) => TState;
};

/**
 * A pure function that takes an action and the previous state
 * of the document and returns the new state.
 */
export type Reducer<TDocument extends PHDocument> = <
  TAction extends ActionFromDocument<TDocument>,
>(
  document: TDocument,
  action: TAction | Operation<TAction> | DefaultAction,
  dispatch?: SignalDispatch,
  options?: ReducerOptions,
) => TDocument;

export type PHReducer<TDocument extends PHDocument = PHDocument> =
  Reducer<TDocument>;

export type StateReducer<TDocument extends PHDocument> = <
  TAction extends ActionFromDocument<TDocument>,
>(
  state: Draft<BaseStateFromDocument<TDocument>>,
  action: TAction | DefaultAction | Operation<TAction>,
  dispatch?: SignalDispatch,
) => BaseStateFromDocument<TDocument> | undefined;

export type PHStateReducer<TDocument extends PHDocument = PHDocument> =
  StateReducer<TDocument>;

/**
 * Scope of an operation.
 * Global: The operation is synchronized everywhere in the network. This is the default document operation.
 * Local: The operation is applied only locally (to a local state). Used for local settings such as a drive's local path
 */
export type OperationScope = "global" | "local";
/**
 * An operation that was applied to a {@link BaseDocument}.
 *
 * @remarks
 * Wraps an action with an index, to be added to the operations history of a Document.
 * The `index` field is used to keep all operations in order and enable replaying the
 * document's history from the beginning.
 *
 * @typeParam A - The type of the action.
 */
export type Operation<TAction extends Action = Action> = TAction & {
  /** Position of the operation in the history */
  index: number;
  /** Timestamp of when the operation was added */
  timestamp: string;
  /** Hash of the resulting document data after the operation */
  hash: string;
  /** The number of operations skipped with this Operation */
  skip: number;
  /** Error message for a failed action */
  error?: string;
  /** The resulting state after the operation */
  resultingState?: string;
  /** Unique operation id */
  id?: string;
};

export type Meta = {
  preferredEditor?: string;
};

/**
 * The base attributes of a {@link BaseDocument}.
 */
export type DocumentHeader = {
  /** The name of the document. */
  name: string;
  /** The number of operations applied to the document. */
  revision: Record<OperationScope, number>;
  /** The type of the document model. */
  documentType: string;
  /** The timestamp of the creation date of the document. */
  created: string;
  /** The timestamp of the last change in the document. */
  lastModified: string;
  /** The meta data of the document. */
  meta?: Meta;
};

/**
 * The attributes stored for a file. Namely, attachments of a document.
 */
export type Attachment = {
  /** The binary data of the attachment in Base64 */
  data: string;
  /** The MIME type of the attachment */
  mimeType: string;
  // The extension of the attachment.
  extension?: string | null;
  // The file name of the attachment.
  fileName?: string | null;
};

export type AttachmentInput = Attachment & {
  hash: string;
};

/**
 * Object that indexes attachments of a Document.
 *
 * @remarks
 * This is used to reduce memory usage to avoid
 * multiple instances of the binary data of the attachments.
 *
 */
export type FileRegistry = Record<AttachmentRef, Attachment>;

export type BaseState<TGlobalState, TLocalState> = {
  global: TGlobalState;
  local: TLocalState;
};

export type PartialState<TGlobalOrLocalState> =
  | TGlobalOrLocalState
  | Partial<TGlobalOrLocalState>;

export type CreateState<TDocument extends BaseDocument<any, any, any>> = (
  state?: Partial<BaseStateFromDocument<TDocument>>,
) => BaseStateFromDocument<TDocument>;

export type CreateExtendedState<TDocument extends BaseDocument<any, any, any>> =
  (
    extendedState?: Partial<
      ExtendedState<
        PartialState<GlobalStateFromDocument<TDocument>>,
        PartialState<LocalStateFromDocument<TDocument>>
      >
    >,
    createState?: CreateState<TDocument>,
  ) => ExtendedStateFromDocument<TDocument>;

export type SaveToFileHandle = (
  document: PHDocument,
  input: FileSystemFileHandle,
) => void | Promise<void>;

export type SaveToFile = (
  document: PHDocument,
  path: string,
  name?: string,
) => string | Promise<string>;

export type LoadFromInput<TDocument extends BaseDocument<any, any, any>> = (
  input: FileInput,
) => TDocument | Promise<TDocument>;

export type LoadFromFile<TDocument extends BaseDocument<any, any, any>> = (
  path: string,
) => TDocument | Promise<TDocument>;

export type CreateDocument<TDocument extends BaseDocument<any, any, any>> = (
  initialState?: Partial<
    ExtendedState<
      PartialState<GlobalStateFromDocument<TDocument>>,
      PartialState<LocalStateFromDocument<TDocument>>
    >
  >,
  createState?: CreateState<TDocument>,
) => TDocument;

export type ExtendedState<TGlobalState, TLocalState> = DocumentHeader & {
  /** The document model specific state. */
  state: BaseState<TGlobalState, TLocalState>;
  /** The index of document attachments. */
  attachments?: FileRegistry;
};

export type DocumentOperations<TAction extends Action = Action> = Record<
  OperationScope,
  Operation<TAction>[]
>;

export type MappedOperation<TAction extends Action = Action> = {
  ignore: boolean;
  operation: Operation<TAction>;
};

export type DocumentOperationsIgnoreMap<TAction extends Action = Action> =
  Record<OperationScope, MappedOperation<TAction>[]>;

export type OperationSignatureContext<TAction extends Action = Action> = {
  documentId: string;
  signer: Omit<ActionSigner, "signatures"> & { signatures?: Signature[] };
  operation: Operation<TAction>;
  previousStateHash: string;
};

export type OperationSigningHandler = (
  message: Uint8Array,
) => Promise<Uint8Array>;

export type OperationVerificationHandler = (
  publicKey: string,
  signature: Uint8Array,
  data: Uint8Array,
) => Promise<boolean>;

/**
 * The base type of a document model.
 *
 * @remarks
 * This type is extended by all Document models.
 *
 * @typeParam Data - The type of the document data attribute.
 * @typeParam A - The type of the actions supported by the Document.
 */
export type BaseDocument<TGlobalState, TLocalState, TAction extends Action> =
  /** The document model specific state. */
  ExtendedState<TGlobalState, TLocalState> & {
    /** The operations history of the document. */
    operations: DocumentOperations<TAction>;
    /** The initial state of the document, enabling replaying operations. */
    initialState: ExtendedState<TGlobalState, TLocalState>;
    /** A list of undone operations */
    clipboard: Operation<TAction>[];
  };

export type PHDocument<
  TGlobalState = unknown,
  TLocalState = unknown,
  TAction extends Action = Action,
> = BaseDocument<TGlobalState, TLocalState, TAction>;

/**
 * String type representing an attachment in a Document.
 *
 * @remarks
 * Attachment string is formatted as `attachment://<filename>`.
 */
export type AttachmentRef = string; // TODO `attachment://${string}`;

export type DocumentModelUtils<TDocument extends PHDocument> = {
  createState: CreateState<TDocument>;
  createExtendedState: CreateExtendedState<TDocument>;
  createDocument: CreateDocument<TDocument>;
  loadFromFile: LoadFromFile<TDocument>;
  loadFromInput: LoadFromInput<TDocument>;
  saveToFile: SaveToFile;
  saveToFileHandle: SaveToFileHandle;
};

export type ENSInfo = {
  name?: string;
  avatarUrl?: string;
};

export type User = {
  address: `0x${string}`;
  networkId: string; // CAIP-2
  chainId: number; // CAIP-10
  ens?: ENSInfo;
};

export type EditorContext = {
  theme: "light" | "dark";
  debug?: boolean;
  user?: User;
};

export type ActionErrorCallback = (error: unknown) => void;

export type EditorDispatch<TAction extends Action | CustomAction = Action> = (
  action: TAction,
  onErrorCallback?: ActionErrorCallback,
) => void;

export type EditorProps<TDocument extends PHDocument> = {
  document: TDocument;
  dispatch: EditorDispatch<ActionFromDocument<TDocument>>;
  context: EditorContext;
  error?: unknown;
  documentNodeName?: string;
};

export type EditorModule<
  TDocument extends PHDocument = PHDocument,
  TCustomProps = unknown,
  TEditorConfig extends Record<string, unknown> = Record<string, unknown>,
> = {
  Component: FC<
    EditorProps<TDocument> & TCustomProps & Record<string, unknown>
  >;
  documentTypes: string[];
<<<<<<< HEAD
  config?: TEditorConfig & {
    disableExternalControls?: boolean;
    documentToolbarEnabled?: boolean;
    showSwitchboardLink?: boolean;
  };
=======
  config: {
    id: string;
  };
};

export type App = {
  id: string;
  name: string;
  driveEditor?: string;
>>>>>>> 6f7d26d3
};

export type Manifest = {
  name: string;
  description: string;
  category: string;
  publisher: {
    name: string;
    url: string;
  };
  documentModels: {
    id: string;
    name: string;
  }[];
  editors: {
    id: string;
    name: string;
    documentTypes: string[];
  }[];
  apps?: App[];
};

export type DocumentModelLib<TDocument extends PHDocument = PHDocument> = {
  manifest: Manifest;
  documentModels: DocumentModelModule<TDocument>[];
  editors: EditorModule<TDocument>[];
};

export type ValidationError = { message: string; details: object };

export type DocumentModelModule<TDocument extends PHDocument = PHDocument> = {
  documentModelName: string;
  documentType: string;
  fileExtension: string;
  reducer: Reducer<TDocument>;
  actions: Record<
    string,
    (input: any) => ActionFromDocument<TDocument> | DefaultAction
  >;
  utils: DocumentModelUtils<TDocument>;
  documentModelState: DocumentModelState;
};

type ExtractPHDocumentGenerics<T> =
  T extends BaseDocument<infer State, infer LocalState, infer Action>
    ? { state: State; localState: LocalState; action: Action }
    : never;

export type GlobalStateFromDocument<
  TDocument extends BaseDocument<any, any, any>,
> = ExtractPHDocumentGenerics<TDocument>["state"];

export type LocalStateFromDocument<
  TDocument extends BaseDocument<any, any, any>,
> = ExtractPHDocumentGenerics<TDocument>["localState"];

export type BaseStateFromDocument<
  TDocument extends BaseDocument<any, any, any>,
> = BaseState<
  GlobalStateFromDocument<TDocument>,
  LocalStateFromDocument<TDocument>
>;

export type ExtendedStateFromDocument<
  TDocument extends BaseDocument<any, any, any>,
> = ExtendedState<
  GlobalStateFromDocument<TDocument>,
  LocalStateFromDocument<TDocument>
>;

export type ActionFromDocument<TDocument extends BaseDocument<any, any, any>> =
  ExtractPHDocumentGenerics<TDocument>["action"];

export type OperationFromDocument<
  TDocument extends BaseDocument<any, any, any>,
> = Operation<ActionFromDocument<TDocument>>;

export type OperationsFromDocument<
  TDocument extends BaseDocument<any, any, any>,
> = DocumentOperations<ActionFromDocument<TDocument>>;

export type Maybe<T> = T | null;
export type InputMaybe<T> = T | null | undefined;<|MERGE_RESOLUTION|>--- conflicted
+++ resolved
@@ -386,13 +386,11 @@
     EditorProps<TDocument> & TCustomProps & Record<string, unknown>
   >;
   documentTypes: string[];
-<<<<<<< HEAD
   config?: TEditorConfig & {
     disableExternalControls?: boolean;
     documentToolbarEnabled?: boolean;
     showSwitchboardLink?: boolean;
   };
-=======
   config: {
     id: string;
   };
@@ -402,7 +400,6 @@
   id: string;
   name: string;
   driveEditor?: string;
->>>>>>> 6f7d26d3
 };
 
 export type Manifest = {
