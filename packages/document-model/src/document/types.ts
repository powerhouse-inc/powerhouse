--- conflicted
+++ resolved
@@ -1,7 +1,6 @@
 import { DocumentModelHeaderAction } from "@document-model/gen/actions.js";
 import type { Draft, Immutable } from "mutative";
 import type { FC } from "react";
-<<<<<<< HEAD
 import { DocumentAction } from "./actions/types.js";
 import type {
   CreateChildDocumentInput,
@@ -20,19 +19,6 @@
   SignalDispatch,
   SynchronizationUnitInput,
 };
-=======
-import type { DocumentModelState } from "../document-model/";
-import type { BaseAction } from "./actions/types";
-import { BaseDocument } from "./object";
-import { SignalDispatch } from "./signal";
-import { FileInput } from "./utils";
-export type { Immutable } from "mutative";
-export type { BaseAction } from "./actions/types";
-export { z } from "./schema";
-export type * from "./schema/types";
-export type { FileInput } from "./utils";
-
->>>>>>> 1f875713
 //  [
 //     signerAddress,
 //     hash (docID, scope, operationID, operationName, operationInput),
@@ -427,13 +413,7 @@
       Record<string, unknown>
   >;
   documentTypes: string[];
-  config?: Partial<TEditorConfig>;
-};
-<<<<<<< HEAD
-export type UndoRedoProcessResult<TGlobalState, TLocalState> = {
-  document: BaseDocument<TGlobalState, TLocalState>;
-  action: Action;
-=======
+};
 
 export type Manifest = {
   name: string;
@@ -456,14 +436,12 @@
 
 export type DocumentModelLib = {
   manifest: Manifest;
-  documentModels: DocumentModel[];
-  editors: Editor[];
-};
-
-export type UndoRedoProcessResult<T, A extends Action, L> = {
-  document: Document<T, A, L>;
-  action: A | BaseAction;
->>>>>>> 1f875713
+  documentModels: DocumentModelModule<any, any, any>[];
+  editors: EditorModule<any, any, any>[];
+};
+export type UndoRedoProcessResult<TGlobalState, TLocalState> = {
+  document: BaseDocument<TGlobalState, TLocalState>;
+  action: Action;
   skip: number;
   reuseLastOperationIndex: boolean;
 };
