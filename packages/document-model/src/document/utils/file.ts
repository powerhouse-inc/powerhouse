<<<<<<< HEAD
import type { ReplayDocumentOptions } from "document-model";
import {
  createZip,
  garbageCollectDocumentOperations,
  replayDocument,
  validateOperations,
  type BaseStateFromDocument,
  type DocumentOperations,
  type FileInput,
  type PHDocument,
  type PHDocumentHeader,
  type Reducer,
} from "document-model";
import JSZip from "jszip";
=======
import type { PHBaseState, PHDocumentHeader } from "#document/ph-types.js";
import type { Reducer } from "#document/types.js";
import { fetchFile, getFile, hash, readFile, writeFile } from "#utils/env";
import JSZip from "jszip";
import mime from "mime/lite";
import type {
  Attachment,
  AttachmentInput,
  DocumentOperations,
  PHDocument,
} from "../types.js";
import type { ReplayDocumentOptions } from "./base.js";
import { replayDocument } from "./base.js";
import {
  filterDocumentOperationsResultingState,
  garbageCollectDocumentOperations,
} from "./document-helpers.js";
import { validateOperations } from "./validation.js";

export type FileInput = string | number[] | Uint8Array | ArrayBuffer | Blob;

export function createZip(document: PHDocument) {
  // create zip file
  const zip = new JSZip();

  const header = document.header;
  zip.file("header.json", JSON.stringify(header, null, 2));
  zip.file("state.json", JSON.stringify(document.initialState || {}, null, 2));
  zip.file("current-state.json", JSON.stringify(document.state || {}, null, 2));
  zip.file(
    "operations.json",
    JSON.stringify(
      filterDocumentOperationsResultingState(document.operations),
      null,
      2,
    ),
  );

  if (document.attachments) {
    const attachments = Object.keys(document.attachments);
    attachments.forEach((key) => {
      const { data, ...attributes } = document.attachments?.[key] ?? {};
      if (data) {
        zip.file(key, data, {
          base64: true,
          createFolders: true,
          comment: JSON.stringify(attributes),
        });
      }
    });
  }

  return zip;
}

/**
 * Saves a document to a ZIP file.
 *
 * @remarks
 * This function creates a ZIP file containing the document's state, operations,
 * and file attachments. The file is saved to the specified path.
 *
 * @param document - The document to save to the file.
 * @param path - The path to save the file to.
 * @param extension - The extension to use for the file.
 * @returns A promise that resolves to the path of the saved file.
 */
export async function baseSaveToFile(
  document: PHDocument,
  path: string,
  extension: string,
  name?: string,
) {
  // create zip file
  const zip = createZip(document);
  const file = await zip.generateAsync({
    type: "uint8array",
    streamFiles: true,
  });
  const fileName = name ?? document.header.name;
  const fileExtension = `.${extension}.zip`;

  return writeFile(
    path,
    fileName.endsWith(fileExtension) ? fileName : `${fileName}${fileExtension}`,
    file,
  );
}
>>>>>>> 98469560

export async function baseSaveToFileHandle(
  document: PHDocument,
  input: FileSystemFileHandle,
) {
  const zip = createZip(document);
  const blob = await zip.generateAsync({ type: "blob" });
  const writable = await input.createWritable();
  await writable.write(blob);
  await writable.close();
}

<<<<<<< HEAD
export async function baseLoadFromInput<TDocument extends PHDocument>(
=======
/**
 * Loads a document from a ZIP file.
 *
 * @remarks
 * This function reads a ZIP file and returns the document state after
 * applying all the operations. The reducer is used to apply the operations.
 *
 * @typeParam S - The type of the state object.
 * @typeParam A - The type of the actions that can be applied to the state object.
 *
 * @param path - The path to the ZIP file.
 * @param reducer - The reducer to apply the operations to the state object.
 * @returns A promise that resolves to the document state after applying all the operations.
 * @throws An error if the initial state or the operations history is not found in the ZIP file.
 */
export async function baseLoadFromFile<TState extends PHBaseState>(
  path: string,
  reducer: Reducer<TState>,
  options?: ReplayDocumentOptions,
): Promise<PHDocument<TState>> {
  const file = readFile(path);
  return baseLoadFromInput(file, reducer, options);
}

export async function baseLoadFromInput<TState extends PHBaseState>(
>>>>>>> 98469560
  input: FileInput,
  reducer: Reducer<TState>,
  options?: ReplayDocumentOptions,
): Promise<PHDocument<TState>> {
  const zip = new JSZip();
  await zip.loadAsync(input);
  return loadFromZip(zip, reducer, options);
}

async function loadFromZip<TState extends PHBaseState>(
  zip: JSZip,
  reducer: Reducer<TState>,
  options?: ReplayDocumentOptions,
): Promise<PHDocument<TState>> {
  const initialStateZip = zip.file("state.json");
  if (!initialStateZip) {
    throw new Error("Initial state not found");
  }
  const initialStateStr = await initialStateZip.async("string");
  const initialState = JSON.parse(initialStateStr) as TState;

  const headerZip = zip.file("header.json");
  let header: PHDocumentHeader | undefined = undefined;
  if (headerZip) {
    header = JSON.parse(await headerZip.async("string")) as PHDocumentHeader;
  }

  const operationsZip = zip.file("operations.json");
  if (!operationsZip) {
    throw new Error("Operations history not found");
  }
  const operations = JSON.parse(
    await operationsZip.async("string"),
  ) as DocumentOperations;

  const clearedOperations = garbageCollectDocumentOperations(operations);

  const operationsError = validateOperations(clearedOperations);
  if (operationsError.length) {
    const errorMessages = operationsError.map((err) => err.message);
    throw new Error(errorMessages.join("\n"));
  }

  // TODO: There is a race condition here where operations are replayed and do not necessary
  // result in the same lastModified value. This will be fixed once the header replaces this
  // information as it is explicitly set below to the saved time.
  let result = replayDocument(
    initialState,
    clearedOperations,
    reducer,
    undefined,
    header,
    {},
    options,
  );

  if (header) {
    result = {
      ...result,
      header,
    };
  }
  return result;
}<|MERGE_RESOLUTION|>--- conflicted
+++ resolved
@@ -1,4 +1,3 @@
-<<<<<<< HEAD
 import type { ReplayDocumentOptions } from "document-model";
 import {
   createZip,
@@ -13,96 +12,6 @@
   type Reducer,
 } from "document-model";
 import JSZip from "jszip";
-=======
-import type { PHBaseState, PHDocumentHeader } from "#document/ph-types.js";
-import type { Reducer } from "#document/types.js";
-import { fetchFile, getFile, hash, readFile, writeFile } from "#utils/env";
-import JSZip from "jszip";
-import mime from "mime/lite";
-import type {
-  Attachment,
-  AttachmentInput,
-  DocumentOperations,
-  PHDocument,
-} from "../types.js";
-import type { ReplayDocumentOptions } from "./base.js";
-import { replayDocument } from "./base.js";
-import {
-  filterDocumentOperationsResultingState,
-  garbageCollectDocumentOperations,
-} from "./document-helpers.js";
-import { validateOperations } from "./validation.js";
-
-export type FileInput = string | number[] | Uint8Array | ArrayBuffer | Blob;
-
-export function createZip(document: PHDocument) {
-  // create zip file
-  const zip = new JSZip();
-
-  const header = document.header;
-  zip.file("header.json", JSON.stringify(header, null, 2));
-  zip.file("state.json", JSON.stringify(document.initialState || {}, null, 2));
-  zip.file("current-state.json", JSON.stringify(document.state || {}, null, 2));
-  zip.file(
-    "operations.json",
-    JSON.stringify(
-      filterDocumentOperationsResultingState(document.operations),
-      null,
-      2,
-    ),
-  );
-
-  if (document.attachments) {
-    const attachments = Object.keys(document.attachments);
-    attachments.forEach((key) => {
-      const { data, ...attributes } = document.attachments?.[key] ?? {};
-      if (data) {
-        zip.file(key, data, {
-          base64: true,
-          createFolders: true,
-          comment: JSON.stringify(attributes),
-        });
-      }
-    });
-  }
-
-  return zip;
-}
-
-/**
- * Saves a document to a ZIP file.
- *
- * @remarks
- * This function creates a ZIP file containing the document's state, operations,
- * and file attachments. The file is saved to the specified path.
- *
- * @param document - The document to save to the file.
- * @param path - The path to save the file to.
- * @param extension - The extension to use for the file.
- * @returns A promise that resolves to the path of the saved file.
- */
-export async function baseSaveToFile(
-  document: PHDocument,
-  path: string,
-  extension: string,
-  name?: string,
-) {
-  // create zip file
-  const zip = createZip(document);
-  const file = await zip.generateAsync({
-    type: "uint8array",
-    streamFiles: true,
-  });
-  const fileName = name ?? document.header.name;
-  const fileExtension = `.${extension}.zip`;
-
-  return writeFile(
-    path,
-    fileName.endsWith(fileExtension) ? fileName : `${fileName}${fileExtension}`,
-    file,
-  );
-}
->>>>>>> 98469560
 
 export async function baseSaveToFileHandle(
   document: PHDocument,
@@ -115,35 +24,7 @@
   await writable.close();
 }
 
-<<<<<<< HEAD
 export async function baseLoadFromInput<TDocument extends PHDocument>(
-=======
-/**
- * Loads a document from a ZIP file.
- *
- * @remarks
- * This function reads a ZIP file and returns the document state after
- * applying all the operations. The reducer is used to apply the operations.
- *
- * @typeParam S - The type of the state object.
- * @typeParam A - The type of the actions that can be applied to the state object.
- *
- * @param path - The path to the ZIP file.
- * @param reducer - The reducer to apply the operations to the state object.
- * @returns A promise that resolves to the document state after applying all the operations.
- * @throws An error if the initial state or the operations history is not found in the ZIP file.
- */
-export async function baseLoadFromFile<TState extends PHBaseState>(
-  path: string,
-  reducer: Reducer<TState>,
-  options?: ReplayDocumentOptions,
-): Promise<PHDocument<TState>> {
-  const file = readFile(path);
-  return baseLoadFromInput(file, reducer, options);
-}
-
-export async function baseLoadFromInput<TState extends PHBaseState>(
->>>>>>> 98469560
   input: FileInput,
   reducer: Reducer<TState>,
   options?: ReplayDocumentOptions,
