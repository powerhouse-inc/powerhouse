<<<<<<< HEAD
import type {
  Action,
  BaseStateFromDocument,
  CreateState,
  DocumentAction,
  DocumentOperations,
  DocumentOperationsIgnoreMap,
  MappedOperation,
  Operation,
  PHBaseState,
  PHDocument,
  PHDocumentHeader,
  Reducer,
  SignalDispatch,
  StateReducer,
  UndoAction,
  UndoRedoAction,
} from "document-model";
import { baseReducer, createReducer, hashBrowser } from "document-model";
import stringifyJson from "safe-stable-stringify";
import { createPresignedHeader } from "./header.js";
import { updateHeaderRevision } from "./revisions.js";
=======
import type { PHBaseState, PHDocumentHeader } from "#document/ph-types.js";
import { hash } from "#utils/env";
import stringifyJson from "safe-stable-stringify";
import { ZodError } from "zod";
import {
  LOAD_STATE,
  NOOP,
  PRUNE,
  REDO,
  SET_NAME,
  UNDO,
} from "../actions/types.js";
import { baseReducer, updateHeaderRevision } from "../reducer.js";
import type { UndoAction, UndoRedoAction } from "../schema/types.js";
import type { SignalDispatch } from "../signal.js";
import type {
  Action,
  CreateState,
  DocumentAction,
  DocumentOperations,
  DocumentOperationsIgnoreMap,
  MappedOperation,
  Operation,
  PHDocument,
  Reducer,
  ReducerOptions,
  StateReducer,
} from "../types.js";
import { generateId } from "./crypto.js";
import { sortOperations } from "./document-helpers.js";
import {
  InvalidActionInputError,
  InvalidActionInputZodError,
} from "./errors.js";
import { createUnsignedHeader } from "./header.js";
>>>>>>> 98469560

export function isNoopOperation<
  TOp extends {
    type: string;
    skip: number;
    hash: string;
  },
>(op: Partial<TOp>): boolean {
  return (
    op.type === "NOOP" &&
    op.skip !== undefined &&
    op.skip > 0 &&
    op.hash !== undefined
  );
}

export function isUndoRedo(action: Action): action is UndoRedoAction {
  return ["UNDO", "REDO"].includes(action.type);
}

export function isUndo(action: Action): action is UndoAction {
  return action.type === "UNDO";
}

export function isDocumentAction(action: Action): action is DocumentAction {
<<<<<<< HEAD
  return ["SET_NAME", "UNDO", "REDO", "PRUNE", "LOAD_STATE"].includes(
    action.type,
  );
=======
  return [SET_NAME, UNDO, REDO, PRUNE, LOAD_STATE].includes(action.type);
}

/**
 * Helper function to be used by action creators.
 *
 * @remarks
 * Creates an action with the given type and input properties. The input
 * properties default to an empty object.
 *
 * @typeParam A - Type of the action to be returned.
 *
 * @param type - The type of the action.
 * @param input - The input properties of the action.
 * @param attachments - The attachments included in the action.
 * @param validator - The validator to use for the input properties.
 * @param scope - The scope of the action, can either be 'global' or 'local'.
 * @param skip - The number of operations to skip before this new action is applied.
 *
 * @throws Error if the type is empty or not a string.
 *
 * @returns The new action.
 */
export function createAction<TAction extends Action>(
  type: TAction["type"],
  input?: TAction["input"],
  attachments?: TAction["attachments"],
  validator?: () => { parse(v: unknown): TAction["input"] },
  scope = "global",
): TAction {
  if (!type) {
    throw new Error("Empty action type");
  }

  if (typeof type !== "string") {
    throw new Error(`Invalid action type: ${JSON.stringify(type)}`);
  }

  const action: Action = {
    id: generateId(),
    timestampUtcMs: new Date().toISOString(),
    type,
    input,
    scope,
  };

  if (attachments) {
    action.attachments = attachments;
  }

  try {
    validator?.().parse(action.input);
  } catch (error) {
    if (error instanceof ZodError) {
      throw new InvalidActionInputZodError(error.issues);
    } else {
      throw new InvalidActionInputError(error);
    }
  }

  return action as TAction;
}

/**
 * Helper function to create a document model reducer.
 *
 * @remarks
 * This function creates a new reducer that wraps the provided `reducer` with
 * `documentReducer`, adding support for document actions:
 *   - `SET_NAME`
 *   - `UNDO`
 *   - `REDO`
 *   - `PRUNE`
 *
 * It also updates the document-related attributes on every operation.
 *
 * @param reducer - The custom reducer to wrap.
 * @param documentReducer - The document reducer to use.
 *
 * @returns The new reducer.
 */
export function createReducer<TState extends PHBaseState = PHBaseState>(
  stateReducer: StateReducer<TState>,
  documentReducer = baseReducer,
): Reducer<TState> {
  const reducer: Reducer<TState> = (
    document: PHDocument<TState>,
    action: Action,
    dispatch?: SignalDispatch,
    options?: ReducerOptions,
  ) => {
    return documentReducer(document, action, stateReducer, dispatch, options);
  };
  return reducer;
>>>>>>> 98469560
}

/**
 * Important note: it is the responsibility of the caller to set the document type
 * on the header.
 */
export function baseCreateDocument<TState extends PHBaseState = PHBaseState>(
  createState: CreateState<TState>,
  initialState?: Partial<TState>,
): PHDocument<TState> {
  const state = createState(initialState);
<<<<<<< HEAD
  const header = createPresignedHeader();
  const phDocument: PHDocument = {
=======
  const header = createUnsignedHeader();
  const phDocument: PHDocument<TState> = {
>>>>>>> 98469560
    header,
    state,
    initialState: state,
    operations: { global: [], local: [] },
    clipboard: [],
    attachments: {},
    history: [],
  };

  return phDocument;
}

export function hashDocumentStateForScope(
  document: {
    state: {
      [key: string]: unknown;
    };
  },
  scope = "global",
) {
  const stateString = stringifyJson(document.state[scope] || "");
  return hashBrowser(stateString);
}

export function readOnly<T>(value: T): Readonly<T> {
  return Object.freeze(value);
}

/**
 * Maps skipped operations in an array of operations.
 * Skipped operations are operations that are ignored during processing.
 * @param operations - The array of operations to map.
 * @param skippedHeadOperations - The number of operations to skip at the head of the array of operations.
 * @returns An array of mapped operations with ignore flag indicating if the operation is skipped.
 * @throws Error if the operation index is invalid and there are missing operations.
 */
export function mapSkippedOperations(
  operations: Operation[],
  skippedHeadOperations?: number,
): MappedOperation[] {
  const ops = [...operations];

  let skipped = skippedHeadOperations || 0;
  let latestOpIndex = ops.length > 0 ? ops[ops.length - 1].index : 0;

  const scopeOpsWithIgnore: MappedOperation[] = [];

  for (const operation of ops.reverse()) {
    if (skipped > 0) {
      const operationsDiff = latestOpIndex - operation.index;
      skipped -= operationsDiff;
    }

    if (skipped < 0) {
      throw new Error("Invalid operation index, missing operations");
    }

    const mappedOp = {
      ignore: skipped > 0,
      operation,
    };

    // here we add 1 to the skip number because we want to get the number of
    // operations that we want to move the pointer back to get the latest valid operation
    // operation.skip = 1 means that we want to move the pointer back 2 operations to get to the latest valid operation
    const operationSkip = operation.skip > 0 ? operation.skip + 1 : 0;

    if (operationSkip > 0 && operationSkip > skipped) {
      const skipDiff = operationSkip - skipped;
      skipped = skipped + skipDiff;
    }

    latestOpIndex = operation.index;
    scopeOpsWithIgnore.push(mappedOp);
  }

  return scopeOpsWithIgnore.reverse();
}

// Flattens the mapped operations (with ignore flag) from all scopes into
// a single array and sorts them by timestamp
export function sortMappedOperations(operations: DocumentOperationsIgnoreMap) {
  return Object.values(operations)
    .flatMap((array) => array)
    .sort(
      (a, b) =>
        new Date(a.operation.timestampUtcMs).getTime() -
        new Date(b.operation.timestampUtcMs).getTime(),
    );
}

// Default createState function that just returns the state as-is
const defaultCreateState = <TState extends PHBaseState = PHBaseState>(
  state?: Partial<TState>,
) => {
  return state as TState;
};

// Runs the operations on the initial data using the
// provided reducer, wrapped with the document reducer.
// This rebuilds the document according to the provided actions.
export function replayOperations<TState extends PHBaseState = PHBaseState>(
  initialState: TState,
  clearedOperations: DocumentOperations,
  stateReducer: StateReducer<TState>,
  dispatch?: SignalDispatch,
  header?: PHDocumentHeader,
  documentReducer = baseReducer,
  skipHeaderOperations: SkipHeaderOperations = {},
  options?: ReplayDocumentOptions,
): PHDocument<TState> {
  // wraps the provided custom reducer with the
  // base document reducer
  const wrappedReducer = createReducer(stateReducer, documentReducer);

  return replayDocument<TState>(
    initialState,
    clearedOperations,
    wrappedReducer,
    dispatch,
    header,
    skipHeaderOperations,
    options,
  );
}

export type SkipHeaderOperations = Partial<Record<string, number>>;

export type ReplayDocumentOptions = {
  // if false then reuses the hash from the operations
  // and only checks the final hash of each scope
  checkHashes?: boolean;
  // if true then looks for the latest operation with
  // a resulting state and uses it as a starting point
  reuseOperationResultingState?: boolean;
  // Optional parser for the operation resulting state, uses JSON.parse by default
  operationResultingStateParser?: <TState>(state: string) => TState;
};

// Runs the operations on the initial data using the
// provided document reducer.
// This rebuilds the document according to the provided actions.
export function replayDocument<TState extends PHBaseState = PHBaseState>(
  initialState: TState,
  operations: DocumentOperations,
  reducer: Reducer<TState>,
  dispatch?: SignalDispatch,
  header?: PHDocumentHeader,
  skipHeaderOperations: SkipHeaderOperations = {},
  options?: ReplayDocumentOptions,
): PHDocument<TState> {
  const {
    checkHashes = true,
    reuseOperationResultingState,
    operationResultingStateParser = parseResultingState,
  } = options || {};

  let documentState = initialState;
  const operationsToReplay: Operation[] = [];
  const initialOperations: DocumentOperations = {
    global: [],
    local: [],
  };

  // if operation resulting state is to be used then
  // looks for the last operation with state of each
  // scope to use it as the starting point and only
  // replay operations that follow it
  if (reuseOperationResultingState) {
    for (const [scope, scopeOperations] of Object.entries(operations)) {
      const index = scopeOperations.findLastIndex((s) => !!s.resultingState);
      if (index < 0) {
        operationsToReplay.push(...scopeOperations);
        continue;
      }
      const opWithState = scopeOperations[index];
      if (!opWithState.resultingState) continue;
      try {
        const scopeState = operationResultingStateParser(
          opWithState.resultingState,
        );
        documentState = {
          ...documentState,
          // TODO how to deal with attachments?
          [scope]: scopeState,
        };
        initialOperations[scope as keyof typeof initialOperations].push(
          ...scopeOperations.slice(0, index + 1),
        );
        operationsToReplay.push(...scopeOperations.slice(index + 1));
      } catch {
        /* if parsing fails then keeps replays all scope operations */
        operationsToReplay.push(...scopeOperations);
      }
    }
  } else {
    operationsToReplay.push(...Object.values(operations).flat());
  }

  // builds a new document from the initial data
  const document = baseCreateDocument(
    defaultCreateState<TState>,
    documentState,
  );
  if (header?.slug) {
    document.header.slug = header.slug;
  }
  document.initialState = initialState;
  document.operations = initialOperations;

  let result = document;

  // if there are operations left without resulting state
  // then replays them
  if (operationsToReplay.length) {
    result = operationsToReplay.reduce((document, operation) => {
      const doc = reducer(document, operation.action, dispatch, {
        ignoreSkipOperations: true,
        checkHashes,
        replayOptions: {
          operation,
        },
      });

      return doc;
    }, document);
  }
  // if not then updates the document header according
  // to the latest operation of each scope
  else {
    for (const scopeOperations of Object.values(initialOperations)) {
      const lastOperation = scopeOperations.at(-1);
      if (lastOperation) {
        result = updateHeaderRevision(
          result,
          lastOperation.action.scope,
        ) as PHDocument<TState>;
      }
    }
  }

  // if hash generation was skipped then checks if the hash
  // of each scope matches the hash of last operation
  if (!checkHashes) {
    for (const scope of Object.keys(result.state)) {
      for (let i = operationsToReplay.length - 1; i >= 0; i--) {
        const operation = operationsToReplay[i];

        if (operation.action.scope !== scope) {
          continue;
        }
        if (operation.hash !== hashDocumentStateForScope(result, scope)) {
          throw new Error(`Hash mismatch for scope ${scope}`);
        } else {
          break;
        }
      }
    }
  }

  // reuses operation timestamp if provided
  const resultOperations: DocumentOperations = Object.keys(
    result.operations,
  ).reduce(
    (acc, key) => {
      const scope = key as keyof DocumentOperations;

      return {
        ...acc,
        [scope]: [
          ...result.operations[scope].map((operation, index) => {
            return {
              ...operation,
              timestamp:
                operations[scope][index]?.timestampUtcMs ??
                operation.timestampUtcMs,
            };
          }),
        ],
      };
    },
    { global: [], local: [] },
  );

  // gets the last modified timestamp from the latest operation
  const lastModified = header
    ? header.lastModifiedAtUtcIso
    : Object.values(resultOperations).reduce((acc, curr) => {
        const operation = curr.at(-1);
        if (operation) {
          if (operation.timestampUtcMs > acc) {
            return operation.timestampUtcMs;
          }
        }

        return acc;
      }, document.header.lastModifiedAtUtcIso);

  if (header) {
    result.header = {
      ...header,
      revision: result.header.revision,
      lastModifiedAtUtcIso: lastModified,
    };
  }

  return {
    ...result,
    operations: resultOperations,
  } as PHDocument<TState>;
}

export function parseResultingState<TState>(
  state: string | null | undefined,
): TState {
  const stateType = typeof state;
  if (stateType === "string") {
    return JSON.parse(state!) as TState;
  } else if (stateType === "object") {
    return state as TState;
  } else {
    throw new Error(`Providing resulting state is of type: ${stateType}`);
  }
}<|MERGE_RESOLUTION|>--- conflicted
+++ resolved
@@ -1,4 +1,3 @@
-<<<<<<< HEAD
 import type {
   Action,
   BaseStateFromDocument,
@@ -21,43 +20,6 @@
 import stringifyJson from "safe-stable-stringify";
 import { createPresignedHeader } from "./header.js";
 import { updateHeaderRevision } from "./revisions.js";
-=======
-import type { PHBaseState, PHDocumentHeader } from "#document/ph-types.js";
-import { hash } from "#utils/env";
-import stringifyJson from "safe-stable-stringify";
-import { ZodError } from "zod";
-import {
-  LOAD_STATE,
-  NOOP,
-  PRUNE,
-  REDO,
-  SET_NAME,
-  UNDO,
-} from "../actions/types.js";
-import { baseReducer, updateHeaderRevision } from "../reducer.js";
-import type { UndoAction, UndoRedoAction } from "../schema/types.js";
-import type { SignalDispatch } from "../signal.js";
-import type {
-  Action,
-  CreateState,
-  DocumentAction,
-  DocumentOperations,
-  DocumentOperationsIgnoreMap,
-  MappedOperation,
-  Operation,
-  PHDocument,
-  Reducer,
-  ReducerOptions,
-  StateReducer,
-} from "../types.js";
-import { generateId } from "./crypto.js";
-import { sortOperations } from "./document-helpers.js";
-import {
-  InvalidActionInputError,
-  InvalidActionInputZodError,
-} from "./errors.js";
-import { createUnsignedHeader } from "./header.js";
->>>>>>> 98469560
 
 export function isNoopOperation<
   TOp extends {
@@ -83,106 +45,9 @@
 }
 
 export function isDocumentAction(action: Action): action is DocumentAction {
-<<<<<<< HEAD
   return ["SET_NAME", "UNDO", "REDO", "PRUNE", "LOAD_STATE"].includes(
     action.type,
   );
-=======
-  return [SET_NAME, UNDO, REDO, PRUNE, LOAD_STATE].includes(action.type);
-}
-
-/**
- * Helper function to be used by action creators.
- *
- * @remarks
- * Creates an action with the given type and input properties. The input
- * properties default to an empty object.
- *
- * @typeParam A - Type of the action to be returned.
- *
- * @param type - The type of the action.
- * @param input - The input properties of the action.
- * @param attachments - The attachments included in the action.
- * @param validator - The validator to use for the input properties.
- * @param scope - The scope of the action, can either be 'global' or 'local'.
- * @param skip - The number of operations to skip before this new action is applied.
- *
- * @throws Error if the type is empty or not a string.
- *
- * @returns The new action.
- */
-export function createAction<TAction extends Action>(
-  type: TAction["type"],
-  input?: TAction["input"],
-  attachments?: TAction["attachments"],
-  validator?: () => { parse(v: unknown): TAction["input"] },
-  scope = "global",
-): TAction {
-  if (!type) {
-    throw new Error("Empty action type");
-  }
-
-  if (typeof type !== "string") {
-    throw new Error(`Invalid action type: ${JSON.stringify(type)}`);
-  }
-
-  const action: Action = {
-    id: generateId(),
-    timestampUtcMs: new Date().toISOString(),
-    type,
-    input,
-    scope,
-  };
-
-  if (attachments) {
-    action.attachments = attachments;
-  }
-
-  try {
-    validator?.().parse(action.input);
-  } catch (error) {
-    if (error instanceof ZodError) {
-      throw new InvalidActionInputZodError(error.issues);
-    } else {
-      throw new InvalidActionInputError(error);
-    }
-  }
-
-  return action as TAction;
-}
-
-/**
- * Helper function to create a document model reducer.
- *
- * @remarks
- * This function creates a new reducer that wraps the provided `reducer` with
- * `documentReducer`, adding support for document actions:
- *   - `SET_NAME`
- *   - `UNDO`
- *   - `REDO`
- *   - `PRUNE`
- *
- * It also updates the document-related attributes on every operation.
- *
- * @param reducer - The custom reducer to wrap.
- * @param documentReducer - The document reducer to use.
- *
- * @returns The new reducer.
- */
-export function createReducer<TState extends PHBaseState = PHBaseState>(
-  stateReducer: StateReducer<TState>,
-  documentReducer = baseReducer,
-): Reducer<TState> {
-  const reducer: Reducer<TState> = (
-    document: PHDocument<TState>,
-    action: Action,
-    dispatch?: SignalDispatch,
-    options?: ReducerOptions,
-  ) => {
-    return documentReducer(document, action, stateReducer, dispatch, options);
-  };
-  return reducer;
->>>>>>> 98469560
 }
 
 /**
@@ -194,13 +59,8 @@
   initialState?: Partial<TState>,
 ): PHDocument<TState> {
   const state = createState(initialState);
-<<<<<<< HEAD
   const header = createPresignedHeader();
   const phDocument: PHDocument = {
-=======
-  const header = createUnsignedHeader();
-  const phDocument: PHDocument<TState> = {
->>>>>>> 98469560
     header,
     state,
     initialState: state,
