--- conflicted
+++ resolved
@@ -1,4 +1,3 @@
-<<<<<<< HEAD
 import type {
   Action,
   BaseState,
@@ -9,9 +8,6 @@
   SetNameAction,
   UndoAction,
 } from "document-model";
-=======
-import type { PHBaseState } from "#document/ph-types.js";
->>>>>>> 98469560
 import {
   createAction,
   LoadStateActionInputSchema,
@@ -19,21 +15,7 @@
   RedoActionInputSchema,
   SetNameActionInputSchema,
   UndoActionInputSchema,
-<<<<<<< HEAD
 } from "document-model";
-=======
-} from "../schema/zod.js";
-import type { Action } from "../types.js";
-import { createAction } from "../utils/base.js";
-import type {
-  LoadStateAction,
-  NOOPAction,
-  PruneAction,
-  RedoAction,
-  SetNameAction,
-  UndoAction,
-} from "./types.js";
->>>>>>> 98469560
 
 /**
  * Changes the name of the document.
