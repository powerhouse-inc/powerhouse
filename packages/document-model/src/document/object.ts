--- conflicted
+++ resolved
@@ -1,4 +1,3 @@
-<<<<<<< HEAD
 import type {
   Action,
   AttachmentRef,
@@ -16,20 +15,6 @@
   setName,
   undo,
 } from "document-model";
-=======
-import { loadState, prune, redo, setName, undo } from "./actions/creators.js";
-import type { PHBaseState } from "./ph-types.js";
-import type { SignalDispatch } from "./signal.js";
-import type {
-  PHDocument,
-  Action,
-  AttachmentRef,
-  Reducer,
-  ReducerOptions,
-} from "./types.js";
-import { readOnly } from "./utils/base.js";
-import { baseLoadFromFile, baseSaveToFile } from "./utils/file.js";
->>>>>>> 98469560
 
 /**
  * This is an abstract class representing a document and provides methods
@@ -78,16 +63,6 @@
    * @param reducer - The reducer function that updates the state.
    * @returns The state of the document.
    */
-<<<<<<< HEAD
-=======
-  protected static async stateFromFile<TState extends PHBaseState>(
-    path: string,
-    reducer: Reducer<TState>,
-  ) {
-    const state = await baseLoadFromFile<TState>(path, reducer);
-    return state;
-  }
->>>>>>> 98469560
 
   /**
    *    Gets the current state of the document.
@@ -188,13 +163,8 @@
    * @param start - The starting index of the range to remove.
    * @param end - The ending index of the range to remove.
    */
-<<<<<<< HEAD
   public prune(start?: number, end?: number) {
     this.dispatch(prune(start, end) as TCustomAction);
-=======
-  public prune(start?: number | undefined, end?: number | undefined) {
-    this.dispatch(prune(start, end));
->>>>>>> 98469560
     return this;
   }
 
