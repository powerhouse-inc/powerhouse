--- conflicted
+++ resolved
@@ -1,10 +1,6 @@
 {
   "name": "document-drive",
-<<<<<<< HEAD
   "version": "1.30.2",
-=======
-  "version": "1.29.13-staging.1",
->>>>>>> 8139976e
   "license": "AGPL-3.0-only",
   "type": "module",
   "types": "./dist/index.d.ts",
