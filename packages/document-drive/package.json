{
  "name": "document-drive",
<<<<<<< HEAD
  "version": "5.0.1-staging.9",
=======
  "version": "4.1.0-dev.109",
>>>>>>> 443103ef
  "license": "AGPL-3.0-only",
  "type": "module",
  "types": "./dist/index.d.ts",
  "repository": {
    "type": "git",
    "url": "https://github.com/powerhouse-inc/powerhouse"
  },
  "exports": {
    ".": {
      "import": "./dist/index.js",
      "types": "./dist/index.d.ts"
    },
    "./*": {
      "import": "./dist/src/*.js",
      "types": "./dist/src/*.d.ts"
    },
    "./drive-document-model": {
      "import": "./dist/src/drive-document-model/index.js",
      "types": "./dist/src/drive-document-model/index.d.ts"
    },
    "./storage/filesystem": {
      "import": "./dist/src/storage/filesystem.js",
      "types": "./dist/src/storage/filesystem.d.ts"
    },
    "./storage/ipfs": {
      "import": "./dist/src/storage/ipfs.js",
      "types": "./dist/src/storage/ipfs.d.ts"
    },
    "./storage/prisma": {
      "import": "./dist/src/storage/prisma/index.js",
      "types": "./dist/src/storage/prisma/index.d.ts"
    },
    "./storage/prisma/client": {
      "import": "./src/storage/prisma/client/default.js",
      "types": "./src/storage/prisma/client/default.d.ts"
    },
    "./run-asap": {
      "import": "./dist/src/utils/run-asap.js",
      "types": "./dist/src/utils/run-asap.d.ts"
    }
  },
  "files": [
    "./dist",
    "./src/storage/prisma/client",
    "./prisma/schema.prisma"
  ],
  "sideEffects": false,
  "scripts": {
    "tsc": "tsc",
    "lint": "eslint",
    "build": "pnpm run copy-prisma",
    "release": "semantic-release",
    "test": "vitest run --coverage --exclude \"test/flaky/**\"",
    "test:flaky": "vitest run --coverage test/flaky",
    "test:watch": "vitest --coverage --exclude \"test/flaky/**\"",
    "bench": "vitest bench",
    "migrate": "prisma generate && prisma db push",
    "copy-prisma": "copyfiles prisma/schema.prisma dist/ && copyfiles 'src/storage/prisma/client/**/*' dist/",
    "prisma-generate": "prisma generate --no-hints && npm run copy-prisma"
  },
  "optionalDependencies": {
    "@prisma/client": "5.17.0",
    "localforage": "^1.10.0",
    "redis": "^4.6.15",
    "sequelize": "^6.37.3",
    "sqlite3": "^5.1.7"
  },
  "dependencies": {
    "@helia/mfs": "^4.0.3",
    "@powerhousedao/config": "workspace:*",
    "@prisma/client": "5.17.0",
    "@sindresorhus/fnv1a": "^3.1.0",
    "change-case": "^5.4.4",
    "document-model": "workspace:*",
    "exponential-backoff": "^3.1.1",
    "graphql": "^16.11.0",
    "graphql-request": "^6.1.0",
    "helia": "^5.3.0",
    "json-stringify-deterministic": "^1.0.12",
    "kysely": "^0.28.2",
    "localforage": "^1.10.0",
    "lru-cache": "^11.1.0",
    "nanoevents": "^9.0.0",
    "object-sizeof": "^2.6.5",
    "prisma": "5.17.0",
    "sanitize-filename": "^1.6.3",
    "sequelize": "^6.37.2",
    "sqlite3": "^5.1.7",
    "uuid": "^11.0.5",
    "zod": "^3.24.3"
  },
  "devDependencies": {
    "@anatine/zod-mock": "^3.14.0",
    "@powerhousedao/analytics-engine-core": "^0.5.0",
    "@types/node": "^24.6.1",
    "@types/uuid": "^9.0.8",
    "@vitest/coverage-v8": "^3.2.4",
    "copyfiles": "^2.4.1",
    "fake-indexeddb": "^5.0.2",
    "msw": "^2.3.1",
    "vite": "^7.1.9",
    "vitest": "^3.2.4",
    "vitest-fetch-mock": "^0.4.5",
    "webdriverio": "^9.0.9"
  }
}<|MERGE_RESOLUTION|>--- conflicted
+++ resolved
@@ -1,10 +1,6 @@
 {
   "name": "document-drive",
-<<<<<<< HEAD
   "version": "5.0.1-staging.9",
-=======
-  "version": "4.1.0-dev.109",
->>>>>>> 443103ef
   "license": "AGPL-3.0-only",
   "type": "module",
   "types": "./dist/index.d.ts",
