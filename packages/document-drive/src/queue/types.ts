--- conflicted
+++ resolved
@@ -1,15 +1,5 @@
-<<<<<<< HEAD
 import type { AddOperationOptions, IOperationResult } from "document-drive";
 import type { Action, Operation, PHDocument } from "document-model";
-=======
-import type { AddOperationOptions, IOperationResult } from "#server/types";
-import type {
-  Action,
-  Operation,
-  PHBaseState,
-  PHDocumentHeader,
-} from "document-model";
->>>>>>> 98469560
 import type { Unsubscribe } from "nanoevents";
 
 export interface BaseJob {
