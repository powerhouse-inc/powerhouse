<<<<<<< HEAD
import type {
  InternalTransmitterUpdate,
  ListenerFilter,
  RelationalDbProcessor,
} from "document-drive";
import type { PHDocument, PHDocumentHeader } from "document-model";
import type { Kysely, QueryCreator } from "kysely";
=======
import type { ListenerFilter } from "#drive-document-model/gen/schema/types";
import type { InternalTransmitterUpdate } from "#server/listener/transmitter/internal";
import type { PHDocumentHeader } from "document-model";
import type { Kysely, QueryCreator } from "kysely";
import type { ExtractProcessorSchemaOrSelf } from "./relational.js";
>>>>>>> 98469560

// TODO: Add @powerhousedao/analytics-engine-core dependency when needed
type IAnalyticsStore = any;

export type IRelationalQueryMethods =
  | "selectFrom"
  | "selectNoFrom"
  | "with"
  | "withRecursive";

export type IRelationalQueryBuilder<Schema = unknown> = Pick<
  QueryCreator<Schema>,
  IRelationalQueryMethods
> & {
  withSchema: (schema: string) => IRelationalQueryBuilder<Schema>;
};

export type IBaseRelationalDb<Schema = unknown> = Kysely<Schema>;

/**
 * The standardized relational database interface for relational db processors.
 * This abstraction provides type-safe database operations while hiding the underlying
 * database framework implementation details.
 **/
export type IRelationalDb<Schema = unknown> = IBaseRelationalDb<Schema> & {
  createNamespace<NamespaceSchema>(
    namespace: string,
  ): Promise<IRelationalDb<ExtractProcessorSchemaOrSelf<NamespaceSchema>>>;
  queryNamespace<NamespaceSchema>(
    namespace: string,
  ): IRelationalQueryBuilder<NamespaceSchema>;
};

export interface IProcessorHostModule {
  analyticsStore: IAnalyticsStore;
  relationalDb: IRelationalDb;
}

/**
 * Describes an object that can process strands.
 */
export interface IProcessor {
  /**
   * Processes a list of strands.
   *
   * @param strands The strands to process.
   */
  onStrands(strands: InternalTransmitterUpdate[]): Promise<void>;

  /**
   * Called when the processor is disconnected. This is generally meant to
   * clean up any resources that were allocated when the processor was created.
   */
  onDisconnect(): Promise<void>;
}

/**
 * Relates a processor to a listener filter.
 */
export type ProcessorRecord = {
  processor: IProcessor;
  filter: ListenerFilter;
};

/**
 * A factory function that returns a list of processor records for a given drive.
 *
 * @param driveHeader The drive header to create processors for.
 * @returns A list of processor records.
 */
export type ProcessorFactory = (
  driveHeader: PHDocumentHeader,
) => ProcessorRecord[] | Promise<ProcessorRecord[]>;

/**
 * Manages processor creation and destruction.
 */
export interface IProcessorManager {
  /**
   * Registers a processor factory for a given identifier. This will create
   * processors for all drives that have already been registered.
   *
   * @param identifier Any identifier to associate with the factory.
   * @param factory The factory to register.
   */
  registerFactory(identifier: string, factory: ProcessorFactory): Promise<void>;

  /**
   * Unregisters a processor factory for a given identifier. This will remove
   * all listeners that were created by the factory.
   *
   * @param identifier The identifier to unregister.
   */
  unregisterFactory(identifier: string): Promise<void>;

  /**
   * Registers a drive with the processor manager. This will create processors
   * for the drive for all factories that have already been registered.
   *
   * @param driveId The drive to register.
   */
  registerDrive(driveId: string): Promise<void>;
}

export type RelationalDbProcessorFilter = ListenerFilter;
export interface IRelationalDbProcessor<TDatabaseSchema = unknown>
  extends IProcessor {
  namespace: string;
  query: IRelationalQueryBuilder<TDatabaseSchema>;
  filter: RelationalDbProcessorFilter;
  initAndUpgrade(): Promise<void>;
}

export type ExtractProcessorSchema<TProcessor> =
  TProcessor extends RelationalDbProcessor<infer TSchema> ? TSchema : never;

export type ExtractProcessorSchemaOrSelf<TProcessor> =
  TProcessor extends RelationalDbProcessor<infer TSchema>
    ? TSchema
    : TProcessor;

export type RelationalDbProcessorClass<TSchema> =
  typeof RelationalDbProcessor<TSchema>;

export type HashAlgorithms = "fnv1a";<|MERGE_RESOLUTION|>--- conflicted
+++ resolved
@@ -1,4 +1,3 @@
-<<<<<<< HEAD
 import type {
   InternalTransmitterUpdate,
   ListenerFilter,
@@ -6,13 +5,6 @@
 } from "document-drive";
 import type { PHDocument, PHDocumentHeader } from "document-model";
 import type { Kysely, QueryCreator } from "kysely";
-=======
-import type { ListenerFilter } from "#drive-document-model/gen/schema/types";
-import type { InternalTransmitterUpdate } from "#server/listener/transmitter/internal";
-import type { PHDocumentHeader } from "document-model";
-import type { Kysely, QueryCreator } from "kysely";
-import type { ExtractProcessorSchemaOrSelf } from "./relational.js";
->>>>>>> 98469560
 
 // TODO: Add @powerhousedao/analytics-engine-core dependency when needed
 type IAnalyticsStore = any;
