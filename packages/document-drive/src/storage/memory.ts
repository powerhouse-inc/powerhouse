--- conflicted
+++ resolved
@@ -67,7 +67,7 @@
         throw new DocumentNotFoundError(id);
       }
 
-      slugs.push(document.slug);
+      slugs.push(document.header.slug);
     }
 
     if (signal?.aborted) {
@@ -97,11 +97,7 @@
     }
 
     const slug =
-<<<<<<< HEAD
-      document.header.slug.length > 0 ? document.header.slug : documentId;
-=======
-      document.slug && document.slug.length > 0 ? document.slug : documentId;
->>>>>>> dbc8e8b4
+      document.header.slug?.length > 0 ? document.header.slug : documentId;
     if (!isValidSlug(slug)) {
       throw new DocumentSlugValidationError(slug);
     }
@@ -215,11 +211,7 @@
     const document = this.documents[documentId];
     if (document) {
       const slug =
-<<<<<<< HEAD
-        document.header.slug.length > 0 ? document.header.slug : documentId;
-=======
-        document.slug && document.slug.length > 0 ? document.slug : documentId;
->>>>>>> dbc8e8b4
+        document.header.slug?.length > 0 ? document.header.slug : documentId;
       if (slug && this.slugToDocumentId[slug] === documentId) {
         delete this.slugToDocumentId[slug];
       }
