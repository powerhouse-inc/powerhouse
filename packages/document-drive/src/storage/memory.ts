import { type DocumentDriveDocument } from "#drive-document-model/gen/types";
import {
  DocumentAlreadyExistsError,
  DocumentIdValidationError,
  DocumentNotFoundError,
  DocumentSlugValidationError,
} from "#server/error";
import { type SynchronizationUnitQuery } from "#server/types";
<<<<<<< HEAD
import { mergeOperations, operationsToRevision } from "#utils/misc";
=======
import { AbortError } from "#utils/errors";
import { mergeOperations } from "#utils/misc";
>>>>>>> 795c486e
import {
  type Operation,
  type OperationFromDocument,
  type OperationScope,
  type PHDocument,
} from "document-model";
import {
  type IDocumentAdminStorage,
  type IDocumentStorage,
  type IDriveOperationStorage,
  type IStorageUnit,
  type IStorageUnitFilter,
} from "./types.js";
import {
  isValidDocumentId,
  isValidSlug,
  resolveStorageUnitsFilter,
} from "./utils.js";

type DriveManifest = {
  documentIds: Set<string>;
};

export class MemoryStorage
  implements IDriveOperationStorage, IDocumentStorage, IDocumentAdminStorage
{
  private documents: Record<string, PHDocument>;
  private driveManifests: Record<string, DriveManifest>;
  private slugToDocumentId: Record<string, string>;

  constructor() {
    this.documents = {};
    this.driveManifests = {};
    this.slugToDocumentId = {};
  }

  ////////////////////////////////
  // IDocumentView
  ////////////////////////////////
  resolveIds(slugs: string[], signal?: AbortSignal): Promise<string[]> {
    const ids = [];
    for (const slug of slugs) {
      const documentId = this.slugToDocumentId[slug];
      if (!documentId) {
        throw new DocumentNotFoundError(slug);
      }

      ids.push(documentId);
    }

    if (signal?.aborted) {
      throw new AbortError("Aborted");
    }

    return Promise.resolve(ids);
  }

  resolveSlugs(ids: string[], signal?: AbortSignal): Promise<string[]> {
    const slugs = [];
    for (const id of ids) {
      const document = this.documents[id];
      if (!document) {
        throw new DocumentNotFoundError(id);
      }

      slugs.push(document.header.slug);
    }

    if (signal?.aborted) {
      throw new AbortError("Aborted");
    }

    return Promise.resolve(slugs);
  }

  ////////////////////////////////
  // IDocumentStorage
  ////////////////////////////////

  exists(documentId: string): Promise<boolean> {
    return Promise.resolve(!!this.documents[documentId]);
  }

  create(document: PHDocument) {
    const documentId = document.header.id;
    if (!isValidDocumentId(documentId)) {
      throw new DocumentIdValidationError(documentId);
    }

    // check if the document already exists by id
    if (this.documents[documentId]) {
      throw new DocumentAlreadyExistsError(documentId);
    }

    const slug =
      document.header.slug?.length > 0 ? document.header.slug : documentId;
    if (!isValidSlug(slug)) {
      throw new DocumentSlugValidationError(slug);
    }

    // check if the document already exists by slug
    if (slug && this.slugToDocumentId[slug]) {
      throw new DocumentAlreadyExistsError(documentId);
    }

    // store the document and update the slug
    document.header.slug = slug;
    this.documents[documentId] = document;

    // add slug to lookup if it exists
    if (slug) {
      // check if the slug is already taken
      if (this.slugToDocumentId[slug]) {
        throw new DocumentAlreadyExistsError(documentId);
      }

      this.slugToDocumentId[slug] = documentId;
    }

    // temporary: initialize an empty manifest for new drives
    if (document.header.documentType === "powerhouse/document-drive") {
      this.updateDriveManifest(documentId, { documentIds: new Set() });
    }

    return Promise.resolve();
  }

  get<TDocument extends PHDocument>(documentId: string): Promise<TDocument> {
    const document = this.documents[documentId];
    if (!document) {
      return Promise.reject(new DocumentNotFoundError(documentId));
    }

    return Promise.resolve(document as TDocument);
  }

  getBySlug<TDocument extends PHDocument>(slug: string): Promise<TDocument> {
    const documentId = this.slugToDocumentId[slug];

    if (!documentId) {
      return Promise.reject(new DocumentNotFoundError(slug));
    }

    return this.get<TDocument>(documentId);
  }

  async findByType(
    documentModelType: string,
    limit = 100,
    cursor?: string,
  ): Promise<{
    documents: string[];
    nextCursor: string | undefined;
  }> {
    const documentsAndIds = Object.entries(this.documents)
      .filter(([_, doc]) => doc.header.documentType === documentModelType)
      .map(([id, doc]) => ({
        id,
        document: doc,
      }));

    // sort: created first, then id -- similar to prisma's ordinal but not guaranteed
    documentsAndIds.sort((a, b) => {
      // get date objects
      const aDate = new Date(a.document.header.createdAtUtcIso);
      const bDate = new Date(b.document.header.createdAtUtcIso);

      // if the dates are the same, sort by id
      if (aDate.getTime() === bDate.getTime()) {
        const aId = a.id;
        const bId = b.id;

        return aId.localeCompare(bId);
      }

      return aDate.getTime() - bDate.getTime();
    });

    // if cursor is provided, start there
    let startIndex = 0;
    if (cursor) {
      const index = documentsAndIds.findIndex(({ id }) => id === cursor);
      if (index !== -1) {
        startIndex = index;
      }
    }

    // count to limit
    const endIndex = Math.min(startIndex + limit, documentsAndIds.length);

    let nextCursor: string | undefined;
    if (endIndex < documentsAndIds.length) {
      nextCursor = documentsAndIds[endIndex].id;
    }

    // return the documents
    return {
      documents: documentsAndIds
        .slice(startIndex, endIndex)
        .map(({ id }) => id),
      nextCursor,
    };
  }

  async delete(documentId: string): Promise<boolean> {
    // Remove from slug lookup if it has a slug
    const document = this.documents[documentId];
    if (document) {
      const slug =
        document.header.slug?.length > 0 ? document.header.slug : documentId;
      if (slug && this.slugToDocumentId[slug] === documentId) {
        delete this.slugToDocumentId[slug];
      }
    }

    // remove from parent manifests
    const parents = await this.getParents(documentId);
    for (const parent of parents) {
      await this.removeChild(parent, documentId);
    }

    // delete any manifest for this document
    delete this.driveManifests[documentId];

    if (this.documents[documentId]) {
      delete this.documents[documentId];

      return Promise.resolve(true);
    }

    return Promise.resolve(false);
  }

  async addChild(parentId: string, childId: string) {
    if (parentId === childId) {
      return Promise.reject(
        new Error("Cannot associate a document with itself"),
      );
    }

    // check if the child is a parent of the parent
    const children = await this.getChildren(childId);
    if (children.includes(parentId)) {
      return Promise.reject(
        new Error("Cannot associate a document with its child"),
      );
    }

    const manifest = this.getManifest(parentId);
    manifest.documentIds.add(childId);
    this.updateDriveManifest(parentId, manifest);

    return Promise.resolve();
  }

  async removeChild(parentId: string, childId: string) {
    const manifest = this.getManifest(parentId);
    if (manifest.documentIds.delete(childId)) {
      this.updateDriveManifest(parentId, manifest);
      return Promise.resolve(true);
    }

    return Promise.resolve(false);
  }

  async getChildren(parentId: string): Promise<string[]> {
    const manifest = this.getManifest(parentId);
    return [...manifest.documentIds];
  }

  async getParents(childId: string): Promise<string[]> {
    const parents: string[] = [];

    // Scan through all drive manifests to find ones that contain the childId
    for (const [driveId, manifest] of Object.entries(this.driveManifests)) {
      if (manifest.documentIds.has(childId)) {
        parents.push(driveId);
      }
    }

    return parents;
  }

  ////////////////////////////////
  // IDocumentAdminStorage
  ////////////////////////////////

  async clear(): Promise<void> {
    this.documents = {};
    this.driveManifests = {};
    this.slugToDocumentId = {};
  }

  ////////////////////////////////
  // IDriveStorage
  ////////////////////////////////

  async addDocumentOperations(
    id: string,
    operations: Operation[],
    document: PHDocument,
  ): Promise<void> {
    const existingDocument = await this.get(id);
    if (!document) {
      return Promise.reject(new DocumentNotFoundError(id));
    }

    const mergedOperations = mergeOperations(
      existingDocument.operations,
      operations,
    );

    this.documents[id] = {
      ...existingDocument,
      ...document,
      operations: mergedOperations,
    };
  }

  async addDriveOperations(
    id: string,
    operations: OperationFromDocument<DocumentDriveDocument>[],
    document: PHDocument,
  ): Promise<void> {
    const drive = await this.get<DocumentDriveDocument>(id);
    const mergedOperations = mergeOperations<DocumentDriveDocument>(
      drive.operations,
      operations,
    );

    this.documents[id] = {
      ...drive,
      ...document,
      operations: mergedOperations,
    };
  }

  async getSynchronizationUnitsRevision(
    units: SynchronizationUnitQuery[],
  ): Promise<
    {
      documentId: string;
      documentType: string;
      scope: string;
      branch: string;
      lastUpdated: string;
      revision: number;
    }[]
  > {
    const results = await Promise.allSettled(
      units.map(async (unit) => {
        try {
          const document = await this.get<PHDocument>(unit.documentId);
          if (!document || !Object.keys(document.state).includes(unit.scope)) {
            return undefined;
          }

          const operations = document.operations[unit.scope as OperationScope];

          return {
            documentId: unit.documentId,
            documentType: unit.documentType,
            scope: unit.scope,
            branch: unit.branch,
            lastUpdated: operations.at(-1)?.timestamp ?? document.created,
            revision: operationsToRevision(operations),
          };
        } catch {
          return undefined;
        }
      }),
    );
    return results.reduce<
      {
        documentId: string;
        documentType: string;
        scope: string;
        branch: string;
        lastUpdated: string;
        revision: number;
      }[]
    >((acc, curr) => {
      if (curr.status === "fulfilled" && curr.value !== undefined) {
        acc.push(curr.value);
      }
      return acc;
    }, []);
  }

  ////////////////////////////////
  // IStorageUnitStorage
  ////////////////////////////////

  async findStorageUnitsBy(
    filter: IStorageUnitFilter,
    limit: number,
    cursor?: string,
  ): Promise<{ units: IStorageUnit[]; nextCursor?: string }> {
    const storageUnits: IStorageUnit[] = [];

    const {
      parentId: parentIds,
      documentId: documentIds,
      documentModelType: documentTypes,
      scope: scopes,
      branch: branches,
    } = resolveStorageUnitsFilter(filter);

    let documents: Set<string>;

    // apply parent id filter
    if (parentIds) {
      // join children from all parents
      const childrenIds = new Set<string>();
      for (const parentId of parentIds) {
        const ids = await this.getChildren(parentId);
        ids.forEach((id) => childrenIds.add(id));
      }
      documents = parentIds.union(childrenIds);
    } else {
      documents = new Set(Object.keys(this.documents));
    }

    // apply document id filter
    documents = documentIds ? documentIds.intersection(documents) : documents;

    for (const documentId of documents) {
      const document = this.documents[documentId];
      // might be a child that has not been synced yet
      // eslint-disable-next-line @typescript-eslint/no-unnecessary-condition
      if (!document) continue;

      // apply document type filter
      if (documentTypes && !documentTypes.has(document.documentType)) continue;

      // For each operation scope in the document
      for (const [scope] of Object.entries(document.state)) {
        // apply scope filter
        if (scopes && !scopes.has(scope)) continue;

        // Create storage unit for this document+scope combination
        storageUnits.push({
          documentId,
          documentModelType: document.documentType,
          scope,
          branch: "main", // Default branch
        });
      }
    }

    // Handle pagination
    let startIndex = 0;
    if (cursor) {
      const index = storageUnits.findIndex(
        (unit) => unit.documentId === cursor,
      );
      if (index !== -1) {
        startIndex = index;
      }
    }

    // Calculate the range to return
    const endIndex = Math.min(startIndex + limit, storageUnits.length);
    const nextCursor =
      endIndex < storageUnits.length
        ? storageUnits[endIndex].documentId
        : undefined;

    return {
      units: storageUnits.slice(startIndex, endIndex),
      nextCursor,
    };
  }

  ////////////////////////////////
  // Private
  ////////////////////////////////

  private getManifest(driveId: string): DriveManifest {
    if (!this.driveManifests[driveId]) {
      this.driveManifests[driveId] = { documentIds: new Set() };
    }

    return this.driveManifests[driveId];
  }

  private updateDriveManifest(driveId: string, manifest: DriveManifest): void {
    this.driveManifests[driveId] = manifest;
  }
}<|MERGE_RESOLUTION|>--- conflicted
+++ resolved
@@ -6,12 +6,8 @@
   DocumentSlugValidationError,
 } from "#server/error";
 import { type SynchronizationUnitQuery } from "#server/types";
-<<<<<<< HEAD
+import { AbortError } from "#utils/errors";
 import { mergeOperations, operationsToRevision } from "#utils/misc";
-=======
-import { AbortError } from "#utils/errors";
-import { mergeOperations } from "#utils/misc";
->>>>>>> 795c486e
 import {
   type Operation,
   type OperationFromDocument,
@@ -376,7 +372,8 @@
             documentType: unit.documentType,
             scope: unit.scope,
             branch: unit.branch,
-            lastUpdated: operations.at(-1)?.timestamp ?? document.created,
+            lastUpdated:
+              operations.at(-1)?.timestamp ?? document.header.createdAtUtcIso,
             revision: operationsToRevision(operations),
           };
         } catch {
@@ -445,7 +442,8 @@
       if (!document) continue;
 
       // apply document type filter
-      if (documentTypes && !documentTypes.has(document.documentType)) continue;
+      if (documentTypes && !documentTypes.has(document.header.documentType))
+        continue;
 
       // For each operation scope in the document
       for (const [scope] of Object.entries(document.state)) {
@@ -455,7 +453,7 @@
         // Create storage unit for this document+scope combination
         storageUnits.push({
           documentId,
-          documentModelType: document.documentType,
+          documentModelType: document.header.documentType,
           scope,
           branch: "main", // Default branch
         });
