--- conflicted
+++ resolved
@@ -11,25 +11,15 @@
 import { type SynchronizationUnitQuery } from "#server/types";
 import { AbortError } from "#utils/errors";
 import { migrateDocumentOperationSignatures } from "#utils/migrations";
-<<<<<<< HEAD
 import { mergeOperations, operationsToRevision } from "#utils/misc";
-import type {
-  DocumentHeader,
-  Operation,
-  OperationScope,
-  PHDocument,
-} from "document-model";
-=======
-import { mergeOperations } from "#utils/misc";
 import type { Operation, OperationScope, PHDocument } from "document-model";
->>>>>>> 795c486e
 import LocalForage from "localforage";
 import {
-  IStorageUnit,
-  IStorageUnitFilter,
   type IDocumentAdminStorage,
   type IDocumentStorage,
   type IDriveOperationStorage,
+  type IStorageUnit,
+  type IStorageUnitFilter,
 } from "./types.js";
 import {
   isValidDocumentId,
@@ -69,7 +59,6 @@
   }
 
   ////////////////////////////////
-<<<<<<< HEAD
   // IStorageUnitStorage
   ////////////////////////////////
 
@@ -124,7 +113,8 @@
       if (!document) continue;
 
       // apply document type filter
-      if (documentTypes && !documentTypes.has(document.documentType)) continue;
+      if (documentTypes && !documentTypes.has(document.header.documentType))
+        continue;
 
       // For each operation scope in the document
       for (const [scope] of Object.entries(document.state)) {
@@ -134,7 +124,7 @@
         // Create storage unit for this document+scope combination
         storageUnits.push({
           documentId,
-          documentModelType: document.documentType,
+          documentModelType: document.header.documentType,
           scope,
           branch: "main", // Default branch
         });
@@ -163,7 +153,9 @@
       units: storageUnits.slice(startIndex, endIndex),
       nextCursor,
     };
-=======
+  }
+
+  ////////////////////////////////
   // IDocumentView
   ////////////////////////////////
   async resolveIds(slugs: string[], signal?: AbortSignal): Promise<string[]> {
@@ -210,7 +202,6 @@
     }
 
     return Promise.resolve(slugs);
->>>>>>> 795c486e
   }
 
   ////////////////////////////////
@@ -584,7 +575,8 @@
             documentType: unit.documentType,
             scope: unit.scope,
             branch: unit.branch,
-            lastUpdated: operations.at(-1)?.timestamp ?? document.created,
+            lastUpdated:
+              operations.at(-1)?.timestamp ?? document.header.createdAtUtcIso,
             revision: operationsToRevision(operations),
           };
         } catch {
