import type {
  DocumentDriveDocument,
  IDocumentStorage,
  IDriveOperationStorage,
  IStorageUnit,
  IStorageUnitFilter,
  SynchronizationUnitQuery,
} from "document-drive";
import {
  AbortError,
  DocumentAlreadyExistsError,
  DocumentAlreadyExistsReason,
  DocumentIdValidationError,
  DocumentNotFoundError,
  DocumentSlugValidationError,
  isValidDocumentId,
  isValidSlug,
  mergeOperations,
  operationsToRevision,
  resolveStorageUnitsFilter,
} from "document-drive";
import type { Operation, PHDocument } from "document-model";
import { existsSync, mkdirSync } from "fs";
import fs from "fs/promises";
import stringify from "json-stringify-deterministic";
import path from "path";
<<<<<<< HEAD
=======
import { childLogger } from "../utils/logger.js";
import type {
  IDocumentStorage,
  IDriveOperationStorage,
  IStorageUnit,
  IStorageUnitFilter,
} from "./types.js";
import {
  isValidDocumentId,
  isValidSlug,
  resolveStorageUnitsFilter,
} from "./utils.js";
>>>>>>> dab0b9b9

// Interface for drive manifest that tracks document IDs in a drive
interface DriveManifest {
  documentIds: string[];
}

// Interface for slug manifest that maps slugs to document IDs
interface SlugManifest {
  slugToId: Record<string, string>;
}

function ensureDir(dir: string) {
  if (!existsSync(dir)) {
    mkdirSync(dir, { recursive: true });
  }
}

export class FilesystemStorage
  implements IDriveOperationStorage, IDocumentStorage
{
  private logger = childLogger(["FilesystemStorage"]);
  private basePath: string;

  constructor(basePath: string) {
    this.basePath = basePath;
    ensureDir(this.basePath);
  }

  ////////////////////////////////
  // IStorageUnitStorage
  ////////////////////////////////

  async findStorageUnitsBy(
    filter: IStorageUnitFilter,
    limit: number,
    cursor?: string,
  ): Promise<{ units: IStorageUnit[]; nextCursor?: string }> {
    const storageUnits: IStorageUnit[] = [];

    const {
      parentId: parentIds,
      documentId: documentIds,
      documentModelType: documentTypes,
      scope: scopes,
      branch: branches,
    } = resolveStorageUnitsFilter(filter);

    const files = await fs.readdir(this.basePath, { withFileTypes: true });
    const documentFiles = files
      .filter(
        (file) =>
          file.name.startsWith("document-") && file.name.endsWith(".json"),
      )
      .map((file) => file.name.replace("document-", "").replace(".json", ""));

    let documents: Set<string>;

    // apply parent id filter
    if (parentIds) {
      // join children from all parents
      const childrenIds = new Set<string>();
      for (const parentId of parentIds) {
        const ids = await this.getChildren(parentId);
        ids.forEach((id) => childrenIds.add(id));
      }
      documents = parentIds.union(childrenIds);
    } else {
      documents = new Set(documentFiles);
    }

    // apply document id filter
    documents = documentIds ? documentIds.intersection(documents) : documents;

    for (const documentId of documents) {
      const document = await this.get(documentId).catch(() => null);
      // might be a child that has not been synced yet
      if (!document) continue;

      // apply document type filter
      if (documentTypes && !documentTypes.has(document.header.documentType))
        continue;

      // For each operation scope in the document
      for (const [scope] of Object.entries(document.state)) {
        // apply scope filter
        if (scopes && !scopes.has(scope)) continue;

        // Create storage unit for this document+scope combination
        storageUnits.push({
          documentId,
          documentModelType: document.header.documentType,
          scope,
          branch: "main", // Default branch
        });
      }
    }

    // Handle pagination
    let startIndex = 0;
    if (cursor) {
      const index = storageUnits.findIndex(
        (unit) => unit.documentId === cursor,
      );
      if (index !== -1) {
        startIndex = index;
      }
    }

    // Calculate the range to return
    const endIndex = Math.min(startIndex + limit, storageUnits.length);
    const nextCursor =
      endIndex < storageUnits.length
        ? storageUnits[endIndex].documentId
        : undefined;

    return {
      units: storageUnits.slice(startIndex, endIndex),
      nextCursor,
    };
  }

  ////////////////////////////////
  // IDocumentView
  ////////////////////////////////
  async resolveIds(slugs: string[], signal?: AbortSignal): Promise<string[]> {
    const slugManifest = await this.getSlugManifest();

    if (signal?.aborted) {
      throw new AbortError("Aborted");
    }

    const ids: string[] = [];
    for (const slug of slugs) {
      const documentId = slugManifest.slugToId[slug];
      if (!documentId) {
        throw new DocumentNotFoundError(slug);
      }

      ids.push(documentId);
    }

    return Promise.resolve(ids);
  }

  async resolveSlugs(ids: string[], signal?: AbortSignal): Promise<string[]> {
    const slugs: string[] = [];
    for (const id of ids) {
      const document = await this.get<PHDocument>(id);
      if (!document) {
        throw new DocumentNotFoundError(id);
      }

      if (signal?.aborted) {
        throw new AbortError("Aborted");
      }

      slugs.push(document.header.slug);
    }

    return Promise.resolve(slugs);
  }

  ////////////////////////////////
  // IDocumentStorage
  ////////////////////////////////

  async exists(documentId: string): Promise<boolean> {
    try {
      await fs.access(this._buildDocumentPath(documentId));
      return true;
    } catch {
      return false;
    }
  }

  async create(document: PHDocument) {
    const documentId = document.header.id;
    if (!isValidDocumentId(documentId)) {
      throw new DocumentIdValidationError(documentId);
    }

    if (await this.exists(documentId)) {
      throw new DocumentAlreadyExistsError(documentId);
    }

    const slug =
      document.header.slug?.length > 0 ? document.header.slug : documentId;
    if (!isValidSlug(slug)) {
      throw new DocumentSlugValidationError(slug);
    }

    const slugManifest = await this.getSlugManifest();
    if (slugManifest.slugToId[slug]) {
      throw new DocumentAlreadyExistsError(
        documentId,
        DocumentAlreadyExistsReason.SLUG,
      );
    }

    document.header.slug = slug;
    const documentPath = this._buildDocumentPath(documentId);
    await fs.writeFile(documentPath, stringify(document), {
      encoding: "utf-8",
    });

    // Update the slug manifest if the document has a slug

    slugManifest.slugToId[slug] = documentId;
    await this.updateSlugManifest(slugManifest);

    // temporary: initialize an empty manifest for new drives
    if (document.header.documentType === "powerhouse/document-drive") {
      this.updateDriveManifest(documentId, { documentIds: [] });
    }

    return Promise.resolve();
  }

  async get<TDocument extends PHDocument>(
    documentId: string,
  ): Promise<TDocument> {
    try {
      const content = await fs.readFile(this._buildDocumentPath(documentId), {
        encoding: "utf-8",
      });

      return JSON.parse(content) as TDocument;
    } catch (error) {
      return Promise.reject(new DocumentNotFoundError(documentId));
    }
  }

  async getBySlug<TDocument extends PHDocument>(
    slug: string,
  ): Promise<TDocument> {
    const slugManifest = await this.getSlugManifest();
    const documentId = slugManifest.slugToId[slug];

    if (!documentId) {
      return Promise.reject(new DocumentNotFoundError(slug));
    }

    return this.get<TDocument>(documentId);
  }

  async findByType(
    documentModelType: string,
    limit = 100,
    cursor?: string,
  ): Promise<{
    documents: string[];
    nextCursor: string | undefined;
  }> {
    const files = await fs.readdir(this.basePath, { withFileTypes: true });
    const documentFiles = files.filter(
      (file) =>
        file.name.startsWith("document-") && file.name.endsWith(".json"),
    );

    // Load documents with matching type and collect their metadata
    const documentsAndIds: Array<{ id: string; document: PHDocument }> = [];
    for (const file of documentFiles) {
      const documentId = file.name
        .replace("document-", "")
        .replace(".json", "");

      try {
        // Read and parse the document
        const document = JSON.parse(
          await fs.readFile(this._buildDocumentPath(documentId), {
            encoding: "utf-8",
          }),
        ) as PHDocument;

        // Only include documents of the requested type
        if (document.header.documentType === documentModelType) {
          documentsAndIds.push({ id: documentId, document });
        }
      } catch (error) {
        // Skip files that can't be read or parsed
        continue;
      }
    }

    // Sort by creation date first, then by ID (consistent sort order for pagination)
    documentsAndIds.sort((a, b) => {
      const aDate = new Date(a.document.header.createdAtUtcIso);
      const bDate = new Date(b.document.header.createdAtUtcIso);

      if (aDate.getTime() === bDate.getTime()) {
        return a.id.localeCompare(b.id);
      }

      return aDate.getTime() - bDate.getTime();
    });

    let startIndex = 0;
    if (cursor) {
      const index = documentsAndIds.findIndex(({ id }) => id === cursor);
      if (index !== -1) {
        startIndex = index;
      }
    }

    // cursor
    const endIndex = Math.min(startIndex + limit, documentsAndIds.length);
    let nextCursor: string | undefined;
    if (endIndex < documentsAndIds.length) {
      nextCursor = documentsAndIds[endIndex].id;
    }

    return {
      documents: documentsAndIds
        .slice(startIndex, endIndex)
        .map(({ id }) => id),
      nextCursor,
    };
  }

  async delete(documentId: string): Promise<boolean> {
    // First, find any slug for this document and remove it from the slug manifest
    try {
      const document = await this.get<PHDocument>(documentId);
      const slug =
        document.header.slug?.length > 0 ? document.header.slug : documentId;

      if (slug) {
        const slugManifest = await this.getSlugManifest();
        if (slugManifest.slugToId[slug] === documentId) {
          delete slugManifest.slugToId[slug];
          await this.updateSlugManifest(slugManifest);
        }
      }
    } catch (error) {
      // If we can't get the document, we can't remove its slug
    }

    // delete from parent manifests
    const parents = await this.getParents(documentId);
    for (const parent of parents) {
      await this.removeChild(parent, documentId);
    }

    // delete any manifest for this document
    try {
      await fs.rm(this._buildManifestPath(documentId));
    } catch (error) {
      // there may be no manifest for this document
    }

    // finally, delete the specified document
    const documentPath = this._buildDocumentPath(documentId);
    if (await this.exists(documentId)) {
      await fs.unlink(documentPath);

      return Promise.resolve(true);
    }

    return Promise.resolve(false);
  }

  async addChild(parentId: string, childId: string): Promise<void> {
    if (parentId === childId) {
      return Promise.reject(
        new Error("Cannot associate a document with itself"),
      );
    }

    // check if the child is a parent of the parent
    const children = await this.getChildren(childId);
    if (children.includes(parentId)) {
      return Promise.reject(
        new Error("Cannot associate a document with its child"),
      );
    }

    // Update the drive manifest to include this document
    const manifest = await this.getManifest(parentId);
    if (!manifest.documentIds.includes(childId)) {
      manifest.documentIds.push(childId);
      await this.updateDriveManifest(parentId, manifest);
    }
  }

  async removeChild(parentId: string, childId: string): Promise<boolean> {
    const manifest = await this.getManifest(parentId);
    const docIndex = manifest.documentIds.indexOf(childId);
    if (docIndex !== -1) {
      manifest.documentIds.splice(docIndex, 1);
      await this.updateDriveManifest(parentId, manifest);
      return true;
    }

    return false;
  }

  async getChildren(parentId: string): Promise<string[]> {
    const manifest = await this.getManifest(parentId);
    return manifest.documentIds;
  }

  async getParents(childId: string): Promise<string[]> {
    const parents: string[] = [];

    // Get all files in the base directory
    const files = await fs.readdir(this.basePath, { withFileTypes: true });

    // Filter to only include manifest files
    const manifestFiles = files.filter(
      (file) =>
        file.name.startsWith("manifest-") && file.name.endsWith(".json"),
    );

    // Check each manifest file to see if it contains the childId
    for (const file of manifestFiles) {
      // Extract the driveId from the manifest filename
      const driveId = file.name.replace("manifest-", "").replace(".json", "");

      const manifest = await this.getManifest(driveId);
      if (manifest.documentIds.includes(childId)) {
        parents.push(driveId);
      }
    }

    return parents;
  }

  ////////////////////////////////
  // IDocumentAdminStorage
  ////////////////////////////////

  async clear() {
    // delete content of basePath
    const files = (
      await fs.readdir(this.basePath, { withFileTypes: true })
    ).filter((dirent) => !!dirent.name);

    await Promise.all(
      files.map(async (dirent) => {
        await fs.rm(path.join(this.basePath, dirent.name), {
          recursive: true,
        });
      }),
    );
  }

  ////////////////////////////////
  // IDriveStorage
  ////////////////////////////////

  async addDocumentOperations(
    id: string,
    operations: Operation[],
    document: PHDocument,
  ) {
    const existingDocument = await this.get(id);
    if (!existingDocument) {
      return Promise.reject(new DocumentNotFoundError(id));
    }

    const mergedOperations = mergeOperations(
      existingDocument.operations,
      operations,
    );

    const revision: Record<string, number> = {};
    for (const [scope, scopeOps] of Object.entries(mergedOperations)) {
      revision[scope] = operationsToRevision(scopeOps);
    }

    const documentPath = this._buildDocumentPath(id);
    await fs.writeFile(
      documentPath,
      stringify({
        ...existingDocument,
        state: document.state,
        initialState: document.initialState,
        header: {
          ...existingDocument.header,
          ...document.header,
          revision,
        },
        operations: mergedOperations,
      }),
      {
        encoding: "utf-8",
      },
    );
  }

  async addDriveOperations(
    id: string,
    operations: Operation[],
    document: PHDocument,
  ): Promise<void> {
    const existingDocument = await this.get<DocumentDriveDocument>(id);
    const mergedOperations = mergeOperations(
      existingDocument.operations,
      operations,
    );

    const revision: Record<string, number> = {};
    for (const [scope, scopeOps] of Object.entries(mergedOperations)) {
      revision[scope] = operationsToRevision(scopeOps);
    }

    const drivePath = this._buildDocumentPath(id);
    await fs.writeFile(
      drivePath,
      stringify({
        ...existingDocument,
        state: document.state,
        initialState: document.initialState,
        header: {
          ...existingDocument.header,
          ...document.header,
          revision,
        },
        operations: mergedOperations,
      }),
      {
        encoding: "utf-8",
      },
    );
  }

  async getSynchronizationUnitsRevision(
    units: SynchronizationUnitQuery[],
  ): Promise<
    {
      documentId: string;
      documentType: string;
      scope: string;
      branch: string;
      lastUpdated: string;
      revision: number;
    }[]
  > {
    const results = await Promise.allSettled(
      units.map(async (unit) => {
        try {
          const document = await this.get<PHDocument>(unit.documentId);
          if (!document?.operations[unit.scope]) {
            return undefined;
          }

          const operations = document.operations[unit.scope]!;

          return {
            documentId: unit.documentId,
            documentType: unit.documentType,
            scope: unit.scope,
            branch: unit.branch,
            lastUpdated:
              operations.at(-1)?.timestampUtcMs ??
              document.header.createdAtUtcIso,
            revision:
              operations.length > 0 ? operationsToRevision(operations) : 0,
          };
        } catch (error) {
          this.logger.error(
            "Error getting synchronization units revision",
            error,
          );
          return undefined;
        }
      }),
    );
    return results.reduce<
      {
        documentId: string;
        documentType: string;
        scope: string;
        branch: string;
        lastUpdated: string;
        revision: number;
      }[]
    >((acc, curr) => {
      if (curr.status === "fulfilled" && curr.value !== undefined) {
        acc.push(curr.value);
      }
      return acc;
    }, []);
  }

  ////////////////////////////////
  // Private
  ////////////////////////////////

  private _buildDocumentPath(documentId: string) {
    return `${this.basePath}/document-${documentId}.json`;
  }

  private _buildManifestPath(driveId: string) {
    return `${this.basePath}/manifest-${driveId}.json`;
  }

  private _buildSlugManifestPath() {
    return `${this.basePath}/slugs.json`;
  }

  private async getManifest(driveId: string): Promise<DriveManifest> {
    const manifestPath = this._buildManifestPath(driveId);
    try {
      const content = await fs.readFile(manifestPath, { encoding: "utf-8" });
      return JSON.parse(content) as DriveManifest;
    } catch (error) {
      // Return empty manifest if file doesn't exist
      return { documentIds: [] };
    }
  }

  private async updateDriveManifest(
    driveId: string,
    manifest: DriveManifest,
  ): Promise<void> {
    const manifestPath = this._buildManifestPath(driveId);
    await fs.writeFile(manifestPath, stringify(manifest), {
      encoding: "utf-8",
    });
  }

  private async getSlugManifest(): Promise<SlugManifest> {
    const slugManifestPath = this._buildSlugManifestPath();
    try {
      const content = await fs.readFile(slugManifestPath, {
        encoding: "utf-8",
      });
      return JSON.parse(content) as SlugManifest;
    } catch (error) {
      // Return empty slug manifest if file doesn't exist
      return { slugToId: {} };
    }
  }

  private async updateSlugManifest(manifest: SlugManifest): Promise<void> {
    const slugManifestPath = this._buildSlugManifestPath();
    await fs.writeFile(slugManifestPath, stringify(manifest), {
      encoding: "utf-8",
    });
  }
}<|MERGE_RESOLUTION|>--- conflicted
+++ resolved
@@ -8,6 +8,7 @@
 } from "document-drive";
 import {
   AbortError,
+  childLogger,
   DocumentAlreadyExistsError,
   DocumentAlreadyExistsReason,
   DocumentIdValidationError,
@@ -24,21 +25,6 @@
 import fs from "fs/promises";
 import stringify from "json-stringify-deterministic";
 import path from "path";
-<<<<<<< HEAD
-=======
-import { childLogger } from "../utils/logger.js";
-import type {
-  IDocumentStorage,
-  IDriveOperationStorage,
-  IStorageUnit,
-  IStorageUnitFilter,
-} from "./types.js";
-import {
-  isValidDocumentId,
-  isValidSlug,
-  resolveStorageUnitsFilter,
-} from "./utils.js";
->>>>>>> dab0b9b9
 
 // Interface for drive manifest that tracks document IDs in a drive
 interface DriveManifest {
