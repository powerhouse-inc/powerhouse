<<<<<<< HEAD
import {
  isValidDocumentId,
  isValidSlug,
  resolveStorageUnitsFilter,
} from "#storage/utils";
=======
import { isValidDocumentId, isValidSlug } from "#storage/utils";
import { AbortError } from "#utils/errors";
>>>>>>> 795c486e
import { PrismaClientKnownRequestError } from "@prisma/client/runtime/library";
import type {
  AttachmentInput,
  DocumentOperations,
  ExtendedStateFromDocument,
  FileRegistry,
  Operation,
  OperationFromDocument,
  OperationScope,
  OperationsFromDocument,
  PHDocument,
  PHDocumentHeader,
} from "document-model";
import { type IBackOffOptions, backOff } from "exponential-backoff";
import { type ICache } from "../../cache/types.js";
import {
  type DocumentDriveAction,
  type DocumentDriveDocument,
} from "../../drive-document-model/gen/types.js";
import {
  ConflictOperationError,
  DocumentAlreadyExistsError,
  DocumentIdValidationError,
  DocumentNotFoundError,
  DocumentSlugValidationError,
} from "../../server/error.js";
import { type SynchronizationUnitQuery } from "../../server/types.js";
import { childLogger, logger } from "../../utils/logger.js";
import type {
  IDocumentStorage,
  IDriveOperationStorage,
  IStorageUnit,
  IStorageUnitFilter,
} from "../types.js";
import { type Prisma, type PrismaClient } from "./client/index.js";

export * from "./factory.js";

type Transaction =
  | Omit<
      PrismaClient<Prisma.PrismaClientOptions, never>,
      "$connect" | "$disconnect" | "$on" | "$transaction" | "$use" | "$extends"
    >
  | ExtendedPrismaClient;

function storageToOperation(
  op: Prisma.$OperationPayload["scalars"] & {
    attachments?: AttachmentInput[];
  },
): Operation {
  const operation = {
    id: op.opId || undefined,
    skip: op.skip,
    hash: op.hash,
    index: op.index,
    timestamp: new Date(op.timestamp).toISOString(),
    input: JSON.parse(op.input),
    type: op.type,
    scope: op.scope as OperationScope,
    resultingState: op.resultingState
      ? op.resultingState.toString()
      : undefined,
    attachments: op.attachments,
  } as Operation;
  if (op.context) {
    operation.context = op.context as Prisma.JsonObject;
  }
  return operation;
}

export type PrismaStorageOptions = {
  transactionRetryBackoff?: IBackOffOptions;
};

function getRetryTransactionsClient<T extends PrismaClient>(
  prisma: T,
  backOffOptions?: Partial<IBackOffOptions>,
) {
  return prisma.$extends({
    client: {
      $transaction: (...args: Parameters<T["$transaction"]>) => {
        // eslint-disable-next-line prefer-spread
        return backOff(() => prisma.$transaction.apply(prisma, args), {
          retry: (e) => {
            const code = (e as { code: string }).code;
            // Retry the transaction only if the error was due to a write conflict or deadlock
            // See: https://www.prisma.io/docs/reference/api-reference/error-reference#p2034
            if (code !== "P2034") {
              logger.error("TRANSACTION ERROR", e);
            }
            return code === "P2034";
          },
          ...backOffOptions,
        });
      },
    },
  });
}

type ExtendedPrismaClient = ReturnType<
  typeof getRetryTransactionsClient<PrismaClient>
>;

export class PrismaStorage implements IDriveOperationStorage, IDocumentStorage {
  private logger = childLogger(["PrismaStorage"]);

  private db: ExtendedPrismaClient;
  private cache: ICache;

  constructor(db: PrismaClient, cache: ICache, options?: PrismaStorageOptions) {
    const backOffOptions = options?.transactionRetryBackoff;

    this.cache = cache;
    this.db = getRetryTransactionsClient(db, {
      ...backOffOptions,
      jitter: backOffOptions?.jitter ?? "full",
    });
  }

  ////////////////////////////////
<<<<<<< HEAD
  // IStorageUnitStorage
  ////////////////////////////////
  async findStorageUnitsBy(
    filter: IStorageUnitFilter,
    limit: number,
    cursor?: string,
  ): Promise<{ units: IStorageUnit[]; nextCursor?: string }> {
    const {
      parentId: parentIds,
      documentId: documentIds,
      documentModelType: documentTypes,
      scope: scopes,
      branch: branches,
    } = resolveStorageUnitsFilter(filter);

    let documents = new Array<string>();

    // if parent ids are passed, find all documents that are children
    // of those parents, intersecting with document ids if provided
    if (parentIds?.size) {
      documents = await this.db.driveDocument
        .findMany({
          select: {
            documentId: true,
          },
          where: {
            driveId: {
              in: [...parentIds],
            },
            ...(documentIds ? { documentId: { in: [...documentIds] } } : {}),
          },
        })
        .then((docs) => docs.map((doc) => doc.documentId));
      documents.unshift(
        ...(documentIds ? parentIds.intersection(documentIds) : parentIds),
      );
    }

    const queryOptions: Prisma.DocumentFindManyArgs = {
      where: {
        ...(documents.length > 0 ? { id: { in: [...documents] } } : {}),
        ...(documentTypes ? { documentType: { in: [...documentTypes] } } : {}),
        ...(scopes && scopes.size > 0
          ? {
              scopes: {
                hasSome: [...scopes],
              },
            }
          : {}),
        // branch: { in: branches ? [...branches] : undefined },
      },
      orderBy: {
        ordinal: "asc",
      },
      select: {
        id: true,
        documentType: true,
        scopes: true,
        ordinal: true,
      },
      take: limit,
    };

    // if cursor is provided, add it to the query
    if (cursor) {
      const cursorOrdinal = parseInt(cursor, 10);
      if (isNaN(cursorOrdinal)) {
        throw new Error("Invalid cursor format: Expected an integer");
      }

      queryOptions.cursor = {
        ordinal: cursorOrdinal,
      };

      // skip the cursor itself
      queryOptions.skip = 1;
    }

    const results = await this.db.document.findMany(queryOptions);

    let nextCursor: string | undefined;
    if (results.length === limit) {
      // the cursor is the last document in the results
      nextCursor = results[limit - 1].ordinal.toString();
    }

    // Map the database results to IStorageUnit objects
    const units: IStorageUnit[] = results.flatMap((doc) =>
      doc.scopes.map((scope) => ({
        documentId: doc.id,
        documentModelType: doc.documentType,
        scope,
        branch: "main",
      })),
    );

    return {
      units,
      nextCursor,
    };
=======
  // IDocumentView
  ////////////////////////////////
  async resolveIds(slugs: string[], signal?: AbortSignal): Promise<string[]> {
    const queryOptions: Prisma.DocumentFindManyArgs = {
      where: {
        slug: {
          in: slugs,
        },
      },
      select: {
        id: true,
      },
    };

    const results = await this.db.document.findMany(queryOptions);

    if (signal?.aborted) {
      throw new AbortError("Aborted");
    }

    if (results.length !== slugs.length) {
      throw new Error("Not all slugs were found");
    }

    return results.map((doc) => doc.id);
  }

  async resolveSlugs(ids: string[], signal?: AbortSignal): Promise<string[]> {
    const queryOptions: Prisma.DocumentFindManyArgs = {
      where: {
        id: {
          in: ids,
        },
      },
      select: {
        slug: true,
      },
    };

    const results = await this.db.document.findMany(queryOptions);

    if (signal?.aborted) {
      throw new AbortError("Aborted");
    }

    if (results.length !== ids.length) {
      throw new Error("Not all ids were found");
    }

    return results.map((doc) => doc.slug ?? "");
>>>>>>> 795c486e
  }

  ////////////////////////////////
  // IDocumentStorage
  ////////////////////////////////

  async exists(documentId: string) {
    const count = await this.db.document.count({
      where: {
        id: documentId,
      },
    });

    return count > 0;
  }

  async create(document: PHDocument) {
    const documentId = document.header.id;
    if (!isValidDocumentId(documentId)) {
      throw new DocumentIdValidationError(documentId);
    }

    const slug =
      document.header.slug?.length > 0 ? document.header.slug : documentId;
    if (!isValidSlug(slug)) {
      throw new DocumentSlugValidationError(slug);
    }

    document.header.slug = slug;

    try {
      await this.db.document.create({
        data: {
          id: documentId,
          slug,
          name: document.header.name,
          documentType: document.header.documentType,
          initialState: JSON.stringify(document.initialState),
<<<<<<< HEAD
          lastModified: document.lastModified,
          revision: JSON.stringify(document.revision),
          scopes: Object.keys(document.state),
          meta: document.meta ? JSON.stringify(document.meta) : undefined,
=======
          created: document.header.createdAtUtcIso,
          lastModified: document.header.lastModifiedAtUtcIso,
          revision: JSON.stringify(document.header.revision),
          meta: document.header.meta
            ? JSON.stringify(document.header.meta)
            : undefined,
>>>>>>> 795c486e
        },
      });
    } catch (e) {
      if ((e as { code?: string }).code === "P2002") {
        throw new DocumentAlreadyExistsError(documentId);
      }

      throw e;
    }

    // temporary -- but we need to create drive records automatically for documents
    // of the correct type
    if (document.header.documentType === "powerhouse/document-drive") {
      await this.db.drive.create({
        data: {
          id: documentId,
        },
      });
    }
  }

  async get<TDocument extends PHDocument>(
    documentId: string,
    tx?: Transaction,
  ): Promise<TDocument> {
    const prisma = tx ?? this.db;
    const query: any = {
      where: {
        id: documentId,
      },
    };

    const result = await prisma.document.findUnique(query);
    if (result === null) {
      throw new DocumentNotFoundError(documentId);
    }

    let cachedOperations: DocumentOperations = {
      global: [],
      local: [],
    };

    const cachedDocument = await this.cache.getDocument<TDocument>(documentId);
    if (cachedDocument) {
      cachedOperations = cachedDocument.operations;
    }

    const scopeIndex = Object.keys(cachedOperations).reduceRight<
      Record<OperationScope, number>
    >(
      (acc, value) => {
        const scope = value as OperationScope;
        const lastIndex = cachedOperations[scope].at(-1)?.index ?? -1;
        acc[scope] = lastIndex;
        return acc;
      },
      { global: -1, local: -1 },
    );

    const conditions = Object.entries(scopeIndex).map(
      ([scope, index]) => `("scope" = '${scope}' AND "index" > ${index})`,
    );
    conditions.push(
      `("scope" NOT IN (${Object.keys(cachedOperations)
        .map((s) => `'${s}'`)
        .join(", ")}))`,
    );

    // retrieves operations with resulting state
    // for the last operation of each scope
    // TODO prevent SQL injection
    const queryOperations = await prisma.$queryRawUnsafe<
      Prisma.$OperationPayload["scalars"][]
    >(
      `WITH ranked_operations AS (
              SELECT
                  *,
                  ROW_NUMBER() OVER (PARTITION BY scope ORDER BY index DESC) AS rn
              FROM "Operation"
              )
              SELECT
              "id",
              "opId",
              "scope",
              "branch",
              "index",
              "skip",
              "hash",
              "timestamp",
              "input",
              "type",
              "context",
              CASE
                  WHEN rn = 1 THEN "resultingState"
                  ELSE NULL
              END AS "resultingState"
              FROM ranked_operations
              WHERE "documentId" = $1
              AND (${conditions.join(" OR ")})
              ORDER BY scope, index;
          `,
      documentId,
    );
    const operationIds = queryOperations.map((o) => o.id);
    const attachments = await prisma.attachment.findMany({
      where: {
        operationId: {
          in: operationIds,
        },
      },
    });

    // TODO add attachments from cached operations
    const fileRegistry: FileRegistry = {};

    const operationsByScope = queryOperations.reduce((acc, operation) => {
      const scope = operation.scope as OperationScope;
      if (!acc[scope]) {
        acc[scope] = [];
      }
      const result = storageToOperation(operation);
      result.attachments = attachments.filter(
        (a) => a.operationId === operation.id,
      );
      result.attachments.forEach(({ hash, ...file }) => {
        fileRegistry[hash] = file;
      });
      acc[scope].push(result);
      return acc;
    }, cachedOperations) as OperationsFromDocument<TDocument>;
    const dbDoc = result;

    const header: PHDocumentHeader = {
      id: dbDoc.id,
      sig: {
        nonce: "",
        publicKey: {},
      },
      documentType: dbDoc.documentType,
      createdAtUtcIso: dbDoc.created.toISOString(),
      lastModifiedAtUtcIso: dbDoc.lastModified.toISOString(),
      revision: JSON.parse(dbDoc.revision) as Record<OperationScope, number>,
      meta: dbDoc.meta ? (JSON.parse(dbDoc.meta) as object) : undefined,
      slug: dbDoc.slug ? dbDoc.slug : "",
      name: dbDoc.name ? dbDoc.name : "",
      branch: "main",
    };

    const doc = {
      header,
      initialState: JSON.parse(
        dbDoc.initialState,
      ) as ExtendedStateFromDocument<TDocument>,
      operations: operationsByScope,
      clipboard: [],
      attachments: {},
      state: undefined,
    };

    return doc as unknown as TDocument;
  }

  async getBySlug<TDocument extends PHDocument>(
    slug: string,
  ): Promise<TDocument> {
    const result = await this.db.document.findUnique({
      where: {
        slug,
      },
    });

    if (!result) {
      return Promise.reject(new DocumentNotFoundError(slug));
    }

    return this.get<TDocument>(result.id);
  }

  async findByType(
    documentModelType: string,
    limit = 100,
    cursor?: string,
  ): Promise<{
    documents: string[];
    nextCursor: string | undefined;
  }> {
    const queryOptions: Prisma.DocumentFindManyArgs = {
      where: {
        documentType: documentModelType,
      },
      orderBy: {
        ordinal: "asc",
      },
      select: {
        id: true,
        ordinal: true,
      },
      take: limit,
    };

    // if cursor is provided, add it to the query
    if (cursor) {
      const cursorOrdinal = parseInt(cursor, 10);
      if (isNaN(cursorOrdinal)) {
        throw new Error("Invalid cursor format: Expected an integer");
      }

      queryOptions.cursor = {
        ordinal: cursorOrdinal,
      };

      // skip the cursor itself
      queryOptions.skip = 1;
    }

    const results = await this.db.document.findMany(queryOptions);

    let nextCursor: string | undefined;
    if (results.length === limit) {
      // the cursor is the last document in the results
      nextCursor = results[limit - 1].ordinal.toString();
    }

    return {
      documents: results.map((doc) => doc.id),
      nextCursor,
    };
  }

  async delete(documentId: string): Promise<boolean> {
    try {
      // delete out of drives
      await this.db.drive.deleteMany({
        where: {
          driveDocuments: {
            every: {
              driveId: documentId,
            },
          },
        },
      });
    } catch (e: unknown) {
      this.logger.error(
        "Error deleting document from drives, could not delete DriveDocument links",
        e,
      );

      return false;
    }

    try {
      // delete document
      const result = await this.db.document.deleteMany({
        where: {
          id: documentId,
        },
      });

      return result.count > 0;
    } catch (e: unknown) {
      this.logger.error(
        "Error deleting document from drives, could not delete Document",
        e,
      );

      const prismaError = e as { code?: string; message?: string };
      // Ignore Error: P2025: An operation failed because it depends on one or more records that were required but not found.
      if (
        (prismaError.code && prismaError.code === "P2025") ||
        prismaError.message?.includes(
          "An operation failed because it depends on one or more records that were required but not found.",
        )
      ) {
        return false;
      }

      throw e;
    }
  }

  async addChild(parentId: string, childId: string) {
    if (parentId === childId) {
      return Promise.reject(
        new Error("Cannot associate a document with itself"),
      );
    }

    // check if the child is a parent of the parent
    const children = await this.getChildren(childId);
    if (children.includes(parentId)) {
      return Promise.reject(
        new Error("Cannot associate a document with its child"),
      );
    }

    // create the many-to-many relation
    await this.db.drive.update({
      where: {
        id: parentId,
      },
      data: {
        driveDocuments: {
          create: { documentId: childId },
        },
      },
    });
  }

  async removeChild(parentId: string, childId: string) {
    try {
      await this.db.driveDocument.delete({
        where: {
          // use unique constraint so it either deletes or throws
          driveId_documentId: {
            driveId: parentId,
            documentId: childId,
          },
        },
      });

      return true;
    } catch (e) {
      return false;
    }
  }

  async getChildren(parentId: string): Promise<string[]> {
    const docs = await this.db.driveDocument.findMany({
      select: {
        documentId: true,
      },
      where: {
        driveId: parentId,
      },
    });

    return docs.map((doc) => doc.documentId);
  }

  async getParents(childId: string): Promise<string[]> {
    // Query the DriveDocument table to find all drives that have the given document as a child
    const driveDocuments = await this.db.driveDocument.findMany({
      where: {
        documentId: childId,
      },
      select: {
        driveId: true,
      },
    });

    // Extract the drive IDs from the query result
    return driveDocuments.map((doc) => doc.driveId);
  }

  ////////////////////////////////
  // IDriveStorage
  ////////////////////////////////

  async addDriveOperations(
    id: string,
    operations: Operation<DocumentDriveAction>[],
    document: PHDocument,
  ): Promise<void> {
<<<<<<< HEAD
    await this.addDocumentOperations(id, operations, header);
=======
    await this.addDocumentOperations("drives", id, operations, document);
>>>>>>> 795c486e
  }

  async addDriveOperationsWithTransaction(
    drive: string,
    callback: (document: DocumentDriveDocument) => Promise<{
      operations: Operation[];
      document: PHDocument;
    }>,
  ) {
    return this.addDocumentOperationsWithTransaction(drive, (document) =>
      callback(document as DocumentDriveDocument),
    );
  }

  private async _addDocumentOperations(
    tx: Transaction,
    id: string,
    operations: Operation[],
    document: PHDocument,
  ): Promise<void> {
    try {
      await tx.operation.createMany({
        data: operations.map((op) => ({
          documentId: id,
          hash: op.hash,
          index: op.index,
          input: JSON.stringify(op.input),
          timestamp: op.timestamp,
          type: op.type,
          scope: op.scope,
          branch: "main",
          opId: op.id,
          skip: op.skip,
          context: op.context,
          resultingState: op.resultingState
            ? Buffer.from(op.resultingState)
            : undefined,
        })),
      });

      await tx.document.update({
        where: {
          id,
        },
        data: {
          lastModified: document.header.lastModifiedAtUtcIso,
          revision: JSON.stringify(document.header.revision),
        },
      });

      await Promise.all(
        operations
          .filter((o) => o.attachments?.length)
          .map((op) => {
            return tx.operation.update({
              where: {
                unique_operation: {
                  documentId: id,
                  index: op.index,
                  scope: op.scope,
                  branch: "main",
                },
              },
              data: {
                attachments: {
                  createMany: {
                    data: op.attachments ?? [],
                  },
                },
              },
            });
          }),
      );
    } catch (e) {
      // P2002: Unique constraint failed
      // Operation with existing index
      if (e instanceof PrismaClientKnownRequestError && e.code === "P2002") {
        const existingOperation = await this.db.operation.findFirst({
          where: {
            AND: operations.map((op) => ({
              documentId: id,
              scope: op.scope,
              branch: "main",
              index: op.index,
            })),
          },
        });

        const conflictOp = operations.find(
          (op) =>
            existingOperation?.index === op.index &&
            existingOperation.scope === op.scope,
        );

        if (!existingOperation || !conflictOp) {
          console.error(e);
          throw e;
        } else {
          throw new ConflictOperationError(
            storageToOperation(existingOperation),
            conflictOp,
          );
        }
      } else {
        throw e;
      }
    }
  }

  async addDocumentOperationsWithTransaction<TDocument extends PHDocument>(
    id: string,
    callback: (document: TDocument) => Promise<{
      operations: OperationFromDocument<TDocument>[];
      document: PHDocument;
    }>,
  ) {
    let result: {
      operations: OperationFromDocument<TDocument>[];
      document: PHDocument;
    } | null = null;

    await this.db.$transaction(
      async (tx) => {
        const document = await this.get<TDocument>(id, tx);
        if (!document) {
          return Promise.reject(new DocumentNotFoundError(id));
        }
        result = await callback(document);

<<<<<<< HEAD
        const { operations, header, newState } = result;
        return this._addDocumentOperations(tx, id, operations, header);
=======
        return this._addDocumentOperations(
          tx,
          drive,
          id,
          result.operations,
          result.document,
        );
>>>>>>> 795c486e
      },
      { isolationLevel: "Serializable", maxWait: 10000, timeout: 20000 },
    );

    // eslint-disable-next-line @typescript-eslint/no-unnecessary-condition
    if (!result) {
      throw new Error("No operations were provided");
    }

    return result;
  }

  async addDocumentOperations(
    id: string,
    operations: Operation[],
    document: PHDocument,
  ): Promise<void> {
<<<<<<< HEAD
    return this._addDocumentOperations(this.db, id, operations, header);
=======
    return this._addDocumentOperations(
      this.db,
      drive,
      id,
      operations,
      document,
    );
>>>>>>> 795c486e
  }

  async getOperationResultingState(
    documentId: string,
    index: number,
    scope: string,
    branch: string,
  ): Promise<string | undefined> {
    const operation = await this.db.operation.findUnique({
      where: {
        unique_operation: {
          documentId,
          index,
          scope,
          branch,
        },
      },
    });
    return operation?.resultingState?.toString();
  }

  getDriveOperationResultingState(
    drive: string,
    index: number,
    scope: string,
    branch: string,
  ): Promise<string | undefined> {
    return this.getOperationResultingState(drive, index, scope, branch);
  }

  async getSynchronizationUnitsRevision(
    units: SynchronizationUnitQuery[],
  ): Promise<
    {
      documentId: string;
      documentType: string;
      scope: string;
      branch: string;
      lastUpdated: string;
      revision: number;
    }[]
  > {
    const documentTypes = await this.db.document.findMany({
      where: {
        id: { in: [...new Set(units.map((unit) => unit.documentId)).keys()] },
      },
      select: { id: true, documentType: true },
    });

    // TODO add branch condition
    const whereClauses = units
      .map((_, index) => {
        return `("documentId" = $${index * 2 + 1} AND "scope" = $${index * 2 + 2})`;
      })
      .join(" OR ");

    const query = `
            SELECT "documentId", "scope", "branch", MAX("timestamp") as "lastUpdated", MAX("index") + 1 as revision FROM "Operation"
            WHERE ${whereClauses}
            GROUP BY "documentId", "scope", "branch"
        `;

    const params = units.map((unit) => [unit.documentId, unit.scope]).flat();
    const results = await this.db.$queryRawUnsafe<
      {
        documentId: string;
        lastUpdated: string;
        scope: OperationScope;
        branch: string;
        revision: number;
      }[]
    >(query, ...params);

    return results.map((row) => ({
      ...row,
      documentId: row.documentId,
      documentType: documentTypes.find((doc) => doc.id === row.documentId)!
        .documentType,
      lastUpdated: new Date(row.lastUpdated).toISOString(),
    }));
  }

  // migrates all stored operations from legacy signature to signatures array
  async migrateOperationSignatures() {
    const count = await this.db.$executeRaw`
            UPDATE "Operation"
            SET context = jsonb_set(
                context #- '{signer,signature}',  -- Remove the old 'signature' field
                '{signer,signatures}',            -- Path to the new 'signatures' field
                CASE
                    WHEN context->'signer'->>'signature' = '' THEN '[]'::jsonb
                    ELSE to_jsonb(array[context->'signer'->>'signature'])
                END
            )
            WHERE context->'signer' ? 'signature'  -- Check if the 'signature' key exists
        `;
    logger.info(`Migrated ${count} operations`);
    return;
  }
}<|MERGE_RESOLUTION|>--- conflicted
+++ resolved
@@ -1,13 +1,9 @@
-<<<<<<< HEAD
 import {
   isValidDocumentId,
   isValidSlug,
   resolveStorageUnitsFilter,
 } from "#storage/utils";
-=======
-import { isValidDocumentId, isValidSlug } from "#storage/utils";
 import { AbortError } from "#utils/errors";
->>>>>>> 795c486e
 import { PrismaClientKnownRequestError } from "@prisma/client/runtime/library";
 import type {
   AttachmentInput,
@@ -128,7 +124,6 @@
   }
 
   ////////////////////////////////
-<<<<<<< HEAD
   // IStorageUnitStorage
   ////////////////////////////////
   async findStorageUnitsBy(
@@ -229,7 +224,9 @@
       units,
       nextCursor,
     };
-=======
+  }
+
+  ////////////////////////////////
   // IDocumentView
   ////////////////////////////////
   async resolveIds(slugs: string[], signal?: AbortSignal): Promise<string[]> {
@@ -280,7 +277,6 @@
     }
 
     return results.map((doc) => doc.slug ?? "");
->>>>>>> 795c486e
   }
 
   ////////////////////////////////
@@ -319,19 +315,12 @@
           name: document.header.name,
           documentType: document.header.documentType,
           initialState: JSON.stringify(document.initialState),
-<<<<<<< HEAD
-          lastModified: document.lastModified,
-          revision: JSON.stringify(document.revision),
-          scopes: Object.keys(document.state),
-          meta: document.meta ? JSON.stringify(document.meta) : undefined,
-=======
           created: document.header.createdAtUtcIso,
           lastModified: document.header.lastModifiedAtUtcIso,
           revision: JSON.stringify(document.header.revision),
           meta: document.header.meta
             ? JSON.stringify(document.header.meta)
             : undefined,
->>>>>>> 795c486e
         },
       });
     } catch (e) {
@@ -695,11 +684,7 @@
     operations: Operation<DocumentDriveAction>[],
     document: PHDocument,
   ): Promise<void> {
-<<<<<<< HEAD
-    await this.addDocumentOperations(id, operations, header);
-=======
-    await this.addDocumentOperations("drives", id, operations, document);
->>>>>>> 795c486e
+    await this.addDocumentOperations(id, operations, document);
   }
 
   async addDriveOperationsWithTransaction(
@@ -829,18 +814,8 @@
         }
         result = await callback(document);
 
-<<<<<<< HEAD
-        const { operations, header, newState } = result;
-        return this._addDocumentOperations(tx, id, operations, header);
-=======
-        return this._addDocumentOperations(
-          tx,
-          drive,
-          id,
-          result.operations,
-          result.document,
-        );
->>>>>>> 795c486e
+        const { operations, document: newDocument } = result;
+        return this._addDocumentOperations(tx, id, operations, newDocument);
       },
       { isolationLevel: "Serializable", maxWait: 10000, timeout: 20000 },
     );
@@ -858,17 +833,7 @@
     operations: Operation[],
     document: PHDocument,
   ): Promise<void> {
-<<<<<<< HEAD
-    return this._addDocumentOperations(this.db, id, operations, header);
-=======
-    return this._addDocumentOperations(
-      this.db,
-      drive,
-      id,
-      operations,
-      document,
-    );
->>>>>>> 795c486e
+    return this._addDocumentOperations(this.db, id, operations, document);
   }
 
   async getOperationResultingState(
