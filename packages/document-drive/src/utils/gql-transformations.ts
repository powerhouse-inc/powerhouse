import type { DocumentDriveDocument, PHDocumentGQL } from "document-drive";
import type { Operation, PHDocument } from "document-model";

type ResponseForDrive = {
  id: string;
  slug: string;
  meta: Record<string, unknown> | undefined;
  name: string;
  icon: string | undefined;
};
export function responseForDrive(drive: DocumentDriveDocument) {
  const response: ResponseForDrive = {
    id: drive.header.id,
    slug: drive.header.slug,
    meta: drive.header.meta,
    name: drive.state.global.name,
    icon: drive.state.global.icon ?? undefined,
  };
  return response;
}

<<<<<<< HEAD
export type PHDocumentGQL = Omit<PHDocumentHeader, "revision"> & {
  id: string;
  revision: number;
  /**
   * @deprecated Use createdAtUtcIso instead
   */
  createdAt: string;
  /**
   * @deprecated Use lastModifiedAtUtcIso instead
   */
  lastModified: string;
  __typename: string;
  state: unknown;
  initialState: unknown;
  stateJSON: unknown;
  operations: Operation[];
  nodeName?: string;
};

export function responseForDocument<TState extends PHBaseState = PHBaseState>(
  document: PHDocument<TState>,
=======
export function responseForDocument(
  document: PHDocument,
>>>>>>> 4c7be58f
  typeName: string,
  nodeName?: string,
): PHDocumentGQL {
  return {
    ...document.header,
    ...document,
    id: document.header.id,
    createdAt: document.header.createdAtUtcIso,
    lastModified: document.header.lastModifiedAtUtcIso,
    documentType: document.header.documentType,
    name: document.header.name,
    revision: document.header.revision.global || 0,
    // eslint-disable-next-line @typescript-eslint/no-unsafe-member-access
    state: (document.state as any).global,
    // eslint-disable-next-line @typescript-eslint/no-unsafe-member-access
    stateJSON: (document.state as any).global,
    // eslint-disable-next-line @typescript-eslint/no-unsafe-assignment, @typescript-eslint/no-unsafe-call, @typescript-eslint/no-unsafe-member-access
    operations: (document.operations as any).global.map((op: Operation) => ({
      ...op,
      inputText:
        typeof op.action.input === "string"
          ? op.action.input
          : JSON.stringify(op.action.input),
    })),
    // eslint-disable-next-line @typescript-eslint/no-unsafe-member-access
    initialState: (document.initialState as any).global,
    __typename: typeName,
  };
}<|MERGE_RESOLUTION|>--- conflicted
+++ resolved
@@ -1,5 +1,5 @@
-import type { DocumentDriveDocument, PHDocumentGQL } from "document-drive";
-import type { Operation, PHDocument } from "document-model";
+import type { DocumentDriveDocument } from "document-drive";
+import type { Operation, PHDocument, PHDocumentHeader } from "document-model";
 
 type ResponseForDrive = {
   id: string;
@@ -19,7 +19,6 @@
   return response;
 }
 
-<<<<<<< HEAD
 export type PHDocumentGQL = Omit<PHDocumentHeader, "revision"> & {
   id: string;
   revision: number;
@@ -39,12 +38,8 @@
   nodeName?: string;
 };
 
-export function responseForDocument<TState extends PHBaseState = PHBaseState>(
-  document: PHDocument<TState>,
-=======
 export function responseForDocument(
   document: PHDocument,
->>>>>>> 4c7be58f
   typeName: string,
   nodeName?: string,
 ): PHDocumentGQL {
