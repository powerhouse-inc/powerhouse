import { type DocumentDriveDocument } from "document-drive";
import {
  type Operation,
  type PHDocument,
  type PHDocumentHeader,
} from "document-model";

export function responseForDrive(drive: DocumentDriveDocument) {
  return {
    id: drive.header.id,
    slug: drive.header.slug,
    meta: drive.header.meta,
    name: drive.state.global.name,
    icon: drive.state.global.icon ?? undefined,
  };
}

export type PHDocumentGQL = Omit<PHDocumentHeader, "revision"> & {
  id: string;
  revision: number;
  __typename: string;
  state: unknown;
  initialState: unknown;
  stateJSON: unknown;
  operations: Operation[];
};

export function responseForDocument(
  document: PHDocument,
  typeName: string,
): PHDocumentGQL {
  return {
<<<<<<< HEAD
    ...document.header,
    revision: document.header.revision.global,
=======
    ...document,
    id: document.header.id,
    createdAt: document.header.createdAtUtcIso,
    lastModified: document.header.lastModifiedAtUtcIso,
    documentType: document.header.documentType,
    name: document.header.name,
    revision: document.header.revision.global || 0,
>>>>>>> 010bed4c
    state: document.state.global,
    stateJSON: document.state.global,
    operations: document.operations.global.map((op: Operation) => ({
      ...op,
      inputText:
        typeof op.input === "string" ? op.input : JSON.stringify(op.input),
    })),
    initialState: document.initialState.state.global,
    __typename: typeName,
  };
}<|MERGE_RESOLUTION|>--- conflicted
+++ resolved
@@ -18,6 +18,10 @@
 export type PHDocumentGQL = Omit<PHDocumentHeader, "revision"> & {
   id: string;
   revision: number;
+  // @deprecated
+  createdAt: string;
+  // @deprecated
+  lastModified: string;
   __typename: string;
   state: unknown;
   initialState: unknown;
@@ -30,10 +34,7 @@
   typeName: string,
 ): PHDocumentGQL {
   return {
-<<<<<<< HEAD
     ...document.header,
-    revision: document.header.revision.global,
-=======
     ...document,
     id: document.header.id,
     createdAt: document.header.createdAtUtcIso,
@@ -41,7 +42,6 @@
     documentType: document.header.documentType,
     name: document.header.name,
     revision: document.header.revision.global || 0,
->>>>>>> 010bed4c
     state: document.state.global,
     stateJSON: document.state.global,
     operations: document.operations.global.map((op: Operation) => ({
