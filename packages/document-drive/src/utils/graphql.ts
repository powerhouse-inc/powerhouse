--- conflicted
+++ resolved
@@ -1,8 +1,4 @@
-<<<<<<< HEAD
-=======
-import { pascalCase } from "change-case";
 import { logger } from "document-drive/logger";
->>>>>>> 6f7d26d3
 import {
   DocumentDriveLocalState,
   FileNode,
@@ -28,15 +24,7 @@
   buildSchema,
 } from "graphql";
 import request, { GraphQLClient, gql } from "graphql-request";
-<<<<<<< HEAD
 import { logger } from "./logger.js";
-=======
-import {
-  InferDocumentLocalState,
-  InferDocumentOperation,
-  InferDocumentState,
-} from "../read-mode/types";
->>>>>>> 6f7d26d3
 
 export { gql } from "graphql-request";
 
