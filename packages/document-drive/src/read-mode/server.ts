<<<<<<< HEAD
import type {
  DocumentDriveServerConstructor,
  IReadModeDriveServer,
  IReadModeDriveService,
  ReadDrive,
  ReadDriveOptions,
  ReadDrivesListener,
  ReadDriveSlugNotFoundError,
  RemoteDriveOptions,
} from "document-drive";
import { logger } from "document-drive";
import type { PHDocument } from "document-model";
import { ReadModeService } from "./service.js";
=======
import type { DocumentDriveServerConstructor } from "#server/base-server";
import type { RemoteDriveOptions } from "#server/types";
import { logger } from "#utils/logger";
import type { PHBaseState } from "document-model";
import type { ReadDriveSlugNotFoundError } from "./errors.js";
import { ReadModeService } from "./service.js";
import type {
  IReadModeDriveServer,
  IReadModeDriveService,
  ReadDrive,
  ReadDriveOptions,
  ReadDrivesListener,
} from "./types.js";
>>>>>>> 98469560

export function ReadModeServer(
  Base: DocumentDriveServerConstructor,
): new (
  ...args: ConstructorParameters<typeof Base>
) => InstanceType<typeof Base> & IReadModeDriveServer {
  return class ReadMode extends Base implements IReadModeDriveServer {
    #readModeStorage: IReadModeDriveService;
    #listeners = new Set<ReadDrivesListener>();

    constructor(...args: any[]) {
      super(...args);

      this.#readModeStorage = new ReadModeService(
        this.getDocumentModelModule.bind(this),
      );

      this.#buildDrives()
        .then((drives) => {
          if (drives.length) {
            this.#notifyListeners(drives, "add");
          }
        })
        .catch(logger.error);
    }

    async #buildDrives() {
      const driveIds = await this.getReadDrives();
      const drives = (
        await Promise.all(driveIds.map((driveId) => this.getReadDrive(driveId)))
      ).filter((drive: any) => !(drive instanceof Error)) as ReadDrive[];
      return drives;
    }

    #notifyListeners(drives: ReadDrive[], operation: "add" | "delete") {
      this.#listeners.forEach((listener) => listener(drives, operation));
    }

    getReadDrives(): Promise<string[]> {
      return this.#readModeStorage.getReadDrives();
    }

    getReadDrive(id: string) {
      return this.#readModeStorage.getReadDrive(id);
    }

    getReadDriveBySlug(
      slug: string,
    ): Promise<ReadDrive | ReadDriveSlugNotFoundError> {
      return this.#readModeStorage.getReadDriveBySlug(slug);
    }

    getReadDriveContext(id: string) {
      return this.#readModeStorage.getReadDriveContext(id);
    }

    async addReadDrive(url: string, options?: ReadDriveOptions) {
      await this.#readModeStorage.addReadDrive(url, options);
      this.#notifyListeners(await this.#buildDrives(), "add");
    }

    fetchDrive(id: string) {
      return this.#readModeStorage.fetchDrive(id);
    }

    fetchDocument<TState extends PHBaseState = PHBaseState>(
      driveId: string,
      documentId: string,
      documentType: string,
    ) {
      return this.#readModeStorage.fetchDocument<TState>(
        driveId,
        documentId,
        documentType,
      );
    }

    async deleteReadDrive(id: string) {
      const error = await this.#readModeStorage.deleteReadDrive(id);
      if (error) {
        return error;
      }

      this.#notifyListeners(await this.#buildDrives(), "delete");
    }

    async migrateReadDrive(id: string, options: RemoteDriveOptions) {
      const result = await this.getReadDriveContext(id);
      if (result instanceof Error) {
        return result;
      }

      const { url, ...readOptions } = result;
      try {
        const newDrive = await this.addRemoteDrive(url, options);
        return newDrive;
      } catch (error) {
        // if an error is thrown, then add the read drive again
        logger.error(error);
        await this.addReadDrive(result.url, readOptions);
        throw error;
      }
    }

    onReadDrivesUpdate(listener: ReadDrivesListener) {
      this.#listeners.add(listener);
      return Promise.resolve(() => this.#listeners.delete(listener));
    }
  };
}<|MERGE_RESOLUTION|>--- conflicted
+++ resolved
@@ -1,4 +1,3 @@
-<<<<<<< HEAD
 import type {
   DocumentDriveServerConstructor,
   IReadModeDriveServer,
@@ -12,21 +11,6 @@
 import { logger } from "document-drive";
 import type { PHDocument } from "document-model";
 import { ReadModeService } from "./service.js";
-=======
-import type { DocumentDriveServerConstructor } from "#server/base-server";
-import type { RemoteDriveOptions } from "#server/types";
-import { logger } from "#utils/logger";
-import type { PHBaseState } from "document-model";
-import type { ReadDriveSlugNotFoundError } from "./errors.js";
-import { ReadModeService } from "./service.js";
-import type {
-  IReadModeDriveServer,
-  IReadModeDriveService,
-  ReadDrive,
-  ReadDriveOptions,
-  ReadDrivesListener,
-} from "./types.js";
->>>>>>> 98469560
 
 export function ReadModeServer(
   Base: DocumentDriveServerConstructor,
