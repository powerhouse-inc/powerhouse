--- conflicted
+++ resolved
@@ -1,6 +1,5 @@
 import type {
   DocumentDriveDocument,
-<<<<<<< HEAD
   DocumentDriveServerMixin,
   DocumentModelNotFoundError,
   DriveInfo,
@@ -11,26 +10,6 @@
   RemoteDriveOptions,
 } from "document-drive";
 import type { DocumentModelModule, PHDocument } from "document-model";
-=======
-  ListenerFilter,
-} from "#drive-document-model/gen/types";
-import type { DocumentModelNotFoundError } from "#server/error";
-import type {
-  DocumentDriveServerMixin,
-  RemoteDriveOptions,
-} from "#server/types";
-import type { DriveInfo } from "#utils/graphql";
-import type {
-  DocumentModelModule,
-  PHBaseState,
-  PHDocument,
-} from "document-model";
-import type {
-  ReadDocumentNotFoundError,
-  ReadDriveNotFoundError,
-  ReadDriveSlugNotFoundError,
-} from "./errors.js";
->>>>>>> 98469560
 
 export type ReadModeDriveServerMixin =
   DocumentDriveServerMixin<IReadModeDriveServer>;
