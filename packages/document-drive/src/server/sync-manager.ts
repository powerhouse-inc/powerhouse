import { type ICache } from "#cache/types";
import {
  type DocumentDriveDocument,
  type FileNode,
} from "#drive-document-model/gen/types";
import { isFileNode } from "#drive-document-model/src/utils";
<<<<<<< HEAD
import { type IDriveStorage } from "#storage/types";
import { logger } from "#utils/logger";
=======
import { IDriveStorage } from "#storage/types";
import { childLogger } from "#utils/logger";
>>>>>>> 1338549b
import { isBefore, isDocumentDrive } from "#utils/misc";
import {
  type DocumentModelModule,
  type OperationScope,
  type PHDocument,
  garbageCollectDocumentOperations,
  replayDocument,
} from "document-model";
import { SynchronizationUnitNotFoundError } from "./error.js";
import {
  type GetStrandsOptions,
  type IEventEmitter,
  type ISynchronizationManager,
  type OperationUpdate,
  type SyncStatus,
  type SyncUnitStatusObject,
  type SynchronizationUnit,
  type SynchronizationUnitQuery,
} from "./types.js";

export default class SynchronizationManager implements ISynchronizationManager {
  private syncStatus = new Map<string, SyncUnitStatusObject>();

  private logger = childLogger(["SynchronizationManager"]);

  constructor(
    private readonly storage: IDriveStorage,
    private readonly cache: ICache,
    private documentModelModules: DocumentModelModule[],
    private readonly eventEmitter?: IEventEmitter,
  ) {}

  async getSynchronizationUnits(
    driveId: string,
    documentId?: string[],
    scope?: string[],
    branch?: string[],
    documentType?: string[],
  ): Promise<SynchronizationUnit[]> {
    const synchronizationUnitsQuery = await this.getSynchronizationUnitsIds(
      driveId,
      documentId,
      scope,
      branch,
      documentType,
    );

    return this.getSynchronizationUnitsRevision(
      driveId,
      synchronizationUnitsQuery,
    );
  }

  async getSynchronizationUnitsRevision(
    driveId: string,
    syncUnitsQuery: SynchronizationUnitQuery[],
  ): Promise<SynchronizationUnit[]> {
    const drive = await this.getDrive(driveId);

    const revisions =
      await this.storage.getSynchronizationUnitsRevision(syncUnitsQuery);

    const synchronizationUnits: SynchronizationUnit[] = syncUnitsQuery.map(
      (s) => ({
        ...s,
        lastUpdated: drive.created,
        revision: -1,
      }),
    );
    for (const revision of revisions) {
      const syncUnit = synchronizationUnits.find(
        (s) =>
          revision.driveId === s.driveId &&
          revision.documentId === s.documentId &&
          revision.scope === s.scope &&
          revision.branch === s.branch,
      );
      if (syncUnit) {
        syncUnit.revision = revision.revision;
        syncUnit.lastUpdated = revision.lastUpdated;
      }
    }
    return synchronizationUnits;
  }

  async getSynchronizationUnitsIds(
    driveId: string,
    documentId?: string[],
    scope?: string[],
    branch?: string[],
    documentType?: string[],
  ): Promise<SynchronizationUnitQuery[]> {
    const drive = await this.getDrive(driveId);
    const nodes = drive.state.global.nodes.filter(
      (node) =>
        isFileNode(node) &&
        (!documentId?.length ||
          documentId.includes(node.id) ||
          documentId.includes("*")) &&
        (!documentType?.length ||
          documentType.includes(node.documentType) ||
          documentType.includes("*")),
    ) as Pick<FileNode, "id" | "documentType" | "synchronizationUnits">[];

    // checks if document drive synchronization unit should be added
    if (
      (!documentId || documentId.includes("*") || documentId.includes("")) &&
      (!documentType?.length ||
        documentType.includes("powerhouse/document-drive") ||
        documentType.includes("*"))
    ) {
      nodes.unshift({
        id: "",
        documentType: "powerhouse/document-drive",
        synchronizationUnits: [
          {
            syncId: "0",
            scope: "global",
            branch: "main",
          },
        ],
      });
    }

    const synchronizationUnitsQuery: Omit<
      SynchronizationUnit,
      "revision" | "lastUpdated"
    >[] = [];
    for (const node of nodes) {
      const nodeUnits =
        scope?.length || branch?.length
          ? node.synchronizationUnits.filter(
              (unit) =>
                (!scope?.length ||
                  scope.includes(unit.scope) ||
                  scope.includes("*")) &&
                (!branch?.length ||
                  branch.includes(unit.branch) ||
                  branch.includes("*")),
            )
          : node.synchronizationUnits;
      if (!nodeUnits.length) {
        continue;
      }
      synchronizationUnitsQuery.push(
        ...nodeUnits.map((n) => ({
          driveId,
          documentId: node.id,
          syncId: n.syncId,
          documentType: node.documentType,
          scope: n.scope,
          branch: n.branch,
        })),
      );
    }
    return synchronizationUnitsQuery;
  }

  async getSynchronizationUnitIdInfo(
    driveId: string,
    syncId: string,
  ): Promise<SynchronizationUnitQuery | undefined> {
    const drive = await this.getDrive(driveId);
    const node = drive.state.global.nodes.find(
      (node) =>
        isFileNode(node) &&
        node.synchronizationUnits.find((unit) => unit.syncId === syncId),
    );

    if (!node || !isFileNode(node)) {
      return undefined;
    }

    const syncUnit = node.synchronizationUnits.find(
      (unit) => unit.syncId === syncId,
    );
    if (!syncUnit) {
      return undefined;
    }

    return {
      syncId,
      scope: syncUnit.scope,
      branch: syncUnit.branch,
      driveId,
      documentId: node.id,
      documentType: node.documentType,
    };
  }

  async getSynchronizationUnit(
    driveId: string,
    syncId: string,
  ): Promise<SynchronizationUnit | undefined> {
    const syncUnit = await this.getSynchronizationUnitIdInfo(driveId, syncId);

    if (!syncUnit) {
      return undefined;
    }

    const { scope, branch, documentId, documentType } = syncUnit;

    // TODO: REPLACE WITH GET DOCUMENT OPERATIONS
    const document = await this.getDocument(driveId, documentId);
    const operations = document.operations[scope as OperationScope] ?? [];
    const lastOperation = operations[operations.length - 1];

    return {
      syncId,
      scope,
      branch,
      driveId,
      documentId,
      documentType,
      lastUpdated: lastOperation.timestamp ?? document.lastModified,
      revision: lastOperation.index ?? 0,
    };
  }

  async getOperationData(
    driveId: string,
    syncId: string,
    filter: GetStrandsOptions,
  ): Promise<OperationUpdate[]> {
    const syncUnit =
      syncId === "0"
        ? { documentId: "", scope: "global" }
        : await this.getSynchronizationUnitIdInfo(driveId, syncId);

    if (!syncUnit) {
      throw new Error(`Invalid Sync Id ${syncId} in drive ${driveId}`);
    }

    const document =
      syncId === "0"
        ? await this.getDrive(driveId)
        : await this.getDocument(driveId, syncUnit.documentId); // TODO replace with getDocumentOperations

    const operations =
      document.operations[syncUnit.scope as OperationScope] ?? []; // TODO filter by branch also

    const filteredOperations = operations.filter(
      (operation) =>
        Object.keys(filter).length === 0 ||
        ((filter.since === undefined ||
          isBefore(filter.since, operation.timestamp)) &&
          (filter.fromRevision === undefined ||
            operation.index > filter.fromRevision)),
    );

    const limitedOperations = filter.limit
      ? filteredOperations.slice(0, filter.limit)
      : filteredOperations;

    return limitedOperations.map((operation) => ({
      hash: operation.hash,
      index: operation.index,
      timestamp: operation.timestamp,
      type: operation.type,
      input: operation.input as object,
      skip: operation.skip,
      context: operation.context,
      id: operation.id,
    }));
  }

  private async getDrive(driveId: string): Promise<DocumentDriveDocument> {
    try {
      const cachedDocument = await this.cache.getDocument("drives", driveId);
      if (cachedDocument && isDocumentDrive(cachedDocument)) {
        return cachedDocument;
      }
    } catch (e) {
      this.logger.error("Error getting drive from cache", e);
    }
    const driveStorage = await this.storage.getDrive(driveId);
    const result = this._buildDocument(driveStorage);
    if (!isDocumentDrive(result)) {
      throw new Error(`Document with id ${driveId} is not a Document Drive`);
    }
    return result;
  }

  private async getDocument(
    driveId: string,
    documentId: string,
  ): Promise<PHDocument> {
    try {
      const cachedDocument = await this.cache.getDocument(driveId, documentId);
      if (cachedDocument) {
        return cachedDocument;
      }
    } catch (e) {
      this.logger.error("Error getting document from cache", e);
    }
    const documentStorage = await this.storage.getDocument(driveId, documentId);
    return this._buildDocument(documentStorage);
  }

  private _buildDocument(documentStorage: PHDocument): PHDocument {
    const documentModelModule = this.getDocumentModelModule(
      documentStorage.documentType,
    );

    const operations = garbageCollectDocumentOperations(
      documentStorage.operations,
    );

    return replayDocument(
      documentStorage.initialState,
      operations,
      documentModelModule.reducer,
      undefined,
      documentStorage,
      undefined,
      {
        checkHashes: true,
        reuseOperationResultingState: true,
      },
    );
  }

  setDocumentModelModules(modules: DocumentModelModule[]) {
    this.documentModelModules = modules;
  }

  private getDocumentModelModule(documentType: string) {
    const documentModelModule = this.documentModelModules.find(
      (m) => m.documentModel.id === documentType,
    );
    if (!documentModelModule) {
      throw new Error(`Document type ${documentType} not supported`);
    }
    return documentModelModule;
  }

  getCombinedSyncUnitStatus(syncUnitStatus: SyncUnitStatusObject): SyncStatus {
    if (!syncUnitStatus.pull && !syncUnitStatus.push) return "INITIAL_SYNC";
    if (syncUnitStatus.pull === "INITIAL_SYNC") return "INITIAL_SYNC";
    if (syncUnitStatus.push === "INITIAL_SYNC")
      return syncUnitStatus.pull || "INITIAL_SYNC";

    const order: Array<SyncStatus> = [
      "ERROR",
      "MISSING",
      "CONFLICT",
      "SYNCING",
      "SUCCESS",
    ];
    const sortedStatus = Object.values(syncUnitStatus).sort(
      (a, b) => order.indexOf(a) - order.indexOf(b),
    );

    return sortedStatus[0];
  }

  getSyncStatus(
    syncUnitId: string,
  ): SyncStatus | SynchronizationUnitNotFoundError {
    const status = this.syncStatus.get(syncUnitId);
    if (!status) {
      return new SynchronizationUnitNotFoundError(
        `Sync status not found for syncUnitId: ${syncUnitId}`,
        syncUnitId,
      );
    }
    return this.getCombinedSyncUnitStatus(status);
  }

  updateSyncStatus(
    syncUnitId: string,
    status: Partial<SyncUnitStatusObject> | null,
    error?: Error,
  ): void {
    if (status === null) {
      this.syncStatus.delete(syncUnitId);
      return;
    }

    const syncUnitStatus = this.syncStatus.get(syncUnitId);

    if (!syncUnitStatus) {
      this.initSyncStatus(syncUnitId, status);
      return;
    }

    const shouldUpdateStatus = Object.entries(status).some(
      ([key, _status]) =>
        syncUnitStatus[key as keyof SyncUnitStatusObject] !== _status,
    );

    if (shouldUpdateStatus) {
      const newstatus = Object.entries(status).reduce((acc, [key, _status]) => {
        return {
          ...acc,
          // do not replace initial_syncing if it has not finished yet
          [key]:
            acc[key as keyof SyncUnitStatusObject] === "INITIAL_SYNC" &&
            _status === "SYNCING"
              ? "INITIAL_SYNC"
              : _status,
        };
      }, syncUnitStatus);

      const previousCombinedStatus =
        this.getCombinedSyncUnitStatus(syncUnitStatus);
      const newCombinedStatus = this.getCombinedSyncUnitStatus(newstatus);

      this.syncStatus.set(syncUnitId, newstatus);

      if (previousCombinedStatus !== newCombinedStatus && this.eventEmitter) {
        this.eventEmitter.emit(
          "syncStatus",
          syncUnitId,
          this.getCombinedSyncUnitStatus(newstatus),
          error,
          newstatus,
        );
      }
    }
  }

  private initSyncStatus(
    syncUnitId: string,
    status: Partial<SyncUnitStatusObject>,
  ) {
    const defaultSyncUnitStatus: SyncUnitStatusObject = Object.entries(
      status,
    ).reduce((acc, [key, _status]) => {
      return {
        ...acc,
        [key]: _status !== "SYNCING" ? _status : "INITIAL_SYNC",
      };
    }, {});

    this.syncStatus.set(syncUnitId, defaultSyncUnitStatus);
    if (this.eventEmitter) {
      this.eventEmitter.emit(
        "syncStatus",
        syncUnitId,
        this.getCombinedSyncUnitStatus(defaultSyncUnitStatus),
        undefined,
        defaultSyncUnitStatus,
      );
    }
  }

  async initializeDriveSyncStatus(
    driveId: string,
    drive: DocumentDriveDocument,
  ): Promise<void> {
    const syncUnits = await this.getSynchronizationUnitsIds(driveId);
    const syncStatus: SyncUnitStatusObject = {
      pull: drive.state.local.triggers.length > 0 ? "INITIAL_SYNC" : undefined,
      push: drive.state.local.listeners.length > 0 ? "SUCCESS" : undefined,
    };

    if (!syncStatus.pull && !syncStatus.push) return;

    const syncUnitsIds = [driveId, ...syncUnits.map((s) => s.syncId)];

    for (const syncUnitId of syncUnitsIds) {
      this.initSyncStatus(syncUnitId, syncStatus);
    }
  }
}<|MERGE_RESOLUTION|>--- conflicted
+++ resolved
@@ -4,13 +4,8 @@
   type FileNode,
 } from "#drive-document-model/gen/types";
 import { isFileNode } from "#drive-document-model/src/utils";
-<<<<<<< HEAD
 import { type IDriveStorage } from "#storage/types";
-import { logger } from "#utils/logger";
-=======
-import { IDriveStorage } from "#storage/types";
 import { childLogger } from "#utils/logger";
->>>>>>> 1338549b
 import { isBefore, isDocumentDrive } from "#utils/misc";
 import {
   type DocumentModelModule,
