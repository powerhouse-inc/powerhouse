<<<<<<< HEAD
import { type StrandUpdateSource } from "#server/listener/transmitter/types";
=======
import { OperationError } from "#server/error";
import { StrandUpdateSource } from "#server/listener/transmitter/types";
>>>>>>> 1338549b
import {
  DefaultListenerManagerOptions,
  type DriveUpdateErrorHandler,
  type ErrorStatus,
  type GetStrandsOptions,
  type IListenerManager,
  type ISynchronizationManager,
  type Listener,
  type ListenerManagerOptions,
  type ListenerState,
  type ListenerUpdate,
  type OperationUpdate,
  type StrandUpdate,
  type SynchronizationUnit,
  type SynchronizationUnitQuery,
} from "#server/types";
<<<<<<< HEAD
import { childLogger, type ListenerFilter } from "document-drive";
import { type OperationScope } from "document-model";
import { OperationError } from "#server/error";
=======
import { childLogger, ListenerFilter } from "document-drive";
import { OperationScope } from "document-model";
>>>>>>> 1338549b
import { debounce } from "./util.js";

const ENABLE_SYNC_DEBUG = false;

export class ListenerManager implements IListenerManager {
  static LISTENER_UPDATE_DELAY = 250;

  protected logger = childLogger([
    "ListenerManager",
    Math.floor(Math.random() * 999).toString(),
  ]);

  protected syncManager: ISynchronizationManager;
  protected options: ListenerManagerOptions;

  // driveId -> listenerId -> listenerState
  protected listenerStateByDriveId = new Map<
    string,
    Map<string, ListenerState>
  >();

  constructor(
    syncManager: ISynchronizationManager,
    options: ListenerManagerOptions = DefaultListenerManagerOptions,
  ) {
    this.syncManager = syncManager;
    this.options = { ...DefaultListenerManagerOptions, ...options };

    this.logger.verbose(`constructor(...)`);
  }

  async initialize(handler: DriveUpdateErrorHandler) {
    this.logger.verbose("initialize(...)");

    // if network connect comes back online
    // then triggers the listeners update
    if (typeof window !== "undefined") {
      window.addEventListener("online", () => {
        this.triggerUpdate(false, { type: "local" }, handler).catch((error) => {
          this.logger.error("Non handled error updating listeners", error);
        });
      });
    }
  }

  driveHasListeners(driveId: string) {
    return this.listenerStateByDriveId.has(driveId);
  }

  async setListener(driveId: string, listener: Listener) {
    this.logger.verbose(
      `setListener(drive: ${driveId}, listener: ${listener.listenerId})`,
    );

    // slight code smell -- drive id may not need to be on listener or not passed in
    if (driveId !== listener.driveId) {
      throw new Error("Drive ID mismatch");
    }

    let existingState;
    try {
      existingState = this.getListenerState(driveId, listener.listenerId);
    } catch {
      existingState = {};
    }

    // keep existing state if it exists
    this.setListenerState(driveId, listener.listenerId, {
      ...existingState,
      block: listener.block,
      driveId: listener.driveId,
      pendingTimeout: "0",
      listener,
      listenerStatus: "CREATED",
      syncUnits: new Map(),
    });

    this.triggerUpdate(true, { type: "local" });
  }

  async removeListener(driveId: string, listenerId: string) {
    this.logger.verbose("setListener()");

    const driveMap = this.listenerStateByDriveId.get(driveId);
    if (!driveMap) {
      return false;
    }

    return Promise.resolve(driveMap.delete(listenerId));
  }

  async removeSyncUnits(
    driveId: string,
    syncUnits: Pick<SynchronizationUnit, "syncId">[],
  ): Promise<void> {
    const listeners = this.listenerStateByDriveId.get(driveId);
    if (!listeners) {
      return;
    }
    for (const [, listener] of listeners) {
      for (const syncUnit of syncUnits) {
        listener.syncUnits.delete(syncUnit.syncId);
      }
    }
    return Promise.resolve();
  }

  async updateSynchronizationRevisions(
    driveId: string,
    syncUnits: SynchronizationUnit[],
    source: StrandUpdateSource,
    willUpdate?: (listeners: Listener[]) => void,
    onError?: (error: Error, driveId: string, listener: ListenerState) => void,
    forceSync = false,
  ) {
    const listenerIdToListenerState = this.listenerStateByDriveId.get(driveId);
    if (!listenerIdToListenerState) {
      return [];
    }

    const outdatedListeners: Listener[] = [];
    for (const [, listenerState] of listenerIdToListenerState) {
      if (
        outdatedListeners.find(
          (l) => l.listenerId === listenerState.listener.listenerId,
        )
      ) {
        continue;
      }

      const transmitter = listenerState.listener.transmitter;
      if (!transmitter?.transmit) {
        continue;
      }

      for (const syncUnit of syncUnits) {
        if (!this._checkFilter(listenerState.listener.filter, syncUnit)) {
          continue;
        }

        const listenerRev = listenerState.syncUnits.get(syncUnit.syncId);

        if (!listenerRev || listenerRev.listenerRev < syncUnit.revision) {
          outdatedListeners.push(listenerState.listener);
          break;
        }
      }
    }

    if (outdatedListeners.length) {
      willUpdate?.(outdatedListeners);
      return this.triggerUpdate(forceSync, source, onError);
    }
    return [];
  }

  async updateListenerRevision(
    listenerId: string,
    driveId: string,
    syncId: string,
    listenerRev: number,
  ): Promise<void> {
    const drive = this.listenerStateByDriveId.get(driveId);
    if (!drive) {
      return;
    }

    const listener = drive.get(listenerId);
    if (!listener) {
      return;
    }

    const lastUpdated = new Date().toISOString();
    const entry = listener.syncUnits.get(syncId);
    if (entry) {
      entry.listenerRev = listenerRev;
      entry.lastUpdated = lastUpdated;
    } else {
      listener.syncUnits.set(syncId, { listenerRev, lastUpdated });
    }

    return Promise.resolve();
  }

  triggerUpdate = debounce(
    this._triggerUpdate.bind(this),
    ListenerManager.LISTENER_UPDATE_DELAY,
  );

  private async _triggerUpdate(
    source: StrandUpdateSource,
    onError?: (error: Error, driveId: string, listener: ListenerState) => void,
    maxContinues = 500,
  ) {
    this.logger.verbose(
      `_triggerUpdate(source: ${source.type}, maxContinues: ${maxContinues})`,
      this.listenerStateByDriveId,
    );

    if (maxContinues < 0) {
      throw new Error("Maximum retries exhausted.");
    }

    const listenerUpdates: ListenerUpdate[] = [];

    for (const [driveId, drive] of this.listenerStateByDriveId) {
      for (const [listenerId, listenerState] of drive) {
        const transmitter = listenerState.listener.transmitter;

        if (!transmitter?.transmit) {
          this.logger.verbose(`Transmitter not set on listener: ${listenerId}`);
          continue;
        }

        const syncUnits = await this.getListenerSyncUnits(driveId, listenerId);
        const strandUpdates: StrandUpdate[] = [];

        this.logger.verbose("syncUnits", syncUnits);

        // TODO change to push one after the other, reusing operation data
        const tasks = syncUnits.map((syncUnit) => async () => {
          const unitState = listenerState.syncUnits.get(syncUnit.syncId);

          if (unitState && unitState.listenerRev >= syncUnit.revision) {
            this.logger.verbose(
              `Abandoning push for sync unit ${syncUnit.syncId}: already up-to-date (${unitState.listenerRev} >= ${syncUnit.revision})`,
            );
            return;
          } else {
            this.logger.verbose(
              `Listener out-of-date for sync unit (${syncUnit.driveId}, ${syncUnit.scope}, ${syncUnit.documentId}): ${unitState?.listenerRev} < ${syncUnit.revision}`,
            );
          }

          const opData: OperationUpdate[] = [];
          try {
            const data = await this.syncManager.getOperationData(
              // TODO - join queries, DEAL WITH INVALID SYNC ID ERROR
              driveId,
              syncUnit.syncId,
              {
                fromRevision: unitState?.listenerRev,
              },
            );
            opData.push(...data);
          } catch (e) {
            this.logger.error(e);
          }

          if (!opData.length) {
            this.logger.verbose(
              `Abandoning push for ${syncUnit.syncId}: no operations found`,
            );
            return;
          }

          strandUpdates.push({
            driveId,
            documentId: syncUnit.documentId,
            branch: syncUnit.branch,
            operations: opData,
            scope: syncUnit.scope as OperationScope,
          });
        });

        if (this.options.sequentialUpdates) {
          this.logger.verbose(
            `Collecting ${tasks.length} syncUnit strandUpdates in sequence`,
          );
          for (const task of tasks) {
            await task();
          }
        } else {
          this.logger.verbose(
            `Collecting ${tasks.length} syncUnit strandUpdates in parallel`,
          );
          await Promise.all(tasks.map((task) => task()));
        }

        if (strandUpdates.length == 0) {
          this.logger.verbose(
            `No strandUpdates needed for listener ${listenerId}`,
          );
          continue;
        }

        listenerState.pendingTimeout = new Date(
          new Date().getTime() / 1000 + 300,
        ).toISOString();

        listenerState.listenerStatus = "PENDING";

        // TODO update listeners in parallel, blocking for listeners with block=true
        try {
          this.logger.verbose(
            `_triggerUpdate(source: ${source.type}) > transmitter.transmit`,
          );

          const listenerRevisions = await transmitter.transmit(
            strandUpdates,
            source,
          );

          this.logger.verbose(
            `_triggerUpdate(source: ${source.type}) > transmission succeeded`,
            listenerRevisions,
          );

          listenerState.pendingTimeout = "0";
          listenerState.listenerStatus = "PENDING";

          const lastUpdated = new Date().toISOString();
          let continuationNeeded = false;

          for (const revision of listenerRevisions) {
            const syncUnit = syncUnits.find(
              (unit) =>
                revision.documentId === unit.documentId &&
                revision.scope === unit.scope &&
                revision.branch === unit.branch,
            );

            if (syncUnit) {
              listenerState.syncUnits.set(syncUnit.syncId, {
                lastUpdated,
                listenerRev: revision.revision,
              });

              // Check for revision status vv
              const su = strandUpdates.find(
                (su) =>
                  su.driveId === revision.driveId &&
                  su.documentId === revision.documentId &&
                  su.scope === revision.scope &&
                  su.branch === revision.branch,
              );

              if (su && su.operations.length > 0) {
                const suIndex = su.operations.at(
                  su.operations.length - 1,
                )?.index;
                if (suIndex !== revision.revision) {
                  this.logger.verbose(
                    `Revision still out-of-date for ${su.documentId}:${su.scope}:${su.branch} ${suIndex} <> ${revision.revision}`,
                  );
                  continuationNeeded = true;
                } else {
                  this.logger.verbose(
                    `Revision match for ${su.documentId}:${su.scope}:${su.branch} ${suIndex}`,
                  );
                }
              } else {
                this.logger.verbose(
                  `Cannot find strand update for (${revision.documentId}:${revision.scope}:${revision.branch} in drive ${revision.driveId})`,
                );
              }
              // Check for revision status ^^
            } else {
              this.logger.warn(
                `Received revision for untracked unit for listener ${listenerState.listener.listenerId}`,
                revision,
              );
            }
          }

          for (const revision of listenerRevisions) {
            const error = revision.status === "ERROR";
            if (revision.error?.includes("Missing operations")) {
              continuationNeeded = true;
            } else if (error) {
              throw new OperationError(
                revision.status as ErrorStatus,
                undefined,
                revision.error,
                revision.error,
              );
            }
          }

          if (!continuationNeeded) {
            listenerUpdates.push({
              listenerId: listenerState.listener.listenerId,
              listenerRevisions,
            });
          } else {
            const updates = await this._triggerUpdate(
              source,
              onError,
              maxContinues - 1,
            );
            listenerUpdates.push(...updates);
          }

          listenerState.listenerStatus = "SUCCESS";
        } catch (e) {
          // TODO: Handle error based on listener params (blocking, retry, etc)
          onError?.(e as Error, driveId, listenerState);
          listenerState.listenerStatus =
            e instanceof OperationError ? e.status : "ERROR";
        }
      }
    }

    this.logger.verbose(
      `Returning listener updates (maxContinues: ${maxContinues})`,
      listenerUpdates,
    );

    return listenerUpdates;
  }

  private _checkFilter(filter: ListenerFilter, syncUnit: SynchronizationUnit) {
    const { branch, documentId, scope, documentType } = syncUnit;
    // TODO: Needs to be optimized
    if (
      (!filter.branch ||
        filter.branch.includes(branch) ||
        filter.branch.includes("*")) &&
      (!filter.documentId ||
        filter.documentId.includes(documentId) ||
        filter.documentId.includes("*")) &&
      (!filter.scope ||
        filter.scope.includes(scope) ||
        filter.scope.includes("*")) &&
      (!filter.documentType ||
        filter.documentType.includes(documentType) ||
        filter.documentType.includes("*"))
    ) {
      return true;
    }
    return false;
  }

  getListenerSyncUnits(driveId: string, listenerId: string) {
    const listener = this.listenerStateByDriveId.get(driveId)?.get(listenerId);
    if (!listener) {
      return [];
    }
    const filter = listener.listener.filter;
    return this.syncManager.getSynchronizationUnits(
      driveId,
      filter.documentId ?? ["*"],
      filter.scope ?? ["*"],
      filter.branch ?? ["*"],
      filter.documentType ?? ["*"],
    );
  }

  getListenerSyncUnitIds(
    driveId: string,
    listenerId: string,
  ): Promise<SynchronizationUnitQuery[]> {
    const listener = this.listenerStateByDriveId.get(driveId)?.get(listenerId);
    if (!listener) {
      return Promise.resolve([]);
    }
    const filter = listener.listener.filter;
    return this.syncManager.getSynchronizationUnitsIds(
      driveId,
      filter.documentId ?? ["*"],
      filter.scope ?? ["*"],
      filter.branch ?? ["*"],
      filter.documentType ?? ["*"],
    );
  }

  async removeDrive(driveId: string): Promise<void> {
    const listenerIdToListenerState = this.listenerStateByDriveId.get(driveId);
    if (!listenerIdToListenerState) {
      return;
    }

    // delete first
    this.listenerStateByDriveId.delete(driveId);

    for (const [_, listenerState] of listenerIdToListenerState) {
      // guarantee that all disconnects are called
      try {
        await listenerState.listener.transmitter?.disconnect?.();
      } catch (error) {
        this.logger.error(error);
      }
    }
  }

  async getStrands(
    driveId: string,
    listenerId: string,
    options?: GetStrandsOptions,
  ): Promise<StrandUpdate[]> {
    // this will throw if listenerState is not found
    const listenerState = this.getListenerState(driveId, listenerId);

    // fetch operations from drive  and prepare strands
    const strands: StrandUpdate[] = [];

    const syncUnits = await this.getListenerSyncUnits(driveId, listenerId);

    const limit = options?.limit; // maximum number of operations to send across all sync units
    let operationsCount = 0; // total amount of operations that have been retrieved

    const tasks = syncUnits.map((syncUnit) => async () => {
      if (limit && operationsCount >= limit) {
        // break;
        return;
      }
      if (syncUnit.revision < 0) {
        return;
      }
      const entry = listenerState.syncUnits.get(syncUnit.syncId);
      if (entry && entry.listenerRev >= syncUnit.revision) {
        return;
      }

      const { documentId, driveId, scope, branch } = syncUnit;
      try {
        const operations = await this.syncManager.getOperationData(
          // DEAL WITH INVALID SYNC ID ERROR
          driveId,
          syncUnit.syncId,
          {
            since: options?.since,
            fromRevision: options?.fromRevision ?? entry?.listenerRev,
            limit: limit ? limit - operationsCount : undefined,
          },
        );

        if (!operations.length) {
          return;
        }

        operationsCount += operations.length;

        strands.push({
          driveId,
          documentId,
          scope: scope as OperationScope,
          branch,
          operations,
        });
      } catch (error) {
        this.logger.error(error);
        return;
      }
    });

    if (this.options.sequentialUpdates) {
      for (const task of tasks) {
        await task();
      }
    } else {
      await Promise.all(tasks.map((task) => task()));
    }

    return strands;
  }

  getListenerState(driveId: string, listenerId: string) {
    let listenerStateByListenerId = this.listenerStateByDriveId.get(driveId);
    if (!listenerStateByListenerId) {
      listenerStateByListenerId = new Map();
      this.listenerStateByDriveId.set(driveId, listenerStateByListenerId);
    }

    const listenerState = listenerStateByListenerId.get(listenerId);
    if (!listenerState) {
      throw new Error("Listener not found");
    }

    return listenerState;
  }

  setListenerState(
    driveId: string,
    listenerId: string,
    listenerState: ListenerState,
  ) {
    let listenerStateByListenerId = this.listenerStateByDriveId.get(driveId);
    if (!listenerStateByListenerId) {
      listenerStateByListenerId = new Map();
      this.listenerStateByDriveId.set(driveId, listenerStateByListenerId);
    }

    listenerStateByListenerId.set(listenerId, listenerState);
  }
}<|MERGE_RESOLUTION|>--- conflicted
+++ resolved
@@ -1,9 +1,5 @@
-<<<<<<< HEAD
+import { OperationError } from "#server/error";
 import { type StrandUpdateSource } from "#server/listener/transmitter/types";
-=======
-import { OperationError } from "#server/error";
-import { StrandUpdateSource } from "#server/listener/transmitter/types";
->>>>>>> 1338549b
 import {
   DefaultListenerManagerOptions,
   type DriveUpdateErrorHandler,
@@ -20,14 +16,8 @@
   type SynchronizationUnit,
   type SynchronizationUnitQuery,
 } from "#server/types";
-<<<<<<< HEAD
 import { childLogger, type ListenerFilter } from "document-drive";
 import { type OperationScope } from "document-model";
-import { OperationError } from "#server/error";
-=======
-import { childLogger, ListenerFilter } from "document-drive";
-import { OperationScope } from "document-model";
->>>>>>> 1338549b
 import { debounce } from "./util.js";
 
 const ENABLE_SYNC_DEBUG = false;
