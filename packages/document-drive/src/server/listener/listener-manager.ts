--- conflicted
+++ resolved
@@ -1,14 +1,11 @@
-<<<<<<< HEAD
-import { ListenerFilter } from "#drive-document-model/gen/types";
-import { OperationError } from "#server/error";
-import { StrandUpdateSource } from "#server/listener/transmitter/types";
-=======
 import { ListenerFilter } from "document-model-libs/document-drive";
 import { OperationScope } from "document-model/document";
 import { childLogger } from "../../utils/logger";
 import { OperationError } from "../error";
 import { ISynchronizationManager } from "../index";
->>>>>>> 6f7d26d3
+import { ListenerFilter } from "#drive-document-model/gen/types";
+import { OperationError } from "#server/error";
+import { StrandUpdateSource } from "#server/listener/transmitter/types";
 import {
   DefaultListenerManagerOptions,
   DriveUpdateErrorHandler,
@@ -28,6 +25,8 @@
 import { logger } from "#utils/logger";
 import { OperationScope } from "document-model";
 import { debounce } from "./util.js";
+
+const ENABLE_SYNC_DEBUG = false;
 
 export class ListenerManager implements IListenerManager {
   static LISTENER_UPDATE_DELAY = 250;
