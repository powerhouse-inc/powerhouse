--- conflicted
+++ resolved
@@ -1,9 +1,3 @@
-<<<<<<< HEAD
-import { type ListenerRevision, type StrandUpdate } from "#server/types";
-import { gql, requestGraphql } from "#utils/graphql";
-import { childLogger } from "#utils/logger";
-import { operationsToRevision } from "#utils/misc";
-=======
 import {
   type IListenerManager,
   type ListenerRevision,
@@ -11,7 +5,7 @@
 } from "#server/types";
 import { gql, requestGraphql, type GraphQLResult } from "#utils/graphql";
 import { childLogger } from "#utils/logger";
->>>>>>> efeb4037
+import { operationsToRevision } from "#utils/misc";
 import stringify from "json-stringify-deterministic";
 import { type ITransmitter, type StrandUpdateSource } from "./types.js";
 
