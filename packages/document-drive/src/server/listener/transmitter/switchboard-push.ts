--- conflicted
+++ resolved
@@ -1,23 +1,11 @@
 import stringify from "json-stringify-deterministic";
-<<<<<<< HEAD
 import { gql, requestGraphql } from "@utils/graphql";
 import { logger } from "@utils/logger";
-import {
-  IBaseDocumentDriveServer,
-  Listener,
-  ListenerRevision,
-  StrandUpdate,
-} from "@server/types";
+import { ListenerRevision, StrandUpdate } from "@server/types";
 import {
   ITransmitter,
   StrandUpdateSource,
 } from "@server/listener/transmitter/types";
-=======
-import { gql, requestGraphql } from "../../../utils/graphql";
-import { logger } from "../../../utils/logger";
-import { ListenerRevision, StrandUpdate } from "../../types";
-import { ITransmitter, StrandUpdateSource } from "./types";
->>>>>>> 1f875713
 
 export class SwitchboardPushTransmitter implements ITransmitter {
   private targetURL: string;
