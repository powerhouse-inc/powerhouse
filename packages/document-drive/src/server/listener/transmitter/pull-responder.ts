--- conflicted
+++ resolved
@@ -1,22 +1,6 @@
-<<<<<<< HEAD
 import { ListenerFilter, Trigger } from "@drive-document-model";
 import { PULL_DRIVE_INTERVAL } from "@server/base";
 import { OperationError } from "@server/error";
-import { ListenerManager } from "@server/listener/manager";
-import {
-  ITransmitter,
-  PullResponderTrigger,
-  StrandUpdateSource,
-} from "@server/listener/transmitter/types";
-=======
-import { ListenerFilter, Trigger } from "document-model-libs/document-drive";
-import { Operation } from "document-model/document";
-import { PULL_DRIVE_INTERVAL } from "../..";
-import { generateUUID } from "../../../utils";
-import { gql, requestGraphql } from "../../../utils/graphql";
-import { logger as defaultLogger } from "../../../utils/logger";
-import { OperationError } from "../../error";
->>>>>>> 1f875713
 import {
   GetStrandsOptions,
   IListenerManager,
@@ -27,21 +11,16 @@
   OperationUpdate,
   RemoteDriveOptions,
   StrandUpdate,
-<<<<<<< HEAD
 } from "@server/types";
-import { gql, requestGraphql } from "@utils/graphql";
-import { logger as defaultLogger } from "@utils/logger";
+import { requestGraphql } from "@utils/graphql";
 import { generateUUID } from "@utils/misc";
-import { Action } from "document-model";
-=======
-} from "../../types";
+import { gql } from "graphql-request";
 import {
   ITransmitter,
   PullResponderTrigger,
   StrandUpdateSource,
-} from "./types";
->>>>>>> 1f875713
-
+} from "./types.js";
+import { logger as defaultLogger } from "@utils/logger";
 export type OperationUpdateGraphQL = Omit<OperationUpdate, "input"> & {
   input: string;
 };
