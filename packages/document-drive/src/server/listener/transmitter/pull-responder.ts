import {
  type GetStrandsOptions,
  type IListenerManager,
  type IOperationResult,
  type Listener,
  type ListenerRevision,
  type ListenerRevisionWithError,
  type OperationUpdate,
  type RemoteDriveOptions,
  type StrandUpdate,
} from "#server/types";

import {
  type ListenerFilter,
  type Trigger,
} from "#drive-document-model/gen/types";
import { PULL_DRIVE_INTERVAL } from "#server/constants";
import { OperationError } from "#server/error";
import { type GraphQLResult, requestGraphql } from "#utils/graphql";
import { childLogger, type ILogger } from "#utils/logger";
import { operationsToRevision } from "#utils/misc";
import { generateId } from "document-model";
import { gql } from "graphql-request";
import {
  type ITransmitter,
  type PullResponderTrigger,
  type StrandUpdateSource,
} from "./types.js";

export type OperationUpdateGraphQL = Omit<OperationUpdate, "input"> & {
  input: string;
};

export type PullStrandsGraphQL = {
  system: {
    sync: {
      strands: StrandUpdateGraphQL[];
    };
  };
};

export type CancelPullLoop = () => void;

export type StrandUpdateGraphQL = Omit<StrandUpdate, "operations"> & {
  operations: OperationUpdateGraphQL[];
};

export interface IPullResponderTransmitter extends ITransmitter {
  getStrands(options?: GetStrandsOptions): Promise<StrandUpdate[]>;
}

const MAX_REVISIONS_PER_ACK = 100;
const MAX_PULLS = 50;

interface GraphQLError {
  message: string;
  response?: {
    errors?: Array<{
      message: string;
    }>;
  };
}

// lazily create the static logger so the logging system has time to read
// configuration values for setting log level
let _staticLogger: ILogger | undefined;
const staticLogger = () => {
  if (!_staticLogger) {
    _staticLogger = childLogger(["PullResponderTransmitter", "static"]);
  }
  return _staticLogger;
};

export class PullResponderTransmitter implements IPullResponderTransmitter {
  private logger = childLogger([
    "PullResponderTransmitter",
    Math.floor(Math.random() * 999).toString(),
  ]);

  private listener: Listener;
  private manager: IListenerManager;

  constructor(listener: Listener, manager: IListenerManager) {
    this.listener = listener;
    this.manager = manager;
    this.logger.verbose(`constructor(listener: ${listener.listenerId})`);
  }

  private static async getAuthHeaders(
    url: string,
    manager?: IListenerManager,
  ): Promise<Record<string, string>> {
    if (!manager?.generateJwtHandler) {
      staticLogger().verbose(`No JWT handler available for ${url}`);
      return {};
    }
    try {
      const jwt = await manager.generateJwtHandler(url);
      if (!jwt) {
        staticLogger().verbose(`No JWT generated for ${url}`);
        return {};
      }
      return { Authorization: `Bearer ${jwt}` };
    } catch (error) {
      staticLogger().error(`Error generating JWT for ${url}:`, error);
      return {};
    }
  }

  private async requestWithAuth<T>(
    url: string,
    query: string,
    variables?: Record<string, unknown>,
  ): Promise<GraphQLResult<T>> {
    const headers = await PullResponderTransmitter.getAuthHeaders(
      url,
      this.manager,
    );
    const result = await requestGraphql<T>(url, query, variables, headers);

    // Check for unauthorized error
    const error = result.errors?.at(0);
    if (error?.message.includes("Unauthorized")) {
      // Retry once with fresh JWT
      const freshHeaders = await PullResponderTransmitter.getAuthHeaders(
        url,
        this.manager,
      );
      return requestGraphql<T>(url, query, variables, freshHeaders);
    }

    return result;
  }

  getStrands(options?: GetStrandsOptions): Promise<StrandUpdate[]> {
    this.logger.verbose(
      `[SYNC DEBUG] PullResponderTransmitter.getStrands called for drive: ${this.listener.driveId}, listener: ${this.listener.listenerId}, options: ${JSON.stringify(options || {})}`,
    );

    return this.manager
      .getStrands(this.listener.driveId, this.listener.listenerId, options)
      .then((strands) => {
        this.logger.verbose(
          `[SYNC DEBUG] PullResponderTransmitter.getStrands returning ${strands.length} strands for drive: ${this.listener.driveId}, listener: ${this.listener.listenerId}`,
        );
        if (strands.length === 0) {
          this.logger.verbose(
            `[SYNC DEBUG] No strands returned for drive: ${this.listener.driveId}, listener: ${this.listener.listenerId}`,
          );
        } else {
          for (const strand of strands) {
            this.logger.verbose(
              `[SYNC DEBUG] Strand for drive: ${strand.driveId}, document: ${strand.documentId}, scope: ${strand.scope}, operations: ${strand.operations.length}`,
            );
          }
        }
        return strands;
      });
  }

  disconnect(): Promise<void> {
    // TODO remove listener from switchboard
    return Promise.resolve();
  }

  async processAcknowledge(
    driveId: string,
    listenerId: string,
    revisions: ListenerRevision[],
  ): Promise<boolean> {
    this.logger.verbose(
      `processAcknowledge(drive: ${driveId}, listener: ${listenerId})`,
      revisions,
    );
    let success = true;
    for (const revision of revisions) {
<<<<<<< HEAD
      try {
        await this.manager.updateListenerRevision(
          listenerId,
          driveId,
          {
            documentId: revision.documentId,
            scope: revision.scope,
            branch: revision.branch,
          },
          revision.revision,
        );
      } catch (error) {
        this.logger.warn("Error acknowledging sync unit", error, revision);
=======
      const syncUnit = syncUnits.find(
        (s) =>
          s.scope === revision.scope &&
          s.branch === revision.branch &&
          s.documentId === revision.documentId,
      );
      if (!syncUnit) {
        this.logger.warn("Unknown sync unit was acknowledged", revision);
>>>>>>> efeb4037
        success = false;
        continue;
      }
    }
    return success;
  }

  static async registerPullResponder(
    driveId: string,
    url: string,
    filter: ListenerFilter,
    listenerId?: string,
    manager?: IListenerManager,
  ): Promise<Listener["listenerId"]> {
    staticLogger().verbose(`registerPullResponder(url: ${url})`, filter);

    const headers = await this.getAuthHeaders(url, manager);
    const result = await requestGraphql<{
      registerPullResponderListener: {
        listenerId: Listener["listenerId"];
      };
    }>(
      url,
      gql`
        mutation registerPullResponderListener(
          $filter: InputListenerFilter!
          $listenerId: String
        ) {
          registerPullResponderListener(
            filter: $filter
            listenerId: $listenerId
          ) {
            listenerId
          }
        }
      `,
      { filter, listenerId },
      headers,
    );

    const error = result.errors?.at(0);
    if (error) {
      if (error.message.includes("Unauthorized")) {
        // Retry once with fresh JWT
        const freshHeaders = await this.getAuthHeaders(url, manager);
        const retryResult = await requestGraphql<{
          registerPullResponderListener: {
            listenerId: Listener["listenerId"];
          };
        }>(
          url,
          gql`
            mutation registerPullResponderListener(
              $filter: InputListenerFilter!
              $listenerId: String
            ) {
              registerPullResponderListener(
                filter: $filter
                listenerId: $listenerId
              ) {
                listenerId
              }
            }
          `,
          { filter, listenerId },
          freshHeaders,
        );
        if (retryResult.errors?.at(0)) {
          throw retryResult.errors[0];
        }
        if (!retryResult.registerPullResponderListener) {
          throw new Error("Error registering listener");
        }
        return retryResult.registerPullResponderListener.listenerId;
      }
      throw error;
    }

    if (!result.registerPullResponderListener) {
      throw new Error("Error registering listener");
    }

    return result.registerPullResponderListener.listenerId;
  }

  static async pullStrands(
    driveId: string,
    url: string,
    listenerId: string,
    options?: GetStrandsOptions,
    manager?: IListenerManager,
  ): Promise<StrandUpdate[]> {
    staticLogger().verbose(
      `[SYNC DEBUG] PullResponderTransmitter.pullStrands called for drive: ${driveId}, url: ${url}, listener: ${listenerId}, options: ${JSON.stringify(options || {})}`,
    );

    const headers = await this.getAuthHeaders(url, manager);
    const result = await requestGraphql<PullStrandsGraphQL>(
      url,
      gql`
        query strands($listenerId: ID!) {
          system {
            sync {
              strands(listenerId: $listenerId) {
                driveId
                documentId
                documentType
                scope
                branch
                operations {
                  id
                  timestamp
                  skip
                  type
                  input
                  hash
                  index
                  context {
                    signer {
                      user {
                        address
                        networkId
                        chainId
                      }
                      app {
                        name
                        key
                      }
                      signatures
                    }
                  }
                }
              }
            }
          }
        }
      `,
      { listenerId },
      headers,
    );

    const error = result.errors?.at(0);
    if (error) {
      if (error.message.includes("Unauthorized")) {
        // Retry once with fresh JWT
        const freshHeaders = await this.getAuthHeaders(url, manager);
        const retryResult = await requestGraphql<PullStrandsGraphQL>(
          url,
          gql`
            query strands($listenerId: ID!) {
              system {
                sync {
                  strands(listenerId: $listenerId) {
                    driveId
                    documentId
                    scope
                    branch
                    operations {
                      id
                      timestamp
                      skip
                      type
                      input
                      hash
                      index
                      context {
                        signer {
                          user {
                            address
                            networkId
                            chainId
                          }
                          app {
                            name
                            key
                          }
                          signatures
                        }
                      }
                    }
                  }
                }
              }
            }
          `,
          { listenerId },
          freshHeaders,
        );
        if (retryResult.errors?.at(0)) {
          throw retryResult.errors[0];
        }
        if (!retryResult.system) {
          return [];
        }
        return retryResult.system.sync.strands.map((s) => ({
          ...s,
          operations: s.operations.map((o) => ({
            ...o,
            input: JSON.parse(o.input) as object,
          })),
        }));
      }
      throw error;
    }

    if (!result.system) {
      staticLogger().verbose(
        `[SYNC DEBUG] No system data returned when pulling strands for drive: ${driveId}, listener: ${listenerId}`,
      );
      return [];
    }

    const strands = result.system.sync.strands.map((s) => ({
      ...s,
      operations: s.operations.map((o) => ({
        ...o,
        input: JSON.parse(o.input) as object,
      })),
    }));

    staticLogger().verbose(
      `[SYNC DEBUG] PullResponderTransmitter.pullStrands returning ${strands.length} strands for drive: ${driveId}, listener: ${listenerId}`,
    );

    if (strands.length > 0) {
      staticLogger().verbose(
        `[SYNC DEBUG] Strands being returned: ${strands.map((s) => `${s.documentId}:${s.scope}`).join(", ")}`,
      );
    }

    return strands;
  }

  static async acknowledgeStrands(
    url: string,
    listenerId: string,
    revisions: ListenerRevision[],
    manager?: IListenerManager,
  ): Promise<void> {
    staticLogger().verbose(
      `acknowledgeStrands(url: ${url}, listener: ${listenerId})`,
      revisions,
    );

    // split revisions into chunks
    const chunks = [];
    for (let i = 0; i < revisions.length; i += MAX_REVISIONS_PER_ACK) {
      chunks.push(revisions.slice(i, i + MAX_REVISIONS_PER_ACK));
    }

    if (chunks.length > 1) {
      staticLogger().verbose(
        `Breaking strand acknowledgement into ${chunks.length} chunks...`,
      );
    }

    const headers = await this.getAuthHeaders(url, manager);
    // order does not matter, we can send out requests in parallel
    const results = await Promise.allSettled(
      chunks.map(async (chunk) => {
        const result = await requestGraphql<{ acknowledge: boolean }>(
          url,
          gql`
            mutation acknowledge(
              $listenerId: String!
              $revisions: [ListenerRevisionInput]
            ) {
              acknowledge(listenerId: $listenerId, revisions: $revisions)
            }
          `,
          { listenerId, revisions: chunk },
          headers,
        );

        const error = result.errors?.at(0);
        if (error) {
          if (error.message.includes("Unauthorized")) {
            // Retry once with fresh JWT
            const freshHeaders = await this.getAuthHeaders(url, manager);
            const retryResult = await requestGraphql<{ acknowledge: boolean }>(
              url,
              gql`
                mutation acknowledge(
                  $listenerId: String!
                  $revisions: [ListenerRevisionInput]
                ) {
                  acknowledge(listenerId: $listenerId, revisions: $revisions)
                }
              `,
              { listenerId, revisions: chunk },
              freshHeaders,
            );
            if (retryResult.errors?.at(0)) {
              throw retryResult.errors[0];
            }
            if (retryResult.acknowledge === null || !retryResult.acknowledge) {
              throw new Error("Error acknowledging strands");
            }
            return;
          }
          throw error;
        }

        if (result.acknowledge === null || !result.acknowledge) {
          throw new Error("Error acknowledging strands");
        }
      }),
    );

    // throw after we try all chunks
    const errors = results.filter((result) => result.status === "rejected");
    if (errors.length > 0) {
      throw new Error("Error acknowledging strands");
    }
  }

  /**
   * This function will only throw if `onError` throws an error (or there is
   * an unintentionally unhandled error in the pull loop).
   *
   * All other errors are caught, logged, and passed to `onError`.
   *
   * Because of this, `onError` _may be called multiple times_.
   *
   * @returns boolean indicating whether there might be more data to pull
   */
  private static async executePull(
    driveId: string,
    trigger: PullResponderTrigger,
    onStrandUpdate: (
      strand: StrandUpdate,
      source: StrandUpdateSource,
    ) => Promise<IOperationResult>,
    onError: (error: Error) => void,
    onRevisions?: (revisions: ListenerRevisionWithError[]) => void,
    onAcknowledge?: (success: boolean) => void,
    manager?: IListenerManager,
  ): Promise<boolean> {
    staticLogger().verbose(
      `executePull(driveId: ${driveId}), trigger:`,
      trigger,
    );

    staticLogger().debug(
      `[SYNC DEBUG] PullResponderTransmitter.executePull starting for drive: ${driveId}, listenerId: ${trigger.data.listenerId}`,
    );

    const { url } = trigger.data;

    let strands: StrandUpdate[] | undefined;
    let error: Error | undefined;
    const listenerId = trigger.data.listenerId;
    try {
      strands = await PullResponderTransmitter.pullStrands(
        driveId,
        url,
        listenerId,
        undefined,
        manager,
      );
    } catch (e) {
      error = e as Error;

      const graphqlError = error as GraphQLError;
      const errors = graphqlError.response?.errors ?? [];

      for (const err of errors) {
        if (err.message === "Listener not found") {
          staticLogger().verbose(
            `[SYNC DEBUG] Auto-registering pull responder for drive: ${driveId}`,
          );

          // register a new pull responder with this id
          await PullResponderTransmitter.registerPullResponder(
            trigger.driveId,
            url,
            trigger.filter,
            listenerId,
          );

          // try again
          try {
            strands = await PullResponderTransmitter.pullStrands(
              driveId,
              url,
              listenerId,
              undefined,
              manager,
            );

            staticLogger().verbose(
              `Successfully auto-registered and pulled strands for drive: ${driveId}, listenerId: ${listenerId}`,
            );
          } catch (error) {
            staticLogger().error(
              `Could not resolve 'Listener not found' error by registering a new pull responder for drive: ${driveId}, listenerId: ${listenerId}: ${error}`,
            );

            onError(error as Error);
            return false;
          }

          break;
        }
      }
    }

    if (!strands) {
      staticLogger().error(
        `Error pulling strands for drive, and could not auto-register: ${driveId}, listenerId: ${trigger.data.listenerId}: ${error}`,
      );

      onError(error!);
      return false;
    }

    // if there are no new strands then do nothing
    if (!strands.length) {
      staticLogger().verbose(
        `[SYNC DEBUG] No strands returned in pull cycle for drive: ${driveId}, listenerId: ${trigger.data.listenerId}`,
      );

      try {
        onRevisions?.([]);
      } catch (error) {
        staticLogger().error(
          `Error calling onRevisions for drive: ${driveId}, listenerId: ${trigger.data.listenerId}: ${error}`,
        );

        // pass the error to the caller
        onError(error as Error);
      }

      return false;
    }

    staticLogger().verbose(
      `[SYNC DEBUG] Processing ${strands.length} strands in pull cycle for drive: ${driveId}, listenerId: ${trigger.data.listenerId}`,
    );

    const listenerRevisions: ListenerRevisionWithError[] = [];

    // todo: evaluate whether or not we can process strands in parallel
    for (const strand of strands) {
      const operations = strand.operations.map((op) => ({
        ...op,
        scope: strand.scope,
        branch: strand.branch,
      }));

      staticLogger().verbose(
        `[SYNC DEBUG] Processing strand for drive: ${strand.driveId}, document: ${strand.documentId}, scope: ${strand.scope}, with ${operations.length} operations`,
      );

      let error: Error | undefined = undefined;
      try {
        const result = await onStrandUpdate(strand, {
          type: "trigger",
          trigger,
        });

        if (result.error) {
          throw result.error;
        }
      } catch (e) {
        staticLogger().error(
          `Error processing strand for drive: ${strand.driveId}, document: ${strand.documentId}, scope: ${strand.scope}, with ${operations.length} operations: ${e}`,
        );

        error = e as Error;
        onError(error);

        // continue
      }

      listenerRevisions.push({
        branch: strand.branch,
        documentId: strand.documentId || "",
        documentType: strand.documentType,
        driveId: strand.driveId,
        revision: operationsToRevision(operations),
        scope: strand.scope,
        status: error
          ? error instanceof OperationError
            ? error.status
            : "ERROR"
          : "SUCCESS",
        error,
      });
    }

    staticLogger().verbose("Processed strands...");

    // do not let a listener kill the pull loop
    try {
      onRevisions?.(listenerRevisions);
    } catch (error) {
      staticLogger().error(
        `Error calling onRevisions for drive: ${driveId}, listenerId: ${trigger.data.listenerId}: ${error}`,
      );

      // pass the error to the caller
      onError(error as Error);
    }

    staticLogger().verbose(
      `[SYNC DEBUG] Acknowledging ${listenerRevisions.length} strands for drive: ${driveId}, listenerId: ${trigger.data.listenerId}`,
    );

    let success = false;
    try {
      await PullResponderTransmitter.acknowledgeStrands(
        url,
        trigger.data.listenerId,
        listenerRevisions.map((revision) => {
          const { error, ...rest } = revision;
          return rest;
        }),
        manager,
      );

      success = true;
    } catch (error) {
      staticLogger().error(
        `Error acknowledging strands for drive: ${driveId}, listenerId: ${trigger.data.listenerId}: ${error}`,
      );

      // pass the error to the caller
      onError(error as Error);
    }

    if (success) {
      staticLogger().verbose(
        `[SYNC DEBUG] Successfully acknowledged strands for drive: ${driveId}, listenerId: ${trigger.data.listenerId}`,
      );
    } else {
      staticLogger().error("Failed to acknowledge strands");
    }

    // let this throw separately
    try {
      onAcknowledge?.(success);
    } catch (error) {
      staticLogger().error(
        `Error calling onAcknowledge for drive: ${driveId}, listenerId: ${trigger.data.listenerId}: ${error}`,
      );

      // pass the error to the caller
      onError(error as Error);
    }

    // Return true if we received strands, indicating there might be more to pull
    return strands.length > 0;
  }

  static setupPull(
    driveId: string,
    trigger: PullResponderTrigger,
    onStrandUpdate: (
      strand: StrandUpdate,
      source: StrandUpdateSource,
    ) => Promise<IOperationResult>,
    onError: (error: Error) => void,
    onRevisions?: (revisions: ListenerRevisionWithError[]) => void,
    onAcknowledge?: (success: boolean) => void,
    manager?: IListenerManager,
  ): CancelPullLoop {
    staticLogger().verbose(
      `[SYNC DEBUG] PullResponderTransmitter.setupPull initiated for drive: ${driveId}, listenerId: ${trigger.data.listenerId}`,
    );

    const { interval } = trigger.data;
    let loopInterval = PULL_DRIVE_INTERVAL;
    if (interval) {
      try {
        const intervalNumber = parseInt(interval);
        if (intervalNumber) {
          loopInterval = intervalNumber;
        }
      } catch {
        // ignore invalid interval
      }
    }

    staticLogger().verbose(
      `[SYNC DEBUG] Pull interval set to ${loopInterval}ms for drive: ${driveId}, listenerId: ${trigger.data.listenerId}`,
    );

    let isCancelled = false;
    let timeout: number | undefined;

    const executeLoop = async () => {
      while (!isCancelled) {
        staticLogger().verbose(
          `[SYNC DEBUG] Starting pull cycle for drive: ${driveId}, listenerId: ${trigger.data.listenerId}`,
        );

        // keep pulling until we get no more strands, encounter an error, or hit the limit
        let counter = 0;
        let hasMore = true;
        while (hasMore && !isCancelled && counter < MAX_PULLS) {
          counter++;

          hasMore = await this.executePull(
            driveId,
            trigger,
            onStrandUpdate,
            onError,
            onRevisions,
            onAcknowledge,
            manager,
          );

          if (hasMore) {
            staticLogger().verbose(
              `[SYNC DEBUG] More strands available, continuing pull cycle for drive: ${driveId}, listenerId: ${trigger.data.listenerId}`,
            );
          }
        }

        staticLogger().verbose(
          `[SYNC DEBUG] Completed pull cycle for drive: ${driveId}, listenerId: ${trigger.data.listenerId}, waiting ${loopInterval}ms for next cycle`,
        );

        await new Promise((resolve) => {
          staticLogger().verbose(`Scheduling next pull in ${loopInterval} ms`);
          timeout = setTimeout(resolve, loopInterval) as unknown as number;
        });
      }
    };

    executeLoop().catch((error) => {
      staticLogger().error(
        `Error in executeLoop for drive: ${driveId}, listenerId: ${trigger.data.listenerId}: ${error}`,
      );
    });

    return () => {
      staticLogger().verbose(
        `[SYNC DEBUG] Cancelling pull loop for drive: ${driveId}, listenerId: ${trigger.data.listenerId}`,
      );
      isCancelled = true;
      if (timeout !== undefined) {
        clearTimeout(timeout);
      }
    };
  }

  static async createPullResponderTrigger(
    driveId: string,
    url: string,
    options: Pick<RemoteDriveOptions, "pullInterval" | "pullFilter">,
    listenerManager: IListenerManager,
  ): Promise<PullResponderTrigger> {
    staticLogger().verbose(
      `createPullResponderTrigger(drive: ${driveId}, url: ${url})`,
    );

    const { pullFilter, pullInterval } = options;
    const filter = pullFilter ?? {
      documentId: ["*"],
      documentType: ["*"],
      branch: ["*"],
      scope: ["*"],
    };

    const listenerId = await PullResponderTransmitter.registerPullResponder(
      driveId,
      url,
      filter,
      undefined,
      listenerManager,
    );

    const pullTrigger: PullResponderTrigger = {
      id: generateId(),
      type: "PullResponder",
      driveId,
      filter,
      data: {
        url,
        listenerId,
        interval: pullInterval?.toString() ?? "",
      },
    };

    return pullTrigger;
  }

  static isPullResponderTrigger(
    trigger: Trigger,
  ): trigger is PullResponderTrigger {
    return trigger.type === "PullResponder";
  }
}<|MERGE_RESOLUTION|>--- conflicted
+++ resolved
@@ -174,7 +174,6 @@
     );
     let success = true;
     for (const revision of revisions) {
-<<<<<<< HEAD
       try {
         await this.manager.updateListenerRevision(
           listenerId,
@@ -188,16 +187,6 @@
         );
       } catch (error) {
         this.logger.warn("Error acknowledging sync unit", error, revision);
-=======
-      const syncUnit = syncUnits.find(
-        (s) =>
-          s.scope === revision.scope &&
-          s.branch === revision.branch &&
-          s.documentId === revision.documentId,
-      );
-      if (!syncUnit) {
-        this.logger.warn("Unknown sync unit was acknowledged", revision);
->>>>>>> efeb4037
         success = false;
         continue;
       }
