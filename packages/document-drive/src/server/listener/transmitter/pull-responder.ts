import { gql } from "graphql-request";
import {
  ListenerFilter,
  Trigger,
} from "../../../drive-document-model/gen/types.js";
import { requestGraphql } from "../../../utils/graphql.js";
import { logger as defaultLogger } from "../../../utils/logger.js";
import { generateUUID } from "../../../utils/misc.js";
import { PULL_DRIVE_INTERVAL } from "../../base.js";
import { OperationError } from "../../error.js";
import {
  GetStrandsOptions,
  IListenerManager,
  IOperationResult,
  Listener,
  ListenerRevision,
  ListenerRevisionWithError,
  OperationUpdate,
  RemoteDriveOptions,
  StrandUpdate,
} from "../../types.js";
import {
  ITransmitter,
  PullResponderTrigger,
  StrandUpdateSource,
<<<<<<< HEAD
} from "./types.js";
=======
} from "./types";

const ENABLE_SYNC_DEBUG = false;

>>>>>>> 13113f3a
export type OperationUpdateGraphQL = Omit<OperationUpdate, "input"> & {
  input: string;
};

export type PullStrandsGraphQL = {
  system: {
    sync: {
      strands: StrandUpdateGraphQL[];
    };
  };
};

export type CancelPullLoop = () => void;

export type StrandUpdateGraphQL = Omit<StrandUpdate, "operations"> & {
  operations: OperationUpdateGraphQL[];
};

export interface IPullResponderTransmitter extends ITransmitter {
  getStrands(options?: GetStrandsOptions): Promise<StrandUpdate[]>;
}

const STATIC_DEBUG_ID = `[PRT #static]`;

function staticDebugLog(...data: any[]) {
  if (!ENABLE_SYNC_DEBUG) {
    return;
  }

  if (data.length > 0 && typeof data[0] === "string") {
    // eslint-disable-next-line @typescript-eslint/no-unsafe-argument
    console.log(`${STATIC_DEBUG_ID} ${data[0]}`, ...data.slice(1));
  } else {
    // eslint-disable-next-line @typescript-eslint/no-unsafe-argument
    console.log(STATIC_DEBUG_ID, ...data);
  }
}

export class PullResponderTransmitter implements IPullResponderTransmitter {
  private debugID = `[PRT #${Math.floor(Math.random() * 999)}]`;
  private listener: Listener;
  private manager: IListenerManager;

  constructor(listener: Listener, manager: IListenerManager) {
    this.listener = listener;
    this.manager = manager;
    this.debugLog(`constructor(listener: ${listener.listenerId})`);
  }

  private debugLog(...data: any[]) {
    if (!ENABLE_SYNC_DEBUG) {
      return;
    }

    if (data.length > 0 && typeof data[0] === "string") {
      // eslint-disable-next-line @typescript-eslint/no-unsafe-argument
      console.log(`${this.debugID} ${data[0]}`, ...data.slice(1));
    } else {
      // eslint-disable-next-line @typescript-eslint/no-unsafe-argument
      console.log(this.debugID, ...data);
    }
  }

  getStrands(options?: GetStrandsOptions): Promise<StrandUpdate[]> {
    this.debugLog(
      `getStrands(drive: ${this.listener.driveId}, listener: ${this.listener.listenerId})`,
    );

    return this.manager.getStrands(
      this.listener.driveId,
      this.listener.listenerId,
      options,
    );
  }

  disconnect(): Promise<void> {
    // TODO remove listener from switchboard
    return Promise.resolve();
  }

  async processAcknowledge(
    driveId: string,
    listenerId: string,
    revisions: ListenerRevision[],
  ): Promise<boolean> {
    this.debugLog(
      `processAcknowledge(drive: ${driveId}, listener: ${listenerId})`,
      revisions,
    );

    const syncUnits = await this.manager.getListenerSyncUnitIds(
      driveId,
      listenerId,
    );
    let success = true;
    for (const revision of revisions) {
      const syncUnit = syncUnits.find(
        (s) =>
          s.scope === revision.scope &&
          s.branch === revision.branch &&
          s.driveId === revision.driveId &&
          s.documentId == revision.documentId,
      );
      if (!syncUnit) {
        defaultLogger.warn("Unknown sync unit was acknowledged", revision);
        success = false;
        continue;
      }

      await this.manager.updateListenerRevision(
        listenerId,
        driveId,
        syncUnit.syncId,
        revision.revision,
      );
    }

    return success;
  }

  static async registerPullResponder(
    driveId: string,
    url: string,
    filter: ListenerFilter,
  ): Promise<Listener["listenerId"]> {
    staticDebugLog(`registerPullResponder(url: ${url})`, filter);
    // graphql request to switchboard
    const result = await requestGraphql<{
      registerPullResponderListener: {
        listenerId: Listener["listenerId"];
      };
    }>(
      url,
      gql`
        mutation registerPullResponderListener($filter: InputListenerFilter!) {
          registerPullResponderListener(filter: $filter) {
            listenerId
          }
        }
      `,
      { filter },
    );

    const error = result.errors?.at(0);
    if (error) {
      throw error;
    }

    if (!result.registerPullResponderListener) {
      throw new Error("Error registering listener");
    }

    return result.registerPullResponderListener.listenerId;
  }

  static async pullStrands(
    driveId: string,
    url: string,
    listenerId: string,
    options?: GetStrandsOptions, // TODO add support for since
  ): Promise<StrandUpdate[]> {
    staticDebugLog(`pullStrands(url: ${url}, listener: ${listenerId})`);
    const result = await requestGraphql<PullStrandsGraphQL>(
      url,
      gql`
        query strands($listenerId: ID!) {
          system {
            sync {
              strands(listenerId: $listenerId) {
                driveId
                documentId
                scope
                branch
                operations {
                  id
                  timestamp
                  skip
                  type
                  input
                  hash
                  index
                  context {
                    signer {
                      user {
                        address
                        networkId
                        chainId
                      }
                      app {
                        name
                        key
                      }
                      signatures
                    }
                  }
                }
              }
            }
          }
        }
      `,
      { listenerId },
    );

    const error = result.errors?.at(0);
    if (error) {
      throw error;
    }

    if (!result.system) {
      return [];
    }

    return result.system.sync.strands.map((s) => ({
      ...s,
      operations: s.operations.map((o) => ({
        ...o,
        input: JSON.parse(o.input) as object,
      })),
    }));
  }

  static async acknowledgeStrands(
    driveId: string,
    url: string,
    listenerId: string,
    revisions: ListenerRevision[],
  ): Promise<boolean> {
    staticDebugLog(
      `acknowledgeStrands(url: ${url}, listener: ${listenerId})`,
      revisions,
    );

    const result = await requestGraphql<{ acknowledge: boolean }>(
      url,
      gql`
        mutation acknowledge(
          $listenerId: String!
          $revisions: [ListenerRevisionInput]
        ) {
          acknowledge(listenerId: $listenerId, revisions: $revisions)
        }
      `,
      { listenerId, revisions },
    );
    const error = result.errors?.at(0);
    if (error) {
      throw error;
    }

    if (result.acknowledge === null) {
      throw new Error("Error acknowledging strands");
    }
    return result.acknowledge;
  }

  private static async executePull<TGlobalState, TLocalState>(
    driveId: string,
    trigger: PullResponderTrigger,
    onStrandUpdate: (
      strand: StrandUpdate,
      source: StrandUpdateSource,
    ) => Promise<IOperationResult>,
    onError: (error: Error) => void,
    onRevisions?: (revisions: ListenerRevisionWithError[]) => void,
    onAcknowledge?: (success: boolean) => void,
  ) {
    staticDebugLog(`executePull(driveId: ${driveId}), trigger:`, trigger);

    try {
      const { url, listenerId } = trigger.data;
      const strands = await PullResponderTransmitter.pullStrands(
        driveId,
        url,
        listenerId,
        // since ?
      );

      // if there are no new strands then do nothing
      if (!strands.length) {
        onRevisions?.([]);
        return;
      }

      const listenerRevisions: ListenerRevisionWithError[] = [];

      for (const strand of strands) {
        const operations = strand.operations.map((op) => ({
          ...op,
          scope: strand.scope,
          branch: strand.branch,
        }));

        let error: Error | undefined = undefined;
        try {
          const result = await onStrandUpdate(strand, {
            type: "trigger",
            trigger,
          });
          if (result.error) {
            throw result.error;
          }
        } catch (e) {
          error = e as Error;
          onError(error);
        }

        listenerRevisions.push({
          branch: strand.branch,
          documentId: strand.documentId || "",
          driveId: strand.driveId,
          revision: operations.pop()?.index ?? -1,
          scope: strand.scope,
          status: error
            ? error instanceof OperationError
              ? error.status
              : "ERROR"
            : "SUCCESS",
          error,
        });
      }

      onRevisions?.(listenerRevisions);

      await PullResponderTransmitter.acknowledgeStrands(
        driveId,
        url,
        listenerId,
        listenerRevisions.map((revision) => {
          const { error, ...rest } = revision;
          return rest;
        }),
      )
        .then((result) => onAcknowledge?.(result))
        .catch((error) => defaultLogger.error("ACK error", error));
    } catch (error) {
      onError(error as Error);
    }
  }

  static setupPull<TGlobalState, TLocalState>(
    driveId: string,
    trigger: PullResponderTrigger,
    onStrandUpdate: (
      strand: StrandUpdate,
      source: StrandUpdateSource,
    ) => Promise<IOperationResult>,
    onError: (error: Error) => void,
    onRevisions?: (revisions: ListenerRevisionWithError[]) => void,
    onAcknowledge?: (success: boolean) => void,
  ): CancelPullLoop {
    staticDebugLog(`setupPull(drive: ${driveId}), trigger:`, trigger);

    const { interval } = trigger.data;
    let loopInterval = PULL_DRIVE_INTERVAL;
    if (interval) {
      try {
        const intervalNumber = parseInt(interval);
        if (intervalNumber) {
          loopInterval = intervalNumber;
        }
      } catch {
        // ignore invalid interval
      }
    }

    let isCancelled = false;
    let timeout: number | undefined;

    const executeLoop = async () => {
      while (!isCancelled) {
        staticDebugLog("Execute loop...");
        await this.executePull(
          driveId,
          trigger,
          onStrandUpdate,
          onError,
          onRevisions,
          onAcknowledge,
        );
        await new Promise((resolve) => {
          staticDebugLog(`Scheduling next pull in ${loopInterval} ms`);
          timeout = setTimeout(resolve, loopInterval) as unknown as number;
        });
      }
    };

    executeLoop().catch(defaultLogger.error);

    return () => {
      isCancelled = true;
      if (timeout !== undefined) {
        clearTimeout(timeout);
      }
    };
  }

  static async createPullResponderTrigger(
    driveId: string,
    url: string,
    options: Pick<RemoteDriveOptions, "pullInterval" | "pullFilter">,
  ): Promise<PullResponderTrigger> {
    staticDebugLog(
      `createPullResponderTrigger(drive: ${driveId}, url: ${url})`,
    );

    const { pullFilter, pullInterval } = options;
    const listenerId = await PullResponderTransmitter.registerPullResponder(
      driveId,
      url,
      pullFilter ?? {
        documentId: ["*"],
        documentType: ["*"],
        branch: ["*"],
        scope: ["*"],
      },
    );

    const pullTrigger: PullResponderTrigger = {
      id: generateUUID(),
      type: "PullResponder",
      data: {
        url,
        listenerId,
        interval: pullInterval?.toString() ?? "",
      },
    };
    return pullTrigger;
  }

  static isPullResponderTrigger(
    trigger: Trigger,
  ): trigger is PullResponderTrigger {
    return trigger.type === "PullResponder";
  }
}<|MERGE_RESOLUTION|>--- conflicted
+++ resolved
@@ -23,14 +23,9 @@
   ITransmitter,
   PullResponderTrigger,
   StrandUpdateSource,
-<<<<<<< HEAD
 } from "./types.js";
-=======
-} from "./types";
 
 const ENABLE_SYNC_DEBUG = false;
-
->>>>>>> 13113f3a
 export type OperationUpdateGraphQL = Omit<OperationUpdate, "input"> & {
   input: string;
 };
