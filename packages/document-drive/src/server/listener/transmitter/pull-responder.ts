--- conflicted
+++ resolved
@@ -1,8 +1,3 @@
-<<<<<<< HEAD
-import { ListenerFilter, Trigger } from "#drive-document-model/gen/types";
-import { PULL_DRIVE_INTERVAL } from "#server/base";
-import { OperationError } from "#server/error";
-=======
 import { ListenerFilter, Trigger } from "document-model-libs/document-drive";
 import { Operation } from "document-model/document";
 import { PULL_DRIVE_INTERVAL } from "../..";
@@ -10,7 +5,9 @@
 import { gql, requestGraphql } from "../../../utils/graphql";
 import { childLogger } from "../../../utils/logger";
 import { OperationError } from "../../error";
->>>>>>> 6f7d26d3
+import { ListenerFilter, Trigger } from "#drive-document-model/gen/types";
+import { PULL_DRIVE_INTERVAL } from "#server/base";
+import { OperationError } from "#server/error";
 import {
   GetStrandsOptions,
   IListenerManager,
@@ -32,10 +29,7 @@
 } from "./types.js";
 import { logger as defaultLogger } from "#utils/logger";
 
-<<<<<<< HEAD
 const ENABLE_SYNC_DEBUG = false;
-=======
->>>>>>> 6f7d26d3
 export type OperationUpdateGraphQL = Omit<OperationUpdate, "input"> & {
   input: string;
 };
