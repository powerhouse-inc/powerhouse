import { type IProcessor } from "#processors/types";
import {
  type GetDocumentOptions,
  type IBaseDocumentDriveServer,
  type IDocumentDriveServer,
  type ListenerRevision,
  type StrandUpdate,
} from "#server/types";
import { logger } from "#utils/logger";
<<<<<<< HEAD
import { operationsToRevision } from "#utils/misc";
=======
import { RunAsap } from "#utils/run-asap";
import {
  type GlobalStateFromDocument,
  type LocalStateFromDocument,
  type OperationFromDocument,
  type OperationScope,
  type PHDocument,
} from "document-model";
>>>>>>> 795c486e
import { type ITransmitter, type StrandUpdateSource } from "./types.js";

export type InternalOperationUpdate<TDocument extends PHDocument> = Omit<
  OperationFromDocument<TDocument>,
  "scope"
> & {
  state: GlobalStateFromDocument<TDocument> | LocalStateFromDocument<TDocument>;
  previousState:
    | GlobalStateFromDocument<TDocument>
    | LocalStateFromDocument<TDocument>;
};

export type InternalTransmitterUpdate<TDocument extends PHDocument> = {
  driveId: string;
  documentId: string;
  documentType: string;
  scope: OperationScope;
  branch: string;
  operations: InternalOperationUpdate<TDocument>[];
  state: GlobalStateFromDocument<TDocument> | LocalStateFromDocument<TDocument>;
};

export class InternalTransmitter implements ITransmitter {
  protected drive: IBaseDocumentDriveServer;
  protected processor: IProcessor;
  protected taskQueueMethod: RunAsap.RunAsap<unknown> | null;
  protected transmitQueue: Promise<ListenerRevision[]> | undefined;

  constructor(
    drive: IDocumentDriveServer,
    processor: IProcessor,
    taskQueueMethod?: RunAsap.RunAsap<unknown> | null,
  ) {
    this.drive = drive;
    this.processor = processor;
    this.taskQueueMethod =
      taskQueueMethod === undefined ? RunAsap.runAsap : taskQueueMethod;
  }

  async #buildInternalOperationUpdate<TDocument extends PHDocument>(
    strand: StrandUpdate,
  ) {
    const operations = [];
    const stateByIndex = new Map<
      number,
      GlobalStateFromDocument<TDocument> | LocalStateFromDocument<TDocument>
    >();
    const getStateByIndex = async (index: number) => {
      const state = stateByIndex.get(index);
      if (state) {
        return state;
      }

      const getDocumentOptions: GetDocumentOptions = {
        revisions: {
          [strand.scope]: index,
        },
        checkHashes: false,
      };
      const document = await (strand.documentId === strand.driveId
        ? this.drive.getDrive(strand.driveId, getDocumentOptions)
        : this.drive.getDocument<TDocument>(
            strand.documentId,
            getDocumentOptions,
          ));

      if (index < 0) {
        stateByIndex.set(index, document.initialState.state[strand.scope]);
      } else {
        stateByIndex.set(index, document.state[strand.scope]);
      }
      return stateByIndex.get(index);
    };
    for (const operation of strand.operations) {
      const stateTask = () => getStateByIndex(operation.index);
      const state = await (this.taskQueueMethod
        ? RunAsap.runAsapAsync(stateTask, this.taskQueueMethod)
        : stateTask());

      const previousStateTask = () => getStateByIndex(operation.index - 1);
      const previousState = await (this.taskQueueMethod
        ? RunAsap.runAsapAsync(previousStateTask, this.taskQueueMethod)
        : previousStateTask());

      operations.push({
        ...operation,
        state,
        previousState,
      });
    }
    return operations;
  }

  async transmit(
    strands: StrandUpdate[],
    // eslint-disable-next-line @typescript-eslint/no-unused-vars
    _source: StrandUpdateSource,
  ): Promise<ListenerRevision[]> {
    const task = async (): Promise<ListenerRevision[]> => {
      const updates = [];
      for (const strand of strands) {
        const operations = await this.#buildInternalOperationUpdate(strand);
        const state = operations.at(-1)?.state ?? {};
        updates.push({
          ...strand,
          operations,
          state,
        });
      }

<<<<<<< HEAD
    try {
      await this.processor.onStrands(updates);
      return strands.map(({ operations, ...s }) => {
        return {
          ...s,
          status: "SUCCESS",
          revision: operationsToRevision(operations),
        };
      });
    } catch (error) {
      logger.error(error);
      // TODO check which strand caused an error
      return strands.map(({ operations, ...s }) => ({
        ...s,
        status: "ERROR",
        revision: operations.at(0)?.index ?? 0,
      }));
    }
=======
      try {
        await this.processor.onStrands(updates);
        return strands.map(({ operations, ...s }) => ({
          ...s,
          status: "SUCCESS",
          revision: operations.at(operations.length - 1)?.index ?? -1,
        }));
      } catch (error) {
        logger.error(error);
        return strands.map(({ operations, ...s }) => ({
          ...s,
          status: "ERROR",
          revision: (operations.at(0)?.index ?? 0) - 1,
        }));
      }
    };

    // adds to queue so that each `transmit` is processed at a time to avoid concurrency issues
    this.transmitQueue = this.transmitQueue?.then(() => task()) ?? task();
    return this.transmitQueue;
>>>>>>> 795c486e
  }

  async disconnect(): Promise<void> {
    await this.processor.onDisconnect();
  }
}<|MERGE_RESOLUTION|>--- conflicted
+++ resolved
@@ -7,9 +7,7 @@
   type StrandUpdate,
 } from "#server/types";
 import { logger } from "#utils/logger";
-<<<<<<< HEAD
 import { operationsToRevision } from "#utils/misc";
-=======
 import { RunAsap } from "#utils/run-asap";
 import {
   type GlobalStateFromDocument,
@@ -18,7 +16,6 @@
   type OperationScope,
   type PHDocument,
 } from "document-model";
->>>>>>> 795c486e
 import { type ITransmitter, type StrandUpdateSource } from "./types.js";
 
 export type InternalOperationUpdate<TDocument extends PHDocument> = Omit<
@@ -129,39 +126,22 @@
         });
       }
 
-<<<<<<< HEAD
-    try {
-      await this.processor.onStrands(updates);
-      return strands.map(({ operations, ...s }) => {
-        return {
-          ...s,
-          status: "SUCCESS",
-          revision: operationsToRevision(operations),
-        };
-      });
-    } catch (error) {
-      logger.error(error);
-      // TODO check which strand caused an error
-      return strands.map(({ operations, ...s }) => ({
-        ...s,
-        status: "ERROR",
-        revision: operations.at(0)?.index ?? 0,
-      }));
-    }
-=======
       try {
         await this.processor.onStrands(updates);
-        return strands.map(({ operations, ...s }) => ({
-          ...s,
-          status: "SUCCESS",
-          revision: operations.at(operations.length - 1)?.index ?? -1,
-        }));
+        return strands.map(({ operations, ...s }) => {
+          return {
+            ...s,
+            status: "SUCCESS",
+            revision: operationsToRevision(operations),
+          };
+        });
       } catch (error) {
         logger.error(error);
+        // TODO check which strand caused an error
         return strands.map(({ operations, ...s }) => ({
           ...s,
           status: "ERROR",
-          revision: (operations.at(0)?.index ?? 0) - 1,
+          revision: operations.at(0)?.index ?? 0,
         }));
       }
     };
@@ -169,7 +149,6 @@
     // adds to queue so that each `transmit` is processed at a time to avoid concurrency issues
     this.transmitQueue = this.transmitQueue?.then(() => task()) ?? task();
     return this.transmitQueue;
->>>>>>> 795c486e
   }
 
   async disconnect(): Promise<void> {
