import {
  Action,
  ActionContext,
  BaseState,
  CreateChildDocumentInput,
  DocumentModelModule,
  Operation,
  OperationScope,
  PHDocument,
  ReducerOptions,
  Signal,
} from "document-model";
import { Unsubscribe } from "nanoevents";
<<<<<<< HEAD
import { DocumentDriveAction } from "../drive-document-model/gen/actions.js";
import {
  DocumentDriveDocument,
  DocumentDriveLocalState,
  DocumentDriveState,
  ListenerCallInfo,
  ListenerFilter,
  Trigger,
} from "../drive-document-model/gen/types.js";
import { IReadModeDriveServer } from "../read-mode/types.js";
import { IDefaultDrivesManager } from "../utils/default-drives-manager.js";
import { DriveInfo } from "../utils/graphql.js";
import { RunAsap } from "../utils/run-asap.js";
import { BaseDocumentDriveServer } from "./base.js";
import { OperationError, SynchronizationUnitNotFoundError } from "./error.js";
=======
import { IReadModeDriveServer } from "../read-mode/types";
import { RunAsap } from "../utils";
import { IDefaultDrivesManager } from "../utils/default-drives-manager";
import { DriveInfo } from "../utils/graphql";
import { OperationError, SynchronizationUnitNotFoundError } from "./error";
>>>>>>> e21f1edd
import {
  IInternalTransmitter,
  IReceiver,
} from "./listener/transmitter/internal.js";
import {
  ITransmitter,
  PullResponderTrigger,
  StrandUpdateSource,
} from "./listener/transmitter/types.js";

export type Constructor<T = object> = new (...args: any[]) => T;

// Mixin type that returns a type extending both the base class and the interface
export type Mixin<T extends Constructor, I> = T &
  Constructor<InstanceType<T> & I>;

<<<<<<< HEAD
export type DocumentDriveServerMixin<I> = Mixin<
  typeof BaseDocumentDriveServer,
  I
>;

export type DriveInput = BaseState<
=======
export type DriveInput = State<
>>>>>>> e21f1edd
  Omit<DocumentDriveState, "__typename" | "id" | "nodes"> & { id?: string },
  DocumentDriveLocalState
>;

export type RemoteDriveAccessLevel = "READ" | "WRITE";

export type RemoteDriveOptions = DocumentDriveLocalState & {
  // TODO make local state optional
  pullFilter?: ListenerFilter;
  pullInterval?: number;
  expectedDriveInfo?: DriveInfo;
  accessLevel?: RemoteDriveAccessLevel;
};

export type CreateDocumentInput<
  TGlobalState = unknown,
  TLocalState = unknown,
> = CreateChildDocumentInput<TGlobalState, TLocalState>;

export type SignalResult = {
  signal: Signal;
  result: unknown; // infer from return types on document-model
};

export type IOperationResult<
  TGlobalState = unknown,
  TLocalState = unknown,
  TOperation extends Operation<Action> = Operation,
> = {
  status: UpdateStatus;
  error?: OperationError;
  operations: TOperation[];
  document: PHDocument<TGlobalState, TLocalState> | undefined;
  signals: SignalResult[];
};

export type SynchronizationUnit = {
  syncId: string;
  driveId: string;
  documentId: string;
  documentType: string;
  scope: string;
  branch: string;
  lastUpdated: string;
  revision: number;
};

export type SynchronizationUnitQuery = Omit<
  SynchronizationUnit,
  "revision" | "lastUpdated"
>;

export type Listener = {
  driveId: string;
  listenerId: string;
  label?: string;
  block: boolean;
  system: boolean;
  filter: ListenerFilter;
  callInfo?: ListenerCallInfo;
  transmitter?: ITransmitter;
};

export type CreateListenerInput = {
  driveId: string;
  label?: string;
  block: boolean;
  system: boolean;
  filter: ListenerFilter;
  callInfo?: ListenerCallInfo;
};

export enum TransmitterType {
  Internal,
  SwitchboardPush,
  PullResponder,
  SecureConnect,
  MatrixConnect,
  RESTWebhook,
}

export type ListenerRevision = {
  driveId: string;
  documentId: string;
  scope: string;
  branch: string;
  status: UpdateStatus;
  revision: number;
  error?: string;
};

export type ListenerRevisionWithError = Omit<ListenerRevision, "error"> & {
  error?: Error;
};

export type ListenerUpdate = {
  listenerId: string;
  listenerRevisions: ListenerRevision[];
};

export type UpdateStatus = "SUCCESS" | "CONFLICT" | "MISSING" | "ERROR";
export type ErrorStatus = Exclude<UpdateStatus, "SUCCESS">;

export type OperationUpdate = {
  timestamp: string;
  index: number;
  skip: number;
  type: string;
  input: object;
  hash: string;
  context?: ActionContext;
  id?: string;
};

export type StrandUpdate = {
  driveId: string;
  documentId: string;
  scope: OperationScope;
  branch: string;
  operations: OperationUpdate[];
};

export type SyncStatus = "INITIAL_SYNC" | "SYNCING" | UpdateStatus;

export type PullSyncStatus = SyncStatus;
export type PushSyncStatus = SyncStatus;

export type SyncUnitStatusObject = {
  push?: PushSyncStatus;
  pull?: PullSyncStatus;
};

export type AddRemoteDriveStatus =
  | "SUCCESS"
  | "ERROR"
  | "PENDING"
  | "ADDING"
  | "ALREADY_ADDED";

export interface DriveEvents {
  syncStatus: (
    driveId: string,
    status: SyncStatus,
    error?: Error,
    syncUnitStatus?: SyncUnitStatusObject,
  ) => void;
  defaultRemoteDrive: (
    status: AddRemoteDriveStatus,
    defaultDrives: Map<string, DefaultRemoteDriveInfo>,
    driveInput: DefaultRemoteDriveInput,
    driveId?: string,
    driveName?: string,
    error?: Error,
  ) => void;
  strandUpdate: (update: StrandUpdate) => void;
  clientStrandsError: (
    driveId: string,
    trigger: Trigger,
    status: number,
    errorMessage: string,
  ) => void;
  documentModels: (documentModels: DocumentModelModule[]) => void;
  driveAdded: (drive: DocumentDriveDocument) => void;
  driveDeleted: (driveId: string) => void;
}

export type PartialRecord<K extends keyof any, T> = {
  [P in K]?: T;
};

export type RevisionsFilter = PartialRecord<OperationScope, number>;

export type GetDocumentOptions = ReducerOptions & {
  revisions?: RevisionsFilter;
  checkHashes?: boolean;
};

export type AddOperationOptions = {
  forceSync?: boolean;
  source?: StrandUpdateSource;
};

export type DefaultRemoteDriveInput = {
  url: string;
  options: RemoteDriveOptions;
};

export type DefaultRemoteDriveInfo = DefaultRemoteDriveInput & {
  status: AddRemoteDriveStatus;
  metadata?: DriveInfo;
};

export type RemoveDriveStrategy = "remove" | "detach";

/**
 * Options for removing old remote drives.
 *
 * Allows specifying different strategies for handling old remote drives:
 *
 * - `remove-all`: Remove all remote drives.
 * - `preserve-all`: Preserve all remote drives (this is the default behavior).
 * - `remove-by-id`: Remove the remote drives specified by their IDs.
 * - `remove-by-url`: Remove the remote drives specified by their URLs.
 * - `preserve-by-id`: Preserve remote drives by their IDs and remove the rest.
 * - `preserve-by-url`: Preserve remote drives by their URLs and remove the rest.
 * - `detach-by-id`: Detach remote drives by their IDs (changes the remote drive to a local drive).
 * - `detach-by-url`: Detach remote drives by their URLs (changes the remote drive to a local drive).
 * - `preserve-by-id-and-detach`: Preserve the remote drives specified by their IDs and detach the rest.
 * - `preserve-by-url-and-detach`: Preserve the remote drives specified by their URLs and detach the rest.
 *
 * Each strategy is represented by an object with a `strategy` property and,
 * depending on the strategy, additional properties such as `ids` or `urls`.
 */
export type RemoveOldRemoteDrivesOption =
  | {
      strategy: "remove-all";
    }
  | {
      strategy: "preserve-all";
    }
  | {
      strategy: "remove-by-id";
      ids: string[];
    }
  | {
      strategy: "remove-by-url";
      urls: string[];
    }
  | {
      strategy: "preserve-by-id";
      ids: string[];
    }
  | {
      strategy: "preserve-by-url";
      urls: string[];
    }
  | {
      strategy: "detach-by-id";
      ids: string[];
    }
  | {
      strategy: "detach-by-url";
      urls: string[];
    }
  | {
      strategy: "preserve-by-id-and-detach";
      ids: string[];
    }
  | {
      strategy: "preserve-by-url-and-detach";
      urls: string[];
    };

export type DocumentDriveServerOptions = {
  defaultDrives: {
    loadOnInit?: boolean; // defaults to true
    remoteDrives?: Array<DefaultRemoteDriveInput>;
    removeOldRemoteDrives?: RemoveOldRemoteDrivesOption;
  };
  /* method to queue heavy tasks that might block the event loop.
   * If set to null then it will queued as micro task.
   * Defaults to the most appropriate method according to the system
   */
  taskQueueMethod?: RunAsap.RunAsap<unknown> | null;
  listenerManager?: ListenerManagerOptions;
};

export type GetStrandsOptions = {
  limit?: number;
  since?: string;
  fromRevision?: number;
};

export type ListenerManagerOptions = {
  sequentialUpdates?: boolean;
};

export const DefaultListenerManagerOptions = {
  sequentialUpdates: true,
};

type PublicKeys<T> = {
  [K in keyof T]: T extends { [P in K]: T[K] } ? K : never;
}[keyof T];

type PublicPart<T> = Pick<T, PublicKeys<T>>;

export interface IBaseDocumentDriveServer {
  initialize(): Promise<Error[] | null>;
  setDocumentModels(models: DocumentModelModule[]): void;
  getDrives(): Promise<string[]>;
  addDrive(input: DriveInput): Promise<DocumentDriveDocument>;
  addRemoteDrive(
    url: string,
    options: RemoteDriveOptions,
  ): Promise<DocumentDriveDocument>;
  deleteDrive(driveId: string): Promise<void>;
  getDrive(
    driveId: string,
    options?: GetDocumentOptions,
  ): Promise<DocumentDriveDocument>;

  getDriveBySlug(slug: string): Promise<DocumentDriveDocument>;

  getDocuments(driveId: string): Promise<string[]>;
  getDocument<TGlobalState, TLocalState>(
    driveId: string,
    documentId: string,
    options?: GetDocumentOptions,
  ): Promise<PHDocument<TGlobalState, TLocalState>>;

  addOperation(
    driveId: string,
    documentId: string,
    operation: Operation,
    options?: AddOperationOptions,
  ): Promise<IOperationResult>;

  addOperations(
    driveId: string,
    documentId: string,
    operations: Operation[],
    options?: AddOperationOptions,
  ): Promise<IOperationResult>;

  queueOperation(
    driveId: string,
    documentId: string,
    operation: Operation,
    options?: AddOperationOptions,
  ): Promise<IOperationResult>;

  queueOperations(
    driveId: string,
    documentId: string,
    operations: Operation[],
    options?: AddOperationOptions,
  ): Promise<IOperationResult>;

  queueAction(
    driveId: string,
    documentId: string,
    action: Action,
    options?: AddOperationOptions,
  ): Promise<IOperationResult>;

  queueActions(
    driveId: string,
    documentId: string,
    actions: Action[],
    options?: AddOperationOptions,
  ): Promise<IOperationResult>;

  addDriveOperation(
    driveId: string,
    operation: Operation<DocumentDriveAction>,
    options?: AddOperationOptions,
  ): Promise<IOperationResult>;
  addDriveOperations(
    driveId: string,
    operations: Operation<DocumentDriveAction>[],
    options?: AddOperationOptions,
  ): Promise<IOperationResult>;

  queueDriveOperation(
    driveId: string,
    operation: Operation<DocumentDriveAction>,
    options?: AddOperationOptions,
  ): Promise<IOperationResult>;

  queueDriveOperations(
    driveId: string,
    operations: Operation<DocumentDriveAction>[],
    options?: AddOperationOptions,
  ): Promise<IOperationResult<DocumentDriveState, DocumentDriveLocalState>>;

  queueDriveAction(
    driveId: string,
    action: DocumentDriveAction,
    options?: AddOperationOptions,
  ): Promise<IOperationResult>;

  queueDriveActions(
    driveId: string,
    actions: DocumentDriveAction[],
    options?: AddOperationOptions,
  ): Promise<IOperationResult>;

  addAction(
    driveId: string,
    documentId: string,
    action: Action,
    options?: AddOperationOptions,
  ): Promise<IOperationResult>;
  addActions(
    driveId: string,
    documentId: string,
    actions: Action[],
    options?: AddOperationOptions,
  ): Promise<IOperationResult>;

  addDriveAction(
    driveId: string,
    action: DocumentDriveAction,
    options?: AddOperationOptions,
  ): Promise<IOperationResult>;
  addDriveActions(
    driveId: string,
    actions: DocumentDriveAction[],
    options?: AddOperationOptions,
  ): Promise<IOperationResult>;

  getSyncStatus(
    syncUnitId: string,
  ): SyncStatus | SynchronizationUnitNotFoundError;

  addInternalListener(
    driveId: string,
    receiver: IReceiver,
    options: {
      listenerId: string;
      label: string;
      block: boolean;
      filter: ListenerFilter;
    },
  ): Promise<IInternalTransmitter>;

  /** Synchronization methods */
  getSynchronizationUnits(
    driveId: string,
    documentId?: string[],
    scope?: string[],
    branch?: string[],
    documentType?: string[],
  ): Promise<SynchronizationUnit[]>;

  getSynchronizationUnit(
    driveId: string,
    syncId: string,
    loadedDrive?: DocumentDriveDocument,
  ): Promise<SynchronizationUnit | undefined>;

  getSynchronizationUnitsIds(
    driveId: string,
    documentId?: string[],
    scope?: string[],
    branch?: string[],
    documentType?: string[],
  ): Promise<SynchronizationUnitQuery[]>;

  getOperationData(
    driveId: string,
    syncId: string,
    filter: GetStrandsOptions,
  ): Promise<OperationUpdate[]>;

  /** Internal methods **/
  getDocumentModels(): DocumentModelModule[];

  getTransmitter(
    driveId: string,
    listenerId: string,
  ): Promise<ITransmitter | undefined>;

  clearStorage(): Promise<void>;

  registerPullResponderTrigger(
    id: string,
    url: string,
    options: Pick<RemoteDriveOptions, "pullFilter" | "pullInterval">,
  ): Promise<PullResponderTrigger>;

  on<K extends keyof DriveEvents>(event: K, cb: DriveEvents[K]): Unsubscribe;
}

export type IDocumentDriveServer = IBaseDocumentDriveServer &
  IDefaultDrivesManager &
  IReadModeDriveServer;

export type DriveUpdateErrorHandler = (
  error: Error,
  driveId: string,
  listener: ListenerState,
) => void;

export interface IListenerManager {
  initialize(handler: DriveUpdateErrorHandler): Promise<void>;

  removeDrive(driveId: DocumentDriveState["id"]): Promise<void>;
  driveHasListeners(driveId: string): boolean;

  setListener(driveId: string, listener: Listener): Promise<void>;
  removeListener(driveId: string, listenerId: string): Promise<boolean>;
  getListenerState(driveId: string, listenerId: string): ListenerState;

  getStrands(
    driveId: string,
    listenerId: string,
    options?: GetStrandsOptions,
  ): Promise<StrandUpdate[]>;
  updateSynchronizationRevisions(
    driveId: string,
    syncUnits: SynchronizationUnit[],
    source: StrandUpdateSource,
    willUpdate?: (listeners: Listener[]) => void,
    onError?: (error: Error, driveId: string, listener: ListenerState) => void,
    forceSync?: boolean,
  ): Promise<ListenerUpdate[]>;
  updateListenerRevision(
    listenerId: string,
    driveId: string,
    syncId: string,
    listenerRev: number,
  ): Promise<void>;

  // todo: re-evaluate
  getListenerSyncUnitIds(
    driveId: string,
    listenerId: string,
  ): Promise<SynchronizationUnitQuery[]>;
  removeSyncUnits(
    driveId: string,
    syncUnits: Pick<SynchronizationUnit, "syncId">[],
  ): Promise<void>;
}

export type ListenerStatus =
  | "CREATED"
  | "PENDING"
  | "SUCCESS"
  | "MISSING"
  | "CONFLICT"
  | "ERROR";

export interface ListenerState {
  driveId: string;
  block: boolean;
  pendingTimeout: string;
  listener: Listener;
  syncUnits: Map<SynchronizationUnit["syncId"], SyncronizationUnitState>;
  listenerStatus: ListenerStatus;
}

export interface SyncronizationUnitState {
  listenerRev: number;
  lastUpdated: string;
}

export interface ITransmitterFactory {
  instance(
    transmitterType: string,
    listener: Listener,
    driveServer: IBaseDocumentDriveServer,
  ): ITransmitter;
}

export interface IEventEmitter {
  emit<K extends keyof DriveEvents>(
    event: K,
    ...args: Parameters<DriveEvents[K]>
  ): void;

  on<K extends keyof DriveEvents>(event: K, cb: DriveEvents[K]): Unsubscribe;
}

export interface ISynchronizationManager {
  getSynchronizationUnits(
    driveId: string,
    documentId?: string[],
    scope?: string[],
    branch?: string[],
    documentType?: string[],
  ): Promise<SynchronizationUnit[]>;

  getSynchronizationUnitsIds(
    driveId: string,
    documentId?: string[],
    scope?: string[],
    branch?: string[],
    documentType?: string[],
  ): Promise<SynchronizationUnitQuery[]>;

  getSynchronizationUnit(
    driveId: string,
    syncId: string,
  ): Promise<SynchronizationUnit | undefined>;

  getOperationData(
    driveId: string,
    syncId: string,
    filter: GetStrandsOptions,
  ): Promise<OperationUpdate[]>;

  getSynchronizationUnitsRevision(
    driveId: string,
    syncUnitsQuery: SynchronizationUnitQuery[],
  ): Promise<SynchronizationUnit[]>;

  // New sync status methods
  getSyncStatus(
    syncUnitId: string,
  ): SyncStatus | SynchronizationUnitNotFoundError;

  updateSyncStatus(
    syncUnitId: string,
    status: Partial<SyncUnitStatusObject> | null,
    error?: Error,
  ): void;

  initializeDriveSyncStatus(
    driveId: string,
    drive: DocumentDriveDocument,
  ): Promise<void>;

  getCombinedSyncUnitStatus(syncUnitStatus: SyncUnitStatusObject): SyncStatus;
}<|MERGE_RESOLUTION|>--- conflicted
+++ resolved
@@ -11,7 +11,6 @@
   Signal,
 } from "document-model";
 import { Unsubscribe } from "nanoevents";
-<<<<<<< HEAD
 import { DocumentDriveAction } from "../drive-document-model/gen/actions.js";
 import {
   DocumentDriveDocument,
@@ -27,13 +26,6 @@
 import { RunAsap } from "../utils/run-asap.js";
 import { BaseDocumentDriveServer } from "./base.js";
 import { OperationError, SynchronizationUnitNotFoundError } from "./error.js";
-=======
-import { IReadModeDriveServer } from "../read-mode/types";
-import { RunAsap } from "../utils";
-import { IDefaultDrivesManager } from "../utils/default-drives-manager";
-import { DriveInfo } from "../utils/graphql";
-import { OperationError, SynchronizationUnitNotFoundError } from "./error";
->>>>>>> e21f1edd
 import {
   IInternalTransmitter,
   IReceiver,
@@ -50,16 +42,12 @@
 export type Mixin<T extends Constructor, I> = T &
   Constructor<InstanceType<T> & I>;
 
-<<<<<<< HEAD
 export type DocumentDriveServerMixin<I> = Mixin<
   typeof BaseDocumentDriveServer,
   I
 >;
 
 export type DriveInput = BaseState<
-=======
-export type DriveInput = State<
->>>>>>> e21f1edd
   Omit<DocumentDriveState, "__typename" | "id" | "nodes"> & { id?: string },
   DocumentDriveLocalState
 >;
