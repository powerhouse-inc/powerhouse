--- conflicted
+++ resolved
@@ -1,33 +1,7 @@
-import type {
-  DocumentDriveAction,
-  DocumentDriveDocument,
-  DocumentDriveLocalState,
-  DocumentDriveState,
-  ListenerCallInfo,
-  ListenerFilter,
-  Trigger,
-} from "@drive-document-model";
-import { IReadModeDriveServer } from "@read-mode/types";
-import { BaseDocumentDriveServer } from "@server/base";
 import {
-  OperationError,
-  SynchronizationUnitNotFoundError,
-} from "@server/error";
-import {
-  IReceiver as IInternalListener,
-  IInternalTransmitter,
-} from "@server/listener/transmitter/internal";
-import {
-  ITransmitter,
-  PullResponderTrigger,
-  StrandUpdateSource,
-} from "@server/listener/transmitter/types";
-import { IDefaultDrivesManager } from "@utils/default-drives-manager";
-import { DriveInfo } from "@utils/graphql";
-import { RunAsap } from "@utils/run-asap";
-import type {
   Action,
   ActionContext,
+  BaseAction,
   BaseDocument,
   BaseState,
   CreateChildDocumentInput,
@@ -38,24 +12,30 @@
   Signal,
 } from "document-model";
 import { Unsubscribe } from "nanoevents";
-<<<<<<< HEAD
-=======
-import { BaseDocumentDriveServer } from ".";
-import { IReadModeDriveServer } from "../read-mode/types";
-import { RunAsap } from "../utils";
-import { IDefaultDrivesManager } from "../utils/default-drives-manager";
-import { DriveInfo } from "../utils/graphql";
-import { OperationError, SynchronizationUnitNotFoundError } from "./error";
+import { DocumentDriveAction } from "../drive-document-model/gen/actions.js";
 import {
-  IReceiver as IInternalListener,
+  DocumentDriveDocument,
+  DocumentDriveLocalState,
+  DocumentDriveState,
+  ListenerCallInfo,
+  ListenerFilter,
+  Trigger,
+} from "../drive-document-model/gen/types.js";
+import { IReadModeDriveServer } from "../read-mode/types.js";
+import { IDefaultDrivesManager } from "../utils/default-drives-manager.js";
+import { DriveInfo } from "../utils/graphql.js";
+import { RunAsap } from "../utils/run-asap.js";
+import { BaseDocumentDriveServer } from "./base.js";
+import { OperationError, SynchronizationUnitNotFoundError } from "./error.js";
+import {
   IInternalTransmitter,
-} from "./listener/transmitter/internal";
+  IReceiver,
+} from "./listener/transmitter/internal.js";
 import {
   ITransmitter,
   PullResponderTrigger,
   StrandUpdateSource,
-} from "./listener/transmitter/types";
->>>>>>> 1f875713
+} from "./listener/transmitter/types.js";
 
 export type Constructor<T = object> = new (...args: any[]) => T;
 
@@ -86,10 +66,8 @@
   accessLevel?: RemoteDriveAccessLevel;
 };
 
-export type CreateDocumentInput = CreateChildDocumentInput<
-  DocumentDriveState,
-  DocumentDriveLocalState
->;
+export type CreateDocumentInput<TGlobalState, TLocalState> =
+  CreateChildDocumentInput<TGlobalState, TLocalState>;
 
 export type SignalResult = {
   signal: Signal<DocumentDriveState, DocumentDriveLocalState>;
@@ -347,42 +325,32 @@
   fromRevision?: number;
 };
 
-<<<<<<< HEAD
-export abstract class AbstractDocumentDriveServer {
-  /** Public methods **/
-  abstract initialize(): Promise<Error[] | null>;
-  abstract setDocumentModels(
+export type ListenerManagerOptions = {
+  sequentialUpdates?: boolean;
+};
+
+export const DefaultListenerManagerOptions = {
+  sequentialUpdates: true,
+};
+
+type PublicKeys<T> = {
+  [K in keyof T]: T extends { [P in K]: T[K] } ? K : never;
+}[keyof T];
+
+type PublicPart<T> = Pick<T, PublicKeys<T>>;
+
+export interface IBaseDocumentDriveServer {
+  initialize(): Promise<Error[] | null>;
+  setDocumentModels(
     models: DocumentModelModule<
       DocumentDriveState,
       DocumentDriveLocalState,
       DocumentDriveAction
     >[],
   ): void;
-  abstract getDrives(): Promise<string[]>;
-  abstract addDrive(drive: DriveInput): Promise<DocumentDriveDocument>;
-  abstract addRemoteDrive(
-=======
-export type ListenerManagerOptions = {
-  sequentialUpdates?: boolean;
-};
-
-export const DefaultListenerManagerOptions = {
-  sequentialUpdates: true,
-};
-
-type PublicKeys<T> = {
-  [K in keyof T]: T extends { [P in K]: T[K] } ? K : never;
-}[keyof T];
-
-type PublicPart<T> = Pick<T, PublicKeys<T>>;
-
-export interface IBaseDocumentDriveServer {
-  initialize(): Promise<Error[] | null>;
-  setDocumentModels(models: DocumentModel[]): void;
   getDrives(): Promise<string[]>;
   addDrive(input: DriveInput): Promise<DocumentDriveDocument>;
   addRemoteDrive(
->>>>>>> 1f875713
     url: string,
     options: RemoteDriveOptions,
   ): Promise<DocumentDriveDocument>;
@@ -394,216 +362,111 @@
 
   getDriveBySlug(slug: string): Promise<DocumentDriveDocument>;
 
-<<<<<<< HEAD
-  abstract getDocuments(drive: string): Promise<string[]>;
-  abstract getDocument<TGlobalState, TLocalState>(
-    drive: string,
-    id: string,
-=======
   getDocuments(driveId: string): Promise<string[]>;
-  getDocument(
-    driveId: string,
-    documentId: string,
->>>>>>> 1f875713
+  getDocument<TGlobalState, TLocalState>(
+    driveId: string,
+    documentId: string,
     options?: GetDocumentOptions,
   ): Promise<BaseDocument<TGlobalState, TLocalState>>;
 
-<<<<<<< HEAD
-  abstract addOperation<TGlobalState, TLocalState>(
-    drive: string,
-    id: string,
+  addOperation<TGlobalState, TLocalState>(
+    driveId: string,
+    documentId: string,
     operation: Operation<TGlobalState, TLocalState>,
-=======
-  addOperation(
-    driveId: string,
-    documentId: string,
-    operation: Operation,
->>>>>>> 1f875713
-    options?: AddOperationOptions,
-  ): Promise<IOperationResult<TGlobalState, TLocalState>>;
-
-<<<<<<< HEAD
-  abstract addOperations<TGlobalState, TLocalState>(
-    drive: string,
-    id: string,
+    options?: AddOperationOptions,
+  ): Promise<IOperationResult<TGlobalState, TLocalState>>;
+
+  addOperations<TGlobalState, TLocalState>(
+    driveId: string,
+    documentId: string,
     operations: Operation<TGlobalState, TLocalState>[],
-=======
-  addOperations(
-    driveId: string,
-    documentId: string,
-    operations: Operation[],
->>>>>>> 1f875713
-    options?: AddOperationOptions,
-  ): Promise<IOperationResult<TGlobalState, TLocalState>>;
-
-<<<<<<< HEAD
-  abstract queueOperation<TGlobalState, TLocalState>(
-    drive: string,
-    id: string,
+    options?: AddOperationOptions,
+  ): Promise<IOperationResult<TGlobalState, TLocalState>>;
+
+  queueOperation<TGlobalState, TLocalState>(
+    driveId: string,
+    documentId: string,
     operation: Operation<TGlobalState, TLocalState>,
-=======
-  queueOperation(
-    driveId: string,
-    documentId: string,
-    operation: Operation,
->>>>>>> 1f875713
-    options?: AddOperationOptions,
-  ): Promise<IOperationResult<TGlobalState, TLocalState>>;
-
-<<<<<<< HEAD
-  abstract queueOperations<TGlobalState, TLocalState>(
-    drive: string,
-    id: string,
+    options?: AddOperationOptions,
+  ): Promise<IOperationResult<TGlobalState, TLocalState>>;
+
+  queueOperations<TGlobalState, TLocalState>(
+    driveId: string,
+    documentId: string,
     operations: Operation<TGlobalState, TLocalState>[],
-=======
-  queueOperations(
-    driveId: string,
-    documentId: string,
-    operations: Operation[],
->>>>>>> 1f875713
-    options?: AddOperationOptions,
-  ): Promise<IOperationResult<TGlobalState, TLocalState>>;
-
-<<<<<<< HEAD
-  abstract queueAction<TGlobalState, TLocalState>(
-    drive: string,
-    id: string,
-=======
-  queueAction(
-    driveId: string,
-    documentId: string,
->>>>>>> 1f875713
+    options?: AddOperationOptions,
+  ): Promise<IOperationResult<TGlobalState, TLocalState>>;
+
+  queueAction<TGlobalState, TLocalState>(
+    driveId: string,
+    documentId: string,
     action: Action,
     options?: AddOperationOptions,
   ): Promise<IOperationResult<TGlobalState, TLocalState>>;
 
-<<<<<<< HEAD
-  abstract queueActions<TGlobalState, TLocalState>(
-    drive: string,
-    id: string,
-=======
-  queueActions(
-    driveId: string,
-    documentId: string,
->>>>>>> 1f875713
+  queueActions<TGlobalState, TLocalState>(
+    driveId: string,
+    documentId: string,
     actions: Action[],
     options?: AddOperationOptions,
   ): Promise<IOperationResult<TGlobalState, TLocalState>>;
 
-<<<<<<< HEAD
-  abstract addDriveOperation(
-    drive: string,
+  addDriveOperation(
+    driveId: string,
     operation: Operation<DocumentDriveState, DocumentDriveLocalState>,
     options?: AddOperationOptions,
   ): Promise<IOperationResult<DocumentDriveState, DocumentDriveLocalState>>;
-  abstract addDriveOperations(
-    drive: string,
+  addDriveOperations(
+    driveId: string,
     operations: Operation<DocumentDriveState, DocumentDriveLocalState>[],
-=======
-  addDriveOperation(
-    driveId: string,
-    operation: Operation<DocumentDriveAction | BaseAction>,
-    options?: AddOperationOptions,
-  ): Promise<IOperationResult<DocumentDriveDocument>>;
-  addDriveOperations(
-    driveId: string,
-    operations: Operation<DocumentDriveAction | BaseAction>[],
->>>>>>> 1f875713
-    options?: AddOperationOptions,
-  ): Promise<IOperationResult<DocumentDriveState, DocumentDriveLocalState>>;
-
-<<<<<<< HEAD
-  abstract queueDriveOperation<TGlobalState, TLocalState>(
-    drive: string,
-    operation: Operation<TGlobalState, TLocalState>,
-=======
+    options?: AddOperationOptions,
+  ): Promise<IOperationResult<DocumentDriveState, DocumentDriveLocalState>>;
+
   queueDriveOperation(
     driveId: string,
-    operation: Operation<DocumentDriveAction | BaseAction>,
->>>>>>> 1f875713
-    options?: AddOperationOptions,
-  ): Promise<IOperationResult<TGlobalState, TLocalState>>;
-
-<<<<<<< HEAD
-  abstract queueDriveOperations<TGlobalState, TLocalState>(
-    drive: string,
-    operations: Operation<TGlobalState, TLocalState>[],
-=======
+    operation: Operation<DocumentDriveState, DocumentDriveLocalState>,
+    options?: AddOperationOptions,
+  ): Promise<IOperationResult<DocumentDriveState, DocumentDriveLocalState>>;
+
   queueDriveOperations(
     driveId: string,
-    operations: Operation<DocumentDriveAction | BaseAction>[],
->>>>>>> 1f875713
-    options?: AddOperationOptions,
-  ): Promise<IOperationResult<TGlobalState, TLocalState>>;
-
-<<<<<<< HEAD
-  abstract queueDriveAction<TGlobalState, TLocalState>(
-    drive: string,
+    operations: Operation<DocumentDriveState, DocumentDriveLocalState>[],
+    options?: AddOperationOptions,
+  ): Promise<IOperationResult<DocumentDriveState, DocumentDriveLocalState>>;
+
+  queueDriveAction(
+    driveId: string,
+    action: DocumentDriveAction | BaseAction,
+    options?: AddOperationOptions,
+  ): Promise<IOperationResult<DocumentDriveState, DocumentDriveLocalState>>;
+
+  queueDriveActions(
+    driveId: string,
+    actions: Array<DocumentDriveAction | BaseAction>,
+    options?: AddOperationOptions,
+  ): Promise<IOperationResult<DocumentDriveState, DocumentDriveLocalState>>;
+
+  addAction<TGlobalState, TLocalState>(
+    driveId: string,
+    documentId: string,
     action: Action,
-=======
-  queueDriveAction(
+    options?: AddOperationOptions,
+  ): Promise<IOperationResult<TGlobalState, TLocalState>>;
+  addActions<TGlobalState, TLocalState>(
+    driveId: string,
+    documentId: string,
+    actions: Action[],
+    options?: AddOperationOptions,
+  ): Promise<IOperationResult<TGlobalState, TLocalState>>;
+
+  addDriveAction(
     driveId: string,
     action: DocumentDriveAction | BaseAction,
->>>>>>> 1f875713
-    options?: AddOperationOptions,
-  ): Promise<IOperationResult<TGlobalState, TLocalState>>;
-
-<<<<<<< HEAD
-  abstract queueDriveActions<TGlobalState, TLocalState>(
-    drive: string,
-    actions: Array<DocumentDriveAction | Action>,
-=======
-  queueDriveActions(
-    driveId: string,
-    actions: Array<DocumentDriveAction | BaseAction>,
->>>>>>> 1f875713
-    options?: AddOperationOptions,
-  ): Promise<IOperationResult<TGlobalState, TLocalState>>;
-
-<<<<<<< HEAD
-  abstract addAction<TGlobalState, TLocalState>(
-    drive: string,
-    id: string,
-    action: Action,
-    options?: AddOperationOptions,
-  ): Promise<IOperationResult<TGlobalState, TLocalState>>;
-  abstract addActions<TGlobalState, TLocalState>(
-    drive: string,
-    id: string,
-=======
-  addAction(
-    driveId: string,
-    documentId: string,
-    action: Action,
-    options?: AddOperationOptions,
-  ): Promise<IOperationResult>;
-  addActions(
-    driveId: string,
-    documentId: string,
->>>>>>> 1f875713
-    actions: Action[],
-    options?: AddOperationOptions,
-  ): Promise<IOperationResult<TGlobalState, TLocalState>>;
-
-<<<<<<< HEAD
-  abstract addDriveAction(
-    drive: string,
-    action: DocumentDriveAction | Action,
-    options?: AddOperationOptions,
-  ): Promise<IOperationResult<DocumentDriveState, DocumentDriveLocalState>>;
-  abstract addDriveActions(
-    drive: string,
-    actions: (DocumentDriveAction | Action)[],
-=======
-  addDriveAction(
-    driveId: string,
-    action: DocumentDriveAction | BaseAction,
-    options?: AddOperationOptions,
-  ): Promise<IOperationResult<DocumentDriveDocument>>;
+    options?: AddOperationOptions,
+  ): Promise<IOperationResult<DocumentDriveState, DocumentDriveLocalState>>;
   addDriveActions(
     driveId: string,
     actions: (DocumentDriveAction | BaseAction)[],
->>>>>>> 1f875713
     options?: AddOperationOptions,
   ): Promise<IOperationResult<DocumentDriveState, DocumentDriveLocalState>>;
 
@@ -613,7 +476,7 @@
 
   addInternalListener(
     driveId: string,
-    receiver: IInternalListener,
+    receiver: IReceiver,
     options: {
       listenerId: string;
       label: string;
@@ -654,42 +517,9 @@
   ): Promise<OperationUpdate[]>;
 
   /** Internal methods **/
-<<<<<<< HEAD
-  protected abstract createDocument(
-    drive: string,
-    document: CreateDocumentInput,
-  ): Promise<Document>;
-  protected abstract deleteDocument(drive: string, id: string): Promise<void>;
-
-  protected abstract getDocumentModel<
-    TGlobalState,
-    TLocalState,
-    ,
-  >(
-    documentType: string,
-  ): DocumentModelModule<TGlobalState, TLocalState, TAction>;
-  abstract getDocumentModels<
-    TGlobalState,
-    TLocalState,
-    ,
-  >(): DocumentModelModule<TGlobalState, TLocalState, TAction>[];
-
-  /** Event methods **/
-  protected abstract emit<K extends keyof DriveEvents>(
-    event: K,
-    ...args: Parameters<DriveEvents[K]>
-  ): void;
-  abstract on<K extends keyof DriveEvents>(
-    event: K,
-    cb: DriveEvents[K],
-  ): Unsubscribe;
-
-  abstract getTransmitter(
-=======
-  getDocumentModels(): DocumentModel[];
+  getDocumentModels(): DocumentModelModule<any, any, any>[];
 
   getTransmitter(
->>>>>>> 1f875713
     driveId: string,
     listenerId: string,
   ): Promise<ITransmitter | undefined>;
