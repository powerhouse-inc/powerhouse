<<<<<<< HEAD
import type { IProcessor, ServerListener } from "document-drive";
import {
  addFile,
  driveDocumentModelModule,
  expectUTCTimestamp,
  expectUUID,
  InternalTransmitter,
  ReactorBuilder,
} from "document-drive";
import type { DocumentModelModule } from "document-model";
import {
  documentModelCreateDocument,
  documentModelDocumentModelModule,
=======
import { IProcessor } from "#processors/types";
import {
  createPresignedHeader,
  documentModelDocumentModelModule,
  DocumentModelModule,
  generateId,
>>>>>>> dab0b9b9
  setModelName,
} from "document-model";
import { createPresignedHeader, generateId } from "document-model/core";
import { beforeEach, describe, expect, test, vi, vitest } from "vitest";
<<<<<<< HEAD
=======
import * as DriveActions from "../src/drive-document-model/gen/creators.js";
import { driveDocumentModelModule } from "../src/drive-document-model/module.js";
import { ReactorBuilder } from "../src/server/builder.js";
import { InternalTransmitter } from "../src/server/listener/transmitter/internal.js";
import { Listener } from "../src/server/types.js";
import { expectUTCTimestamp, expectUUID } from "./utils.js";
>>>>>>> dab0b9b9

describe("Internal Listener", () => {
  const documentModels = [
    documentModelDocumentModelModule,
    driveDocumentModelModule,
  ] as DocumentModelModule<any>[];

  async function buildServer(processor: IProcessor) {
    const builder = new ReactorBuilder(documentModels);
    const server = builder.build();
    await server.initialize();

    const driveId = generateId();
    await server.addDrive({
      id: driveId,
      global: {
        name: "Global Drive",
        icon: "",
      },
      local: {
        availableOffline: false,
        listeners: [],
        sharingType: "private",
        triggers: [],
      },
    });

    const listenerManager = builder.listenerManager;

    // Create the listener and transmitter
    const uuid = generateId();
    const listener: ServerListener = {
      driveId,
      listenerId: uuid,
      block: false,
      filter: {
        branch: ["main"],
        documentId: ["*"],
        documentType: ["*"],
        scope: ["global"],
      },
      system: false,
      label: `Internal #${uuid}`,
      callInfo: {
        data: "",
        name: "Internal",
        transmitterType: "Internal",
      },
    };

    // TODO: circular reference
    listener.transmitter = new InternalTransmitter(server, processor);

    await listenerManager?.setListener(driveId, listener);

    return { driveId, server };
  }

  beforeEach(() => {
    vi.setSystemTime(new Date("2024-01-01"));
  });

  test("should call transmit function of listener and acknowledge", async () => {
    const transmitFn = vitest.fn((args) => {
      return Promise.resolve();
    });

    const { driveId, server } = await buildServer({
      onStrands: transmitFn,
      onDisconnect: () => Promise.resolve(),
    });
    const drive = await server.getDrive(driveId);

    await vi.waitFor(() => expect(transmitFn).toHaveBeenCalledTimes(1));
    expect(transmitFn).toHaveBeenCalledWith([
      {
        branch: "main",
        documentId: drive.header.id,
        documentType: "powerhouse/document-drive",
        driveId: drive.header.id,
        operations: [],
        scope: "global",
        state: drive.state.global,
      },
    ]);

    const documentId = generateId();
    const document = documentModelCreateDocument();
    const header = createPresignedHeader(
      documentId,
      document.header.documentType,
    );
    document.header = header;
    await server.addDocument(document);

    const action = addFile({
      id: documentId,
      name: "test",
      documentType: "powerhouse/document-model",
    });

    const result = await server.addAction(driveId, action);
    await vi.waitFor(() => expect(transmitFn).toHaveBeenCalledTimes(2));
    expect(transmitFn).toHaveBeenCalledWith([
      expect.objectContaining({
        branch: "main",
        documentId: drive.header.id,
        documentType: "powerhouse/document-drive",
        driveId: drive.header.id,
        operations: [
          expect.objectContaining({
            action: expect.objectContaining({
              scope: "global",
              type: "ADD_FILE",
              input: {
                id: documentId,
                name: "test",
                documentType: "powerhouse/document-model",
              },
              timestampUtcMs: expectUTCTimestamp(expect),
              id: expectUUID(expect),
            }),
            hash: expect.stringMatching(/^[a-zA-Z0-9+/=]+$/),
            id: expectUUID(expect) as string,
            index: 0,
            input: {
              id: documentId,
              name: "test",
              documentType: "powerhouse/document-model",
            },
            skip: 0,
            timestampUtcMs: expectUTCTimestamp(expect),
            type: "ADD_FILE",
            previousState: drive.initialState.global,
            state: (result.document!.state as any).global,
          }),
        ],
        scope: "global",
        state: (result.document!.state as any).global,
      }),
      expect.objectContaining({
        branch: "main",
        documentId: document.header.id,
        documentType: "powerhouse/document-model",
        driveId: drive.header.id,
        operations: [],
        scope: "global",
        state: document.state.global,
      }),
    ]);

    const setModelNameAction = setModelName({ name: "test" });
    await server.addAction(documentId, setModelNameAction);

    await vi.waitFor(() => expect(transmitFn).toHaveBeenCalledTimes(3));

    const state = {
      author: {
        name: "",
        website: "",
      },
      description: "",
      extension: "",
      id: "",
      name: "test",
      specifications: [
        {
          changeLog: [],
          modules: [],
          state: {
            global: {
              examples: [],
              initialValue: "",
              schema: "",
            },
            local: {
              examples: [],
              initialValue: "",
              schema: "",
            },
          },
          version: 1,
        },
      ],
    };

    expect(transmitFn).toHaveBeenLastCalledWith([
      expect.objectContaining({
        branch: "main",
        documentType: "powerhouse/document-model",
        documentId,
        driveId,
        operations: [
          expect.objectContaining({
            action: expect.objectContaining({
              scope: "global",
              type: "SET_MODEL_NAME",
              input: { name: "test" },
              timestampUtcMs: expectUTCTimestamp(expect),
              id: expectUUID(expect),
            }),
            hash: expect.stringMatching(/^[a-zA-Z0-9+/=]+$/),
            id: expectUUID(expect) as string,
            index: 0,
            input: { name: "test" },
            skip: 0,
            timestampUtcMs: expectUTCTimestamp(expect),
            type: "SET_MODEL_NAME",
            previousState: document.state.global,
            state,
          }),
        ],
        state,
        scope: "global",
      }),
    ]);

    const setModelNameAction2 = setModelName({ name: "test 2" });
    await server.addAction(documentId, setModelNameAction2);

    await vi.waitFor(() => expect(transmitFn).toHaveBeenCalledTimes(4));
    expect(transmitFn).toHaveBeenLastCalledWith([
      expect.objectContaining({
        branch: "main",
        documentType: "powerhouse/document-model",
        documentId,
        driveId,
        operations: [
          expect.objectContaining({
            action: expect.objectContaining({
              scope: "global",
              type: "SET_MODEL_NAME",
              input: { name: "test 2" },
              timestampUtcMs: expectUTCTimestamp(expect),
              id: expectUUID(expect),
            }),
            hash: expect.stringMatching(/^[a-zA-Z0-9+/=]+$/),
            id: expectUUID(expect) as string,
            index: 1,
            input: { name: "test 2" },
            skip: 0,
            timestampUtcMs: expectUTCTimestamp(expect),
            type: "SET_MODEL_NAME",
            previousState: state,
            state: expect.objectContaining({ name: "test 2" }),
          }),
        ],
        state: expect.objectContaining({ name: "test 2" }),
        scope: "global",
      }),
    ]);
  });

  test("should call disconnect function of processor", async () => {
    const disconnectFn = vitest.fn(() => Promise.resolve());

    const { driveId, server } = await buildServer({
      onStrands: () => Promise.resolve(),
      onDisconnect: disconnectFn,
    });
    await server.deleteDrive(driveId);
    expect(disconnectFn).toHaveBeenCalled();
  });
});<|MERGE_RESOLUTION|>--- conflicted
+++ resolved
@@ -1,4 +1,3 @@
-<<<<<<< HEAD
 import type { IProcessor, ServerListener } from "document-drive";
 import {
   addFile,
@@ -12,27 +11,10 @@
 import {
   documentModelCreateDocument,
   documentModelDocumentModelModule,
-=======
-import { IProcessor } from "#processors/types";
-import {
-  createPresignedHeader,
-  documentModelDocumentModelModule,
-  DocumentModelModule,
-  generateId,
->>>>>>> dab0b9b9
   setModelName,
 } from "document-model";
 import { createPresignedHeader, generateId } from "document-model/core";
 import { beforeEach, describe, expect, test, vi, vitest } from "vitest";
-<<<<<<< HEAD
-=======
-import * as DriveActions from "../src/drive-document-model/gen/creators.js";
-import { driveDocumentModelModule } from "../src/drive-document-model/module.js";
-import { ReactorBuilder } from "../src/server/builder.js";
-import { InternalTransmitter } from "../src/server/listener/transmitter/internal.js";
-import { Listener } from "../src/server/types.js";
-import { expectUTCTimestamp, expectUUID } from "./utils.js";
->>>>>>> dab0b9b9
 
 describe("Internal Listener", () => {
   const documentModels = [
