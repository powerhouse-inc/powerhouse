import { PrismaClient } from "@prisma/client";
import { DocumentModelModule } from "document-model";
import { beforeAll, describe, it } from "vitest";
<<<<<<< HEAD
import { DocumentDriveServer } from "../../src/server/base.js";
import { PrismaStorage } from "../../src/storage/prisma.js";
=======
import type { IDocumentDriveServer } from "../../src";
import { ReactorBuilder } from "../../src";
import { PrismaStorage } from "../../src/storage/prisma";
>>>>>>> e21f1edd

const prismaClient = new PrismaClient();

describe("Document operations", () => {
  const documentModels = [
    ...Object.values(DocumentModelsLibs),
  ] as DocumentModelModule[];

  const storage = new PrismaStorage(prismaClient);
  let server: IDocumentDriveServer;

  beforeAll(async () => {
    server = new ReactorBuilder(documentModels).withStorage(storage).build();
    await server.initialize();
    if ((await server.getDrives()).includes("test")) {
      await server.deleteDrive("test");
    }
    await server.addDrive({ global: { id: "test" } });
    return () => server.deleteDrive("test");
  });

  it("should store resultingState", async ({ expect }) => {
    const result = await server.addDriveAction(
      "test",
      actions.addFolder({
        id: "folder1",
        name: "folder1",
      }),
    );
    expect(result.error).toBeUndefined();
    const driveStorage = await storage.getDrive("test");
    expect(
      JSON.parse(
        driveStorage.operations.global.at(-1)?.resultingState as string,
      ),
    ).toStrictEqual({
      icon: null,
      id: "test",
      name: "",
      nodes: [
        {
          id: "folder1",
          kind: "folder",
          name: "folder1",
          parentFolder: null,
        },
      ],
      slug: null,
    });
  });

  it("should retrieve only the last resultingState", async ({ expect }) => {
    await server.addDriveAction(
      "test",
      actions.addFolder({
        id: "folder2",
        name: "folder2",
      }),
    );

    const driveStorage = await storage.getDrive("test");
    expect(
      JSON.parse(
        driveStorage.operations.global.at(-1)?.resultingState as string,
      ),
    ).toStrictEqual({
      icon: null,
      id: "test",
      name: "",
      nodes: [
        {
          id: "folder1",
          kind: "folder",
          name: "folder1",
          parentFolder: null,
        },
        {
          id: "folder2",
          kind: "folder",
          name: "folder2",
          parentFolder: null,
        },
      ],
      slug: null,
    });

    expect(
      driveStorage.operations.global.at(0)?.resultingState,
    ).toBeUndefined();
  });

  it("should retrieve only the last resultingState", async ({ expect }) => {
    const drive = await server.getDrive("test");
    expect(drive.state.global).toStrictEqual({
      icon: null,
      id: "test",
      name: "",
      nodes: [
        {
          id: "folder1",
          kind: "folder",
          name: "folder1",
          parentFolder: null,
        },
        {
          id: "folder2",
          kind: "folder",
          name: "folder2",
          parentFolder: null,
        },
      ],
      slug: null,
    });
  });

  it("should retrieve operation attachment", async ({ expect }) => {
    const result = await server.addDriveAction("test", {
      ...actions.addFolder({
        id: "folder3",
        name: "folder3",
      }),
      attachments: [{ data: "test", mimeType: "text", hash: "123" }],
    });
    expect(result.error?.message).toBeUndefined();
    const driveStorage = await storage.getDrive("test");
    expect(driveStorage.operations.global.at(-1)?.attachments).toMatchObject([
      {
        data: "test",
        mimeType: "text",
        hash: "123",
        extension: null,
        filename: null,
      },
    ]);
  });

  it("should retrieve resultingState for last unskipped operation", async ({
    expect,
  }) => {
    const driveStorage = await storage.getDrive("test");
    expect(driveStorage.operations.global.length).toBe(3);
    expect(
      JSON.parse(
        driveStorage.operations.global.at(2)?.resultingState as string,
      ),
    ).toStrictEqual({
      icon: null,
      id: "test",
      name: "",
      nodes: [
        {
          id: "folder1",
          kind: "folder",
          name: "folder1",
          parentFolder: null,
        },
        {
          id: "folder2",
          kind: "folder",
          name: "folder2",
          parentFolder: null,
        },
        {
          id: "folder3",
          kind: "folder",
          name: "folder3",
          parentFolder: null,
        },
      ],
      slug: null,
    });
    expect(
      driveStorage.operations.global.at(1)?.resultingState,
    ).toBeUndefined();
    const result = await server.addDriveOperation(
      "test",

      {
        ...actions.noop(),
        skip: 1,
        index: 3,
        hash: driveStorage.operations.global.at(1)?.hash,
      },
    );

    expect(result.error).toBeUndefined();
    const resultingState = {
      id: "test",
      name: "",
      nodes: [
        {
          id: "folder1",
          name: "folder1",
          kind: "folder",
          parentFolder: null,
        },
        {
          id: "folder2",
          name: "folder2",
          kind: "folder",
          parentFolder: null,
        },
      ],
      icon: null,
      slug: null,
    };
    expect(result.document?.state.global).toStrictEqual(resultingState);
    expect(driveStorage.operations.global.length).toBe(3);
    expect(
      result.document?.operations.global.at(2)?.resultingState,
    ).toStrictEqual(resultingState);
    expect(
      JSON.parse(
        result.document?.operations.global.at(1)?.resultingState as string,
      ),
    ).toStrictEqual(resultingState);
  });
});<|MERGE_RESOLUTION|>--- conflicted
+++ resolved
@@ -1,14 +1,9 @@
 import { PrismaClient } from "@prisma/client";
 import { DocumentModelModule } from "document-model";
 import { beforeAll, describe, it } from "vitest";
-<<<<<<< HEAD
-import { DocumentDriveServer } from "../../src/server/base.js";
+import type { IDocumentDriveServer } from "../../src/server/base.js";
+import { ReactorBuilder } from "../../src";
 import { PrismaStorage } from "../../src/storage/prisma.js";
-=======
-import type { IDocumentDriveServer } from "../../src";
-import { ReactorBuilder } from "../../src";
-import { PrismaStorage } from "../../src/storage/prisma";
->>>>>>> e21f1edd
 
 const prismaClient = new PrismaClient();
 
