--- conflicted
+++ resolved
@@ -25,22 +25,12 @@
 import { StrandUpdateGraphQL } from "../../src/server/listener/transmitter/pull-responder.js";
 import {
   ListenerRevision,
-<<<<<<< HEAD
+  ReactorBuilder,
   SyncStatus,
   UpdateStatus,
-} from "../../src/server/types.js";
-import { MemoryStorage } from "../../src/storage/memory.js";
-import { PrismaStorage } from "../../src/storage/prisma.js";
-=======
-  ReactorBuilder,
-  StrandUpdateGraphQL,
-  SyncStatus,
-  UpdateStatus,
-} from "../../src/server";
-import { ConflictOperationError } from "../../src/server/error";
-import { MemoryStorage } from "../../src/storage/memory";
-import { PrismaStorage } from "../../src/storage/prisma";
->>>>>>> e21f1edd
+} from "../../../../src/server/types.js";
+import { MemoryStorage } from "../../../src/storage/memory.js";
+import { PrismaStorage } from "../../../src/storage/prisma.js";
 
 describe("Document Drive Server with %s", () => {
   const documentModels = [
