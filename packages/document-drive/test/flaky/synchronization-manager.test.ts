import { PrismaClient } from "@prisma/client";
import { DocumentModelModule, Operation } from "document-model";
import { afterEach, beforeEach, describe, expect, it, vi } from "vitest";
<<<<<<< HEAD
import InMemoryCache from "../../src/cache/memory.js";
import { DocumentDriveServer } from "../../src/server/base.js";
import { PullResponderTransmitter } from "../../src/server/listener/transmitter/pull-responder.js";
import { MemoryStorage } from "../../src/storage/memory.js";
import { PrismaStorage } from "../../src/storage/prisma.js";
import { generateUUID } from "../../src/utils/misc.js";
=======
import {
  PullResponderTransmitter,
  ReactorBuilder,
  generateUUID,
} from "../../src";
import InMemoryCache from "../../src/cache/memory";
import { MemoryStorage } from "../../src/storage/memory";
import { PrismaStorage } from "../../src/storage/prisma";
>>>>>>> e21f1edd
import {
  buildOperation,
  buildOperations,
  expectUTCTimestamp,
  expectUUID,
<<<<<<< HEAD
} from "../utils.js";
=======
} from "../utils";
>>>>>>> e21f1edd

describe("Synchronization Units", () => {
  const documentModels = [
    DocumentModelLib,
    ...Object.values(DocumentModelsLibs),
  ] as DocumentModelModule[];

  beforeEach(() => {
    vi.useFakeTimers().setSystemTime(new Date("2024-01-01"));
  });

  afterEach(() => {
    vi.useRealTimers();
  });

  describe("MemoryStorage", () => {
    it("should return drive synchronizationUnit", async () => {
      const storage = new MemoryStorage();
      const cache = new InMemoryCache();
      const server = new ReactorBuilder(documentModels)
        .withStorage(storage)
        .withCache(cache)
        .build();
      await server.initialize();

      await server.addDrive({
        global: { id: "1", name: "test", icon: null, slug: null },
        local: {
          availableOffline: false,
          sharingType: "PRIVATE",
          listeners: [],
          triggers: [],
        },
      });

      const storageSpy = vi.spyOn(storage, "getDrive");
      const cacheSpy = vi.spyOn(cache, "getDocument");
      const syncUnits = await server.getSynchronizationUnits("1");
      expect(syncUnits).toStrictEqual([
        {
          syncId: "0",
          branch: "main",
          documentId: "",
          documentType: "powerhouse/document-drive",
          driveId: "1",
          lastUpdated: "2024-01-01T00:00:00.000Z",
          revision: -1,
          scope: "global",
        },
      ]);
      expect(storageSpy).toHaveBeenCalledTimes(1);
      expect(cacheSpy).toHaveBeenCalledTimes(1);
    });

    it("should return all synchronizationUnits", async () => {
      const storage = new MemoryStorage();
      const cache = new InMemoryCache();
      const server = new ReactorBuilder(documentModels)
        .withStorage(storage)
        .withCache(cache)
        .build();
      await server.initialize();

      await server.addDrive({
        global: { id: "1", name: "test", icon: null, slug: null },
        local: {
          availableOffline: false,
          sharingType: "PRIVATE",
          listeners: [],
          triggers: [],
        },
      });
      let drive = await server.getDrive("1");
      await server.addDriveOperation(
        "1",
        buildOperation(
          DocumentDrive.reducer,
          drive,
          DocumentDrive.utils.generateAddNodeAction(
            drive.state.global,
            {
              id: "1",
              name: "test",
              documentType: "powerhouse/document-model",
            },
            ["global", "local"],
          ),
        ),
      );

      const getDocumentSpy = vi.spyOn(storage, "getDocument");
      const cacheSpy = vi.spyOn(cache, "getDocument");
      const syncUnits = await server.getSynchronizationUnits("1");
      expect(syncUnits).toStrictEqual([
        {
          syncId: "0",
          branch: "main",
          documentId: "",
          documentType: "powerhouse/document-drive",
          driveId: "1",
          lastUpdated: "2024-01-01T00:00:00.000Z",
          revision: 0,
          scope: "global",
        },
        {
          syncId: expectUUID(expect),
          branch: "main",
          documentId: "1",
          documentType: "powerhouse/document-model",
          driveId: "1",
          lastUpdated: "2024-01-01T00:00:00.000Z",
          revision: -1,
          scope: "global",
        },
        {
          syncId: expectUUID(expect),
          branch: "main",
          documentId: "1",
          documentType: "powerhouse/document-model",
          driveId: "1",
          lastUpdated: "2024-01-01T00:00:00.000Z",
          revision: -1,
          scope: "local",
        },
      ]);
      expect(getDocumentSpy).toHaveBeenCalledTimes(2);
      expect(cacheSpy).toHaveBeenCalledTimes(1);

      drive = await server.getDrive("1");
      expect(cacheSpy).toHaveBeenCalledTimes(2);
      await server.addDriveOperation(
        "1",
        buildOperation(
          DocumentDrive.reducer,
          drive,
          DocumentDrive.utils.generateAddNodeAction(
            drive.state.global,
            {
              id: "2",
              name: "test2",
              documentType: "powerhouse/document-model",
            },
            ["global", "local"],
          ),
        ),
      );

      const syncUnits2 = await server.getSynchronizationUnits("1");
      expect(syncUnits2).toStrictEqual([
        {
          syncId: "0",
          branch: "main",
          documentId: "",
          documentType: "powerhouse/document-drive",
          driveId: "1",
          lastUpdated: "2024-01-01T00:00:00.000Z",
          revision: 1,
          scope: "global",
        },
        {
          syncId: expectUUID(expect),
          branch: "main",
          documentId: "1",
          documentType: "powerhouse/document-model",
          driveId: "1",
          lastUpdated: "2024-01-01T00:00:00.000Z",
          revision: -1,
          scope: "global",
        },
        {
          syncId: expectUUID(expect),
          branch: "main",
          documentId: "1",
          documentType: "powerhouse/document-model",
          driveId: "1",
          lastUpdated: "2024-01-01T00:00:00.000Z",
          revision: -1,
          scope: "local",
        },
        {
          syncId: expectUUID(expect),
          branch: "main",
          documentId: "2",
          documentType: "powerhouse/document-model",
          driveId: "1",
          lastUpdated: "2024-01-01T00:00:00.000Z",
          revision: -1,
          scope: "global",
        },
        {
          syncId: expectUUID(expect),
          branch: "main",
          documentId: "2",
          documentType: "powerhouse/document-model",
          driveId: "1",
          lastUpdated: "2024-01-01T00:00:00.000Z",
          revision: -1,
          scope: "local",
        },
      ]);
      expect(getDocumentSpy).toHaveBeenCalledTimes(6);
      expect(cacheSpy).toHaveBeenCalledTimes(6);
    });

    it("should return transmitter strands", async () => {
      const storage = new MemoryStorage();
      const cache = new InMemoryCache();
      const server = new ReactorBuilder(documentModels)
        .withStorage(storage)
        .withCache(cache)
        .build();
      await server.initialize();

      await server.addDrive({
        global: { id: "1", name: "test", icon: null, slug: null },
        local: {
          availableOffline: false,
          sharingType: "PRIVATE",
          listeners: [],
          triggers: [],
        },
      });
      const drive = await server.getDrive("1");
      const result = await server.addDriveOperation(
        "1",
        buildOperation(
          DocumentDrive.reducer,
          drive,
          DocumentDrive.utils.generateAddNodeAction(
            drive.state.global,
            {
              id: "1",
              name: "test",
              documentType: "powerhouse/document-model",
            },
            ["global", "local"],
          ),
        ),
      );
      await server.addDriveOperation(
        "1",
        buildOperation(
          DocumentDrive.reducer,
          result.document,
          DocumentDrive.utils.generateAddNodeAction(
            drive.state.global,
            {
              id: "1",
              name: "test",
              documentType: "powerhouse/document-model",
            },
            ["global", "local"],
          ),
        ),
      );

      await server.addDriveOperation(
        "1",
        buildOperation(
          DocumentDrive.reducer,
          drive,
          DocumentDrive.actions.addListener({
            listener: {
              block: false,
              callInfo: {
                data: "",
                name: "PullResponder",
                transmitterType: "PullResponder",
              },
              filter: {
                branch: ["*"],
                documentId: ["*"],
                documentType: ["*"],
                scope: ["global"],
              },
              label: `Pullresponder #3`,
              listenerId: "listenerId",
              system: false,
            },
          }),
        ),
      );
      const revisions = await storage.getSynchronizationUnitsRevision([
        {
          driveId: "1",
          documentId: "",
          scope: "global",
          branch: "main",
          documentType: "",
          syncId: "",
        },
        {
          driveId: "1",
          documentId: "1",
          scope: "global",
          branch: "main",
          documentType: "",
          syncId: "",
        },
      ]);

      expect(revisions).toStrictEqual([
        {
          driveId: "1",
          documentId: "",
          scope: "global",
          branch: "main",
          lastUpdated: "2024-01-01T00:00:00.000Z",
          revision: 1,
        },
      ]);

      const transmitter = (await server.getTransmitter(
        "1",
        "listenerId",
      )) as PullResponderTransmitter;
      const storageSpy = vi.spyOn(storage, "getDocument");
      const cacheSpy = vi.spyOn(cache, "getDocument");
      const strands = await transmitter.getStrands();
      expect(strands).toStrictEqual([
        {
          branch: "main",
          documentId: "",
          driveId: "1",
          scope: "global",
          operations: [
            expect.objectContaining({ index: 0, type: "ADD_FILE" }),
            expect.objectContaining({ index: 1, type: "ADD_FILE" }),
          ],
        },
      ]);
      expect(storageSpy).toHaveBeenCalledTimes(1);
      expect(cacheSpy).toHaveBeenCalledTimes(2);
    });

    it("should db query for each document", async () => {
      const storage = new MemoryStorage();
      const cache = new InMemoryCache();
      const server = new ReactorBuilder(documentModels)
        .withStorage(storage)
        .withCache(cache)
        .build();
      await server.initialize();

      await server.addDrive({
        global: { id: "1", name: "test", icon: null, slug: null },
        local: {
          availableOffline: false,
          sharingType: "PRIVATE",
          listeners: [],
          triggers: [],
        },
      });
      const drive = await server.getDrive("1");
      const operations = buildOperations(
        DocumentDrive.reducer,
        drive,
        new Array(100).fill("").map((_, i) =>
          DocumentDrive.actions.addFile({
            id: `file-${i}`,
            name: `test-${i}`,
            documentType: "powerhouse/document-model",
            synchronizationUnits: [
              {
                syncId: generateUUID(),
                branch: "main",
                scope: "global",
              },
            ],
          }),
        ),
      );
      const result = await server.addDriveOperations("1", operations);
      expect(result.status).toBe("SUCCESS");

      await server.addDriveOperation(
        "1",
        buildOperation(
          DocumentDrive.reducer,
          result.document,
          DocumentDrive.actions.addListener({
            listener: {
              block: false,
              callInfo: {
                data: "",
                name: "PullResponder",
                transmitterType: "PullResponder",
              },
              filter: {
                branch: ["*"],
                documentId: ["*"],
                documentType: ["*"],
                scope: ["global"],
              },
              label: `Pullresponder #3`,
              listenerId: "listenerId",
              system: false,
            },
          }),
        ),
      );

      const revisions = await storage.getSynchronizationUnitsRevision([
        {
          driveId: "1",
          documentId: "",
          scope: "global",
          branch: "main",
          documentType: "powerhouse/document-drive",
          syncId: "0",
        },
      ]);

      expect(revisions).toStrictEqual([
        {
          driveId: "1",
          documentId: "",
          scope: "global",
          branch: "main",
          lastUpdated: "2024-01-01T00:00:00.000Z",
          revision: 99,
        },
      ]);

      const transmitter = (await server.getTransmitter(
        "1",
        "listenerId",
      )) as PullResponderTransmitter;
      const storageSpy = vi.spyOn(storage, "getDocument");
      const cacheSpy = vi.spyOn(cache, "getDocument");
      const strands = await transmitter.getStrands();
      expect(strands).toStrictEqual([
        {
          branch: "main",
          documentId: "",
          driveId: "1",
          scope: "global",
          operations: new Array(100).fill(null).map(
            (_, i) =>
              expect.objectContaining({
                index: i,
                type: "ADD_FILE",
              }) as Operation,
          ),
        },
      ]);
      expect(storageSpy).toHaveBeenCalledTimes(100);
      expect(cacheSpy).toHaveBeenCalledTimes(2);
    });
  });

  describe("PrismaStorage", () => {
    beforeEach(async () => {
      const storage = new PrismaStorage(new PrismaClient());
      const cache = new InMemoryCache();
      const server = new ReactorBuilder(documentModels)
        .withStorage(storage)
        .withCache(cache)
        .build();
      await server.initialize();
      if ((await server.getDrives()).includes("1")) {
        await server.deleteDrive("1");
      }
    });

    it("should return drive synchronizationUnit", async () => {
      const storage = new PrismaStorage(new PrismaClient());
      const cache = new InMemoryCache();
      const server = new ReactorBuilder(documentModels)
        .withStorage(storage)
        .withCache(cache)
        .build();
      await server.initialize();

      await server.addDrive({
        global: { id: "1", name: "test", icon: null, slug: null },
        local: {
          availableOffline: false,
          sharingType: "PRIVATE",
          listeners: [],
          triggers: [],
        },
      });

      const storageSpy = vi.spyOn(storage, "getDrive");
      const cacheSpy = vi.spyOn(cache, "getDocument");
      const syncUnits = await server.getSynchronizationUnits("1");
      expect(syncUnits).toStrictEqual([
        {
          syncId: "0",
          branch: "main",
          documentId: "",
          documentType: "powerhouse/document-drive",
          driveId: "1",
          lastUpdated: "2024-01-01T00:00:00.000Z",
          revision: -1,
          scope: "global",
        },
      ]);
      expect(storageSpy).toHaveBeenCalledTimes(0);
      expect(cacheSpy).toHaveBeenCalledTimes(1);
    });

    it("should return all synchronizationUnits", async () => {
      const storage = new PrismaStorage(new PrismaClient());
      const cache = new InMemoryCache();
      const server = new ReactorBuilder(documentModels)
        .withStorage(storage)
        .withCache(cache)
        .build();
      await server.initialize();

      await server.addDrive({
        global: { id: "1", name: "test", icon: null, slug: null },
        local: {
          availableOffline: false,
          sharingType: "PRIVATE",
          listeners: [],
          triggers: [],
        },
      });
      let drive = await server.getDrive("1");
      await server.addDriveOperation(
        "1",
        buildOperation(
          DocumentDrive.reducer,
          drive,
          DocumentDrive.utils.generateAddNodeAction(
            drive.state.global,
            {
              id: "1",
              name: "test",
              documentType: "powerhouse/document-model",
            },
            ["global", "local"],
          ),
        ),
      );

      const getDocumentSpy = vi.spyOn(storage, "getDocument");
      const cacheSpy = vi.spyOn(cache, "getDocument");
      const syncUnits = await server.getSynchronizationUnits("1");
      expect(syncUnits).toStrictEqual([
        {
          syncId: "0",
          branch: "main",
          documentId: "",
          documentType: "powerhouse/document-drive",
          driveId: "1",
          lastUpdated: expectUTCTimestamp(expect),
          revision: 0,
          scope: "global",
        },
        {
          syncId: expectUUID(expect),
          branch: "main",
          documentId: "1",
          documentType: "powerhouse/document-model",
          driveId: "1",
          lastUpdated: "2024-01-01T00:00:00.000Z",
          revision: -1,
          scope: "global",
        },
        {
          syncId: expectUUID(expect),
          branch: "main",
          documentId: "1",
          documentType: "powerhouse/document-model",
          driveId: "1",
          lastUpdated: "2024-01-01T00:00:00.000Z",
          revision: -1,
          scope: "local",
        },
      ]);
      expect(getDocumentSpy).toHaveBeenCalledTimes(0);
      expect(cacheSpy).toHaveBeenCalledTimes(1);

      drive = await server.getDrive("1");
      expect(cacheSpy).toHaveBeenCalledTimes(2);
      await server.addDriveOperation(
        "1",
        buildOperation(
          DocumentDrive.reducer,
          drive,
          DocumentDrive.utils.generateAddNodeAction(
            drive.state.global,
            {
              id: "2",
              name: "test2",
              documentType: "powerhouse/document-model",
            },
            ["global", "local"],
          ),
        ),
      );

      const syncUnits2 = await server.getSynchronizationUnits("1");
      expect(syncUnits2).toStrictEqual([
        {
          syncId: "0",
          branch: "main",
          documentId: "",
          documentType: "powerhouse/document-drive",
          driveId: "1",
          lastUpdated: "2024-01-01T00:00:00.000Z",
          revision: 1,
          scope: "global",
        },
        {
          syncId: expectUUID(expect),
          branch: "main",
          documentId: "1",
          documentType: "powerhouse/document-model",
          driveId: "1",
          lastUpdated: "2024-01-01T00:00:00.000Z",
          revision: -1,
          scope: "global",
        },
        {
          syncId: expectUUID(expect),
          branch: "main",
          documentId: "1",
          documentType: "powerhouse/document-model",
          driveId: "1",
          lastUpdated: "2024-01-01T00:00:00.000Z",
          revision: -1,
          scope: "local",
        },
        {
          syncId: expectUUID(expect),
          branch: "main",
          documentId: "2",
          documentType: "powerhouse/document-model",
          driveId: "1",
          lastUpdated: "2024-01-01T00:00:00.000Z",
          revision: -1,
          scope: "global",
        },
        {
          syncId: expectUUID(expect),
          branch: "main",
          documentId: "2",
          documentType: "powerhouse/document-model",
          driveId: "1",
          lastUpdated: "2024-01-01T00:00:00.000Z",
          revision: -1,
          scope: "local",
        },
      ]);
      expect(getDocumentSpy).toHaveBeenCalledTimes(1);
      expect(cacheSpy).toHaveBeenCalledTimes(7);
    });

    it("should return transmitter strands", async () => {
      const storage = new PrismaStorage(new PrismaClient());
      const cache = new InMemoryCache();
      const server = new ReactorBuilder(documentModels)
        .withStorage(storage)
        .withCache(cache)
        .build();
      await server.initialize();

      await server.addDrive({
        global: { id: "1", name: "test", icon: null, slug: null },
        local: {
          availableOffline: false,
          sharingType: "PRIVATE",
          listeners: [],
          triggers: [],
        },
      });
      const drive = await server.getDrive("1");
      const result = await server.addDriveOperation(
        "1",
        buildOperation(
          DocumentDrive.reducer,
          drive,
          DocumentDrive.utils.generateAddNodeAction(
            drive.state.global,
            {
              id: "1",
              name: "test",
              documentType: "powerhouse/document-model",
            },
            ["global", "local"],
          ),
        ),
      );
      await server.addDriveOperation(
        "1",
        buildOperation(
          DocumentDrive.reducer,
          result.document,
          DocumentDrive.utils.generateAddNodeAction(
            drive.state.global,
            {
              id: "1",
              name: "test",
              documentType: "powerhouse/document-model",
            },
            ["global", "local"],
          ),
        ),
      );

      await server.addDriveOperation(
        "1",
        buildOperation(
          DocumentDrive.reducer,
          drive,
          DocumentDrive.actions.addListener({
            listener: {
              block: false,
              callInfo: {
                data: "",
                name: "PullResponder",
                transmitterType: "PullResponder",
              },
              filter: {
                branch: ["*"],
                documentId: ["*"],
                documentType: ["*"],
                scope: ["global"],
              },
              label: `Pullresponder #3`,
              listenerId: "listenerId",
              system: false,
            },
          }),
        ),
      );
      const revisions = await storage.getSynchronizationUnitsRevision([
        {
          driveId: "1",
          documentId: "",
          scope: "global",
          branch: "main",
          documentType: "",
          syncId: "",
        },
        {
          driveId: "1",
          documentId: "1",
          scope: "global",
          branch: "main",
          documentType: "",
          syncId: "",
        },
      ]);

      expect(revisions).toStrictEqual([
        {
          driveId: "1",
          documentId: "",
          scope: "global",
          branch: "main",
          lastUpdated: "2024-01-01T00:00:00.000Z",
          revision: 1,
        },
      ]);

      const transmitter = (await server.getTransmitter(
        "1",
        "listenerId",
      )) as PullResponderTransmitter;
      const storageSpy = vi.spyOn(storage, "getDocument");
      const cacheSpy = vi.spyOn(cache, "getDocument");
      const strands = await transmitter.getStrands();
      expect(strands).toStrictEqual([
        {
          branch: "main",
          documentId: "",
          driveId: "1",
          scope: "global",
          operations: [
            expect.objectContaining({ index: 0, type: "ADD_FILE" }),
            expect.objectContaining({ index: 1, type: "ADD_FILE" }),
          ],
        },
      ]);
      expect(storageSpy).toHaveBeenCalledTimes(0);
      expect(cacheSpy).toHaveBeenCalledTimes(2);
    });

    it("should make single db query for all documents", async () => {
      const storage = new PrismaStorage(new PrismaClient());
      const cache = new InMemoryCache();
      const server = new ReactorBuilder(documentModels)
        .withStorage(storage)
        .withCache(cache)
        .build();
      await server.initialize();

      await server.addDrive({
        global: { id: "1", name: "test", icon: null, slug: null },
        local: {
          availableOffline: false,
          sharingType: "PRIVATE",
          listeners: [],
          triggers: [],
        },
      });
      const drive = await server.getDrive("1");
      const operations = buildOperations(
        DocumentDrive.reducer,
        drive,
        new Array(100).fill("").map((_, i) =>
          DocumentDrive.actions.addFile({
            id: `file-${i}`,
            name: `test-${i}`,
            documentType: "powerhouse/document-model",
            synchronizationUnits: [
              {
                syncId: generateUUID(),
                branch: "main",
                scope: "global",
              },
            ],
          }),
        ),
      );
      const result = await server.addDriveOperations("1", operations);
      expect(result.status).toBe("SUCCESS");

      await server.addDriveOperation(
        "1",
        buildOperation(
          DocumentDrive.reducer,
          result.document,
          DocumentDrive.actions.addListener({
            listener: {
              block: false,
              callInfo: {
                data: "",
                name: "PullResponder",
                transmitterType: "PullResponder",
              },
              filter: {
                branch: ["*"],
                documentId: ["*"],
                documentType: ["*"],
                scope: ["global"],
              },
              label: `Pullresponder #3`,
              listenerId: "listenerId",
              system: false,
            },
          }),
        ),
      );

      const revisions = await storage.getSynchronizationUnitsRevision([
        {
          driveId: "1",
          documentId: "",
          scope: "global",
          branch: "main",
          documentType: "powerhouse/document-drive",
          syncId: "0",
        },
      ]);

      expect(revisions).toStrictEqual([
        {
          driveId: "1",
          documentId: "",
          scope: "global",
          branch: "main",
          lastUpdated: "2024-01-01T00:00:00.000Z",
          revision: 99,
        },
      ]);

      const transmitter = (await server.getTransmitter(
        "1",
        "listenerId",
      )) as PullResponderTransmitter;
      const storageSpy = vi.spyOn(storage, "getDocument");
      const cacheSpy = vi.spyOn(cache, "getDocument");
      const strands = await transmitter.getStrands();
      expect(strands).toStrictEqual([
        {
          branch: "main",
          documentId: "",
          driveId: "1",
          scope: "global",
          operations: new Array(100).fill(null).map(
            (_, i) =>
              expect.objectContaining({
                index: i,
                type: "ADD_FILE",
              }) as Operation,
          ),
        },
      ]);
      expect(storageSpy).toHaveBeenCalledTimes(0);
      expect(cacheSpy).toHaveBeenCalledTimes(2);
    });
  });
});<|MERGE_RESOLUTION|>--- conflicted
+++ resolved
@@ -1,14 +1,6 @@
 import { PrismaClient } from "@prisma/client";
 import { DocumentModelModule, Operation } from "document-model";
 import { afterEach, beforeEach, describe, expect, it, vi } from "vitest";
-<<<<<<< HEAD
-import InMemoryCache from "../../src/cache/memory.js";
-import { DocumentDriveServer } from "../../src/server/base.js";
-import { PullResponderTransmitter } from "../../src/server/listener/transmitter/pull-responder.js";
-import { MemoryStorage } from "../../src/storage/memory.js";
-import { PrismaStorage } from "../../src/storage/prisma.js";
-import { generateUUID } from "../../src/utils/misc.js";
-=======
 import {
   PullResponderTransmitter,
   ReactorBuilder,
@@ -17,17 +9,18 @@
 import InMemoryCache from "../../src/cache/memory";
 import { MemoryStorage } from "../../src/storage/memory";
 import { PrismaStorage } from "../../src/storage/prisma";
->>>>>>> e21f1edd
+import InMemoryCache from "../../src/cache/memory.js";
+import { DocumentDriveServer } from "../../src/server/base.js";
+import { PullResponderTransmitter } from "../../src/server/listener/transmitter/pull-responder.js";
+import { MemoryStorage } from "../../src/storage/memory.js";
+import { PrismaStorage } from "../../src/storage/prisma.js";
+import { generateUUID } from "../../src/utils/misc.js";
 import {
   buildOperation,
   buildOperations,
   expectUTCTimestamp,
   expectUUID,
-<<<<<<< HEAD
 } from "../utils.js";
-=======
-} from "../utils";
->>>>>>> e21f1edd
 
 describe("Synchronization Units", () => {
   const documentModels = [
