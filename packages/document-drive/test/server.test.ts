--- conflicted
+++ resolved
@@ -22,6 +22,7 @@
 import { MemoryStorage } from "../src/storage/memory.js";
 import { PrismaClient } from "../src/storage/prisma/client/index.js";
 
+import { createUnsignedHeader } from "../../document-model/src/document/utils/header.js";
 import { PrismaStorage } from "../src/storage/prisma/prisma.js";
 import {
   IDocumentStorage,
@@ -98,6 +99,14 @@
     }
   });
 
+  function createDocumentModelWithId(id: string) {
+    return {
+      documentType: "powerhouse/document-model",
+      document: documentModelDocumentModelModule.utils.createDocument(),
+      header: createUnsignedHeader(id, "powerhouse/document-model"),
+    };
+  }
+
   it("adds drive to server", async ({ expect }) => {
     const driveId = generateId();
     const server = new ReactorBuilder(documentModels)
@@ -145,9 +154,7 @@
       .withStorage(await buildStorage())
       .build();
 
-    await server.addDocument(
-      documentModelDocumentModelModule.utils.createDocument({ id: documentId }),
-    );
+    await server.addDocument(createDocumentModelWithId(documentId));
 
     await server.addDrive({
       id: driveId,
@@ -228,9 +235,7 @@
       },
     });
 
-    await server.addDocument(
-      documentModelDocumentModelModule.utils.createDocument({ id: documentId }),
-    );
+    await server.addDocument(createDocumentModelWithId(documentId));
     await expect(
       (storage as IDocumentStorage).getChildren(driveId),
     ).resolves.toStrictEqual([]);
@@ -252,17 +257,12 @@
     }
     expect(result.status).toBe("SUCCESS");
 
-<<<<<<< HEAD
     await expect(
       (storage as IDocumentStorage).getChildren(driveId),
     ).resolves.toStrictEqual([documentId]);
 
     const document = await server.getDocument(documentId);
-    expect(document.documentType).toBe("powerhouse/document-model");
-=======
-    const document = await server.getDocument(driveId, documentId);
     expect(document.header.documentType).toBe("powerhouse/document-model");
->>>>>>> 795c486e
     expect(document.state).toStrictEqual(DocumentModelUtils.createState());
 
     const driveDocuments = await server.getDocuments(driveId);
@@ -336,11 +336,7 @@
       .withStorage(storage)
       .build();
 
-    await server.addDocument(
-      documentModelDocumentModelModule.utils.createDocument({
-        id: documentId,
-      }),
-    );
+    await server.addDocument(createDocumentModelWithId(documentId));
 
     await server.addDrive({
       id: driveId,
@@ -472,11 +468,10 @@
     });
     let drive = await server.getDrive(driveId);
 
-    const document = documentModelDocumentModelModule.utils.createDocument({
-      id: documentId,
-    });
-
-    await server.addDocument(document);
+    const newDocument = createDocumentModelWithId(documentId);
+    const document = newDocument.document;
+
+    await server.addDocument(newDocument);
 
     drive = reducer(
       drive,
@@ -567,10 +562,10 @@
       },
     });
 
-    const document = documentModelDocumentModelModule.utils.createDocument({
-      id: documentId,
-    });
-    await server.addDocument(document);
+    const newDocument = createDocumentModelWithId(documentId);
+    const document = newDocument.document;
+
+    await server.addDocument(newDocument);
 
     let drive = await server.getDrive(driveId);
     drive = reducer(
@@ -647,16 +642,8 @@
       .withStorage(await buildStorage())
       .build();
 
-    await server.addDocument(
-      documentModelDocumentModelModule.utils.createDocument({
-        id: document1Id,
-      }),
-    );
-    await server.addDocument(
-      documentModelDocumentModelModule.utils.createDocument({
-        id: document2Id,
-      }),
-    );
+    await server.addDocument(createDocumentModelWithId(document1Id));
+    await server.addDocument(createDocumentModelWithId(document2Id));
 
     await server.addDrive({
       id: driveId,
@@ -718,34 +705,20 @@
     expect(document.header.slug).not.toBe(documentB.header.slug);
 
     // compare everything but the slug + id (which are supposed to be different)
-<<<<<<< HEAD
     const {
-      slug,
-      id,
-      initialState: { id: initialId1, slug: initialSlug1, ...initialState },
+      header: { slug, id, ...restHeader },
       ...rest
     } = document;
     const {
-      slug: slug2,
-      id: id2,
-      initialState: { id: initialId2, slug: initialSlug2, ...initialStateB },
-      ...restB
+      header: { slug: slug2, id: id2, ...restHeader2 },
+      ...rest2
     } = documentB;
-    expect(rest).toStrictEqual(restB);
-    expect(initialState).toStrictEqual(initialStateB);
-    expect(initialId1).toBe(document1Id);
+    expect(rest).toStrictEqual(rest2);
+    expect(restHeader).toStrictEqual(restHeader2);
     expect(id).toBe(document1Id);
     expect(slug).toBe(document1Id);
-    expect(initialSlug1).toBe(document1Id);
-    expect(initialId2).toBe(document2Id);
-    expect(initialSlug2).toBe(document2Id);
     expect(id2).toBe(document2Id);
     expect(slug2).toBe(document2Id);
-=======
-    const a = document.state;
-    const b = documentB.state;
-    expect(a).toStrictEqual(b);
->>>>>>> 795c486e
   });
 
   it("adds document operation", async ({ expect }) => {
@@ -771,11 +744,7 @@
     });
     let drive = await server.getDrive(driveId);
 
-    await server.addDocument(
-      documentModelDocumentModelModule.utils.createDocument({
-        id: documentId,
-      }),
-    );
+    await server.addDocument(createDocumentModelWithId(documentId));
 
     // adds file
     drive = reducer(
@@ -935,29 +904,18 @@
       },
     });
     const documentId = generateId();
-<<<<<<< HEAD
-    await server.addDocument({ ...file!, id: documentId });
+    await server.addDocument({
+      documentType: file!.header.documentType,
+      document: file!,
+      header: createUnsignedHeader(documentId, file!.header.documentType),
+    });
     const action = actions.addFile({
       id: documentId,
       name: "name",
       parentFolder: null,
-      documentType: file!.documentType,
+      documentType: file!.header.documentType,
     });
     const result = await server.addAction(driveId, action);
-=======
-    const action = generateAddNodeAction(
-      drive.state.global,
-      {
-        id: documentId,
-        name: "name",
-        parentFolder: null,
-        documentType: file!.header.documentType,
-        document: file,
-      },
-      ["global"],
-    );
-    const result = await server.addDriveAction(driveId, action);
->>>>>>> 795c486e
     expect(result.status).toBe("SUCCESS");
     const document = await server.getDocument(documentId);
     expect(document).toStrictEqual(file);
@@ -995,11 +953,7 @@
     });
     let drive = await server.getDrive(driveId);
 
-    await server.addDocument(
-      documentModelDocumentModelModule.utils.createDocument({
-        id: documentId,
-      }),
-    );
+    await server.addDocument(createDocumentModelWithId(documentId));
 
     // adds file
     drive = reducer(
@@ -1024,12 +978,7 @@
     const syncUnits = await syncManager.getSynchronizationUnits(driveId);
     expect(syncUnits).toStrictEqual([
       {
-<<<<<<< HEAD
-        documentId: drive.id,
-=======
-        driveId: driveId,
         documentId: drive.header.id,
->>>>>>> 795c486e
         documentType: "powerhouse/document-drive",
         scope: "global",
         branch: "main",
