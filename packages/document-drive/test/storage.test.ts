--- conflicted
+++ resolved
@@ -672,23 +672,23 @@
     expect(children).toEqual([]);
   });
 
-<<<<<<< HEAD
   it("should be able to upgrade a document stored as a PHDocument v1", async ({
     expect,
   }) => {
     // TODO
-=======
+  });
+
   it("should allow resolving slugs from ids", async ({ expect }) => {
     const storage = await buildStorage();
 
     const drive = createDriveDocument();
-    drive.slug = "test-drive";
-
-    const driveId = drive.id;
+    drive.header.slug = "test-drive";
+
+    const driveId = drive.header.id;
     await storage.create(drive);
 
     const result = await storage.resolveSlugs([driveId]);
-    expect(result).toEqual([drive.slug]);
+    expect(result).toEqual([drive.header.slug]);
   });
 
   it("should throw an error if any of the slugs are not found", async ({
@@ -703,9 +703,9 @@
   it("should throw an error if aborted", async ({ expect }) => {
     const storage = await buildStorage();
     const drive = createDriveDocument();
-    drive.slug = "test-drive";
-
-    const driveId = drive.id;
+    drive.header.slug = "test-drive";
+
+    const driveId = drive.header.id;
     await storage.create(drive);
 
     const controller = new AbortController();
@@ -720,12 +720,12 @@
     const storage = await buildStorage();
 
     const drive = createDriveDocument();
-    drive.slug = "test-drive";
-
-    const driveId = drive.id;
-    await storage.create(drive);
-
-    const result = await storage.resolveIds([drive.slug]);
+    drive.header.slug = "test-drive";
+
+    const driveId = drive.header.id;
+    await storage.create(drive);
+
+    const result = await storage.resolveIds([drive.header.slug]);
     expect(result).toEqual([driveId]);
   });
 
@@ -736,6 +736,5 @@
     await expect(
       async () => await storage.resolveIds(["not-found"]),
     ).rejects.toThrow();
->>>>>>> dbc8e8b4
   });
 });