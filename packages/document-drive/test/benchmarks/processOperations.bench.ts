import * as documentModelsMap from "document-model-libs/document-models";
<<<<<<< HEAD
import { DocumentModelModule } from "document-model/document";
import { bench, describe, vi } from "vitest";
=======
import { DocumentModel } from "document-model/document";
import { bench, BenchOptions, describe, vi } from "vitest";
>>>>>>> 962b1b17
import {
  DefaultRemoteDriveInput,
  DocumentDriveServer,
  DocumentDriveServerOptions,
  generateUUID,
  RunAsap,
} from "../../src";
import { BrowserStorage } from "../../src/storage/browser";
import { setLogger } from "../../src/utils/logger";
import GetDrive from "./getDrive.json";
import Strands from "./strands.small.json";

const DRIVE_ID = GetDrive.data.drive.id;
const documentModels = Object.values(documentModelsMap) as DocumentModelModule[];

setLogger({
  log: function (...data: any[]): void {},
  info: function (...data: any[]): void {},
  warn: function (...data: any[]): void {},
  error: function (...data: any[]): void {
    console.error(data);
  },
  debug: function (...data: any[]): void {},
  trace: function (...data: any[]): void {},
});

vi.mock(import("graphql-request"), async () => {
  const originalModule = await vi.importActual("graphql-request");

  return {
    ...originalModule,
    GraphQLClient: vi.fn().mockImplementation(() => {
      return {
        request: vi.fn().mockImplementation((query: string) => {
          if (query.includes("query getDrive")) {
            return Promise.resolve(GetDrive.data);
          }

          let done = false;
          if (query.includes("query strands")) {
            if (done) {
              return Promise.resolve({
                system: {
                  sync: {
                    strands: [],
                  },
                },
              });
            }
            done = true;
            return Promise.resolve((Strands as { data: object }).data);
          }

          if (query.includes("mutation registerPullResponderListener")) {
            return Promise.resolve({
              registerPullResponderListener: {
                listenerId: generateUUID(),
              },
            });
          }

          if (query.includes("mutation pushUpdates")) {
            return Promise.resolve({
              pushUpdates: {
                acknowledge: true,
              },
            });
          }

          return Promise.resolve({});
        }),
      };
    }),
    gql: vi.fn().mockImplementation((...args) => args.join("")),
  };
});

const ITERATIONS = 10;
const WARMUP = 5;
const THROWS = true;

const BENCH_OPTIONS: BenchOptions = {
  iterations: 10,
  warmupIterations: 5,
  throws: true,
};

describe("Process Operations", () => {
  const defaultRemoteDrives: DefaultRemoteDriveInput[] = [
    {
      url: DRIVE_ID,
      options: {
        sharingType: "PUBLIC",
        availableOffline: true,
        listeners: [
          {
            block: true,
            callInfo: {
              data: DRIVE_ID,
              name: "switchboard-push",
              transmitterType: "SwitchboardPush",
            },
            filter: {
              branch: ["main"],
              documentId: ["*"],
              documentType: ["*"],
              scope: ["global"],
            },
            label: "Switchboard Sync",
            listenerId: "1",
            system: true,
          },
        ],
        triggers: [],
        pullInterval: 3000,
        accessLevel: "WRITE",
      },
    },
  ];

  function processStrands(
    runOnMacroTask: DocumentDriveServerOptions["taskQueueMethod"],
    callback: () => void,
    onError: (error: Error) => void,
  ) {
    const server = new DocumentDriveServer(
      documentModels,
      new BrowserStorage(generateUUID()),
      undefined,
      undefined,
      {
        defaultDrives: { remoteDrives: defaultRemoteDrives },
        taskQueueMethod: runOnMacroTask,
      },
    );
    let strands = 0;
    server.on("syncStatus", (driveId, status, error, object) => {
      if (status === "SUCCESS") {
        // number of strands in the test file
        if (++strands === Strands.data.system.sync.strands.length) {
          callback();
        }
      } else if (!["INITIAL_SYNC", "SYNCING"].includes(status)) {
        onError(
          error ??
            new Error("Sync Status Error", {
              cause: object,
            }),
        );
      }
    });
  }

  bench(
    "blocking",
    () => {
      return new Promise<void>((resolve, reject) => {
        processStrands(null, resolve, reject);
      });
    },
    BENCH_OPTIONS,
  );

  const setImmediate = RunAsap.useSetImmediate;
  bench.skipIf(setImmediate instanceof Error)(
    "setImmediate",
    () => {
      return new Promise<void>((resolve, reject) => {
        processStrands(
          setImmediate as RunAsap.RunAsap<unknown>,
          resolve,
          reject,
        );
      });
    },
    BENCH_OPTIONS,
  );

  const messageChannel = RunAsap.useMessageChannel;
  bench.skipIf(messageChannel instanceof Error)(
    "MessageChannel",
    () => {
      return new Promise<void>((resolve, reject) => {
        processStrands(
          messageChannel as RunAsap.RunAsap<unknown>,
          resolve,
          reject,
        );
      });
    },
    BENCH_OPTIONS,
  );

  const postMessage = RunAsap.usePostMessage;
  bench.skipIf(postMessage instanceof Error)(
    "window.postMessage",
    () => {
      return new Promise<void>((resolve, reject) => {
        processStrands(
          postMessage as RunAsap.RunAsap<unknown>,
          resolve,
          reject,
        );
      });
    },
    BENCH_OPTIONS,
  );

  const setTimeout = RunAsap.useSetTimeout;
  bench.skipIf(setTimeout instanceof Error)(
    "setTimeout",
    () => {
      return new Promise<void>((resolve, reject) => {
        processStrands(setTimeout, resolve, reject);
      });
    },
    BENCH_OPTIONS,
  );
});<|MERGE_RESOLUTION|>--- conflicted
+++ resolved
@@ -1,11 +1,6 @@
 import * as documentModelsMap from "document-model-libs/document-models";
-<<<<<<< HEAD
 import { DocumentModelModule } from "document-model/document";
-import { bench, describe, vi } from "vitest";
-=======
-import { DocumentModel } from "document-model/document";
 import { bench, BenchOptions, describe, vi } from "vitest";
->>>>>>> 962b1b17
 import {
   DefaultRemoteDriveInput,
   DocumentDriveServer,
