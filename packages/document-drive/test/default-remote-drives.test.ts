--- conflicted
+++ resolved
@@ -4,18 +4,15 @@
 import {
   DefaultRemoteDriveInput,
   DocumentDriveServerOptions,
-<<<<<<< HEAD
-} from "../src/server/types.js";
-import { MemoryStorage } from "../src/storage/memory.js";
-import { DriveInfo } from "../src/utils/graphql.js";
-import { generateUUID } from "../src/utils/misc.js";
-=======
   generateUUID,
   ReactorBuilder,
 } from "../src";
 import { MemoryStorage } from "../src/storage/memory";
 import { DriveInfo } from "../src/utils/graphql";
->>>>>>> e21f1edd
+} from "../src/server/types.js";
+import { MemoryStorage } from "../src/storage/memory.js";
+import { DriveInfo } from "../src/utils/graphql.js";
+import { generateUUID } from "../src/utils/misc.js";
 
 type DriveInput = {
   url: string;
