import { DocumentModelModule } from "document-model";
import { createClient, RedisClientType } from "redis";
import { describe, it } from "vitest";
<<<<<<< HEAD
import InMemoryCache from "../src/cache/memory.js";
import { reducer } from "../src/drive-document-model/gen/reducer.js";
import { DocumentDriveDocument } from "../src/drive-document-model/gen/types.js";
import { BaseQueueManager } from "../src/queue/base.js";
import { RedisQueueManager } from "../src/queue/redis.js";
import { IQueueManager } from "../src/queue/types.js";
import { DocumentDriveServer } from "../src/server/base.js";
import { IOperationResult } from "../src/server/types.js";
import { MemoryStorage } from "../src/storage/memory.js";
import { generateUUID } from "../src/utils/misc.js";
import { buildOperation, buildOperations } from "./utils.js";
=======
import { generateUUID, IOperationResult } from "../src";
import InMemoryCache from "../src/cache/memory";
import { BaseQueueManager } from "../src/queue/base";
import { RedisQueueManager } from "../src/queue/redis";
import { IQueueManager } from "../src/queue/types";
import { ReactorBuilder } from "../src/server/builder";
import { IBaseDocumentDriveServer } from "../src/server/types";
import { MemoryStorage } from "../src/storage/memory";
import { buildOperation, buildOperations } from "./utils";
>>>>>>> e21f1edd

const REDIS_TLS_URL = process.env.REDIS_TLS_URL;

const documentModels = [
  DocumentModelLib,
  ...Object.values(DocumentModelsLibs),
] as DocumentModelModule[];

const queueLayers: [string, () => Promise<IQueueManager>][] = [
  ["Memory Queue", () => Promise.resolve(new BaseQueueManager())],
  [
    "Redis Queue",
    async () => {
      const client = await createClient({ url: REDIS_TLS_URL }).connect();
      await client.flushAll();
      return new RedisQueueManager(3, 0, client as RedisClientType);
    },
  ],
] as unknown as [string, () => Promise<IQueueManager>][];

describe.each(queueLayers)(
  "Document Drive Server queuing with %s",
  async (_, buildQueue) => {
    const CREATE_DRIVES = 10;
    const ADD_OPERATIONS_TO_DRIVE = 10;
    let queueValid = false;
    try {
      const testQueue = await buildQueue();
      queueValid = !!testQueue;
    } catch {
      queueValid = false;
    }

    const createDrive = async (server: IBaseDocumentDriveServer) => {
      const driveState = await server.addDrive({
        global: {
          id: generateUUID(),
          name: "name",
          icon: "icon",
          slug: "slug",
        },
        local: {
          availableOffline: false,
          sharingType: "public",
          listeners: [],
          triggers: [],
        },
      });

      const drive = await server.getDrive(driveState.state.global.id);
      return drive;
    };

    const addOperationsToDrive = async (
      server: IBaseDocumentDriveServer,
      drive: DocumentDriveDocument,
      queue = true,
    ) => {
      const promisses: Promise<IOperationResult<DocumentDriveDocument>>[] = [];
      for (let i = 0; i < ADD_OPERATIONS_TO_DRIVE; i++) {
        const id = generateUUID();
        drive = reducer(
          drive,
          DocumentDriveUtils.generateAddNodeAction(
            drive.state.global,
            {
              id,
              name: id,
              documentType: "powerhouse/budget-statement",
            },
            ["global", "local"],
          ),
        );
        promisses.push(
          queue
            ? server.queueDriveOperations(
                drive.state.global.id,
                drive.operations.global,
              )
            : server.addDriveOperations(
                drive.state.global.id,
                drive.operations.global,
              ),
        );
      }
      return Promise.all(promisses);
    };

    it.skipIf(!queueValid)(
      "block document queue until ADD_FILE is processed",
      async ({ expect }) => {
        const server = new ReactorBuilder(documentModels)
          .withStorage(new MemoryStorage())
          .build();
        await server.initialize();
        let drive = await createDrive(server);
        const driveId = drive.state.global.id;
        const driveOperations = buildOperations(reducer, drive, [
          actions.addFolder({ id: "folder 1", name: "folder 1" }),
          actions.addFile({
            id: "file 1",
            name: "file 1",
            parentFolder: "folder 1",
            documentType: "powerhouse/budget-statement",
            synchronizationUnits: [
              { syncId: "1", scope: "global", branch: "main" },
            ],
          }),
        ]);
        let budget = BudgetStatement.utils.createDocument();
        const budgetOperation = buildOperation(
          BudgetStatement.reducer,
          budget,
          BudgetStatement.actions.addAccount({
            address: "0x123",
          }),
        );

        const documentResult = server.queueOperations(driveId, "file 1", [
          budgetOperation,
        ]);
        await expect(
          server.getDocument(driveId, "file 1"),
        ).rejects.toThrowError("Document with id file 1 not found");
        const results = await server.queueDriveOperations(
          driveId,
          driveOperations,
        );

        const errors = [results, await documentResult].filter((r) => !!r.error);
        if (errors.length) {
          errors.forEach((error) => console.error(error));
        }
        expect(errors.length).toBe(0);

        drive = await server.getDrive(driveId);
        expect(drive.state.global.nodes).toStrictEqual([
          expect.objectContaining({
            id: "folder 1",
            name: "folder 1",
            kind: "folder",
            parentFolder: null,
          }),
          expect.objectContaining({
            id: "file 1",
            name: "file 1",
            kind: "file",
            parentFolder: "folder 1",
            documentType: "powerhouse/budget-statement",
            synchronizationUnits: [
              { syncId: "1", scope: "global", branch: "main" },
            ],
          }),
        ]);

        budget = (await server.getDocument(
          driveId,
          "file 1",
        )) as BudgetStatement.BudgetStatementDocument;
        expect(budget.state.global.accounts).toStrictEqual([
          expect.objectContaining({ address: "0x123" }),
        ]);
      },
    );

    it.skipIf(!queueValid)("orders strands correctly", async ({ expect }) => {
      const queue = await buildQueue();
      const server = new ReactorBuilder(documentModels)
        .withStorage(new MemoryStorage())
        .withCache(new InMemoryCache())
        .withQueueManager(queue)
        .build();
      await server.initialize();
      let drive = await createDrive(server);
      const driveId = drive.state.global.id;
      const driveOperations = buildOperations(reducer, drive, [
        actions.addFolder({ id: "folder 1", name: "folder 1" }),
        actions.addFile({
          id: "file 1",
          name: "file 1",
          parentFolder: "folder 1",
          documentType: "powerhouse/budget-statement",
          synchronizationUnits: [
            { syncId: "1", scope: "global", branch: "main" },
          ],
        }),
      ]);
      let budget = BudgetStatement.utils.createDocument();
      const budgetOperation = buildOperation(
        BudgetStatement.reducer,
        budget,
        BudgetStatement.actions.addAccount({
          address: "0x123",
        }),
      );

      const results = await Promise.all([
        server.queueOperations(driveId, "file 1", [budgetOperation]),
        server.queueDriveOperations(driveId, driveOperations),
        server.queueDriveOperations(driveId, [
          buildOperation(
            reducer,
            drive,
            actions.addFolder({
              id: "folder 2",
              name: "folder 2",
            }),
          ),
        ]),
      ]);

      const errors = results
        .flat()
        .filter((r) => !!(r as IOperationResult).error);
      if (errors.length) {
        errors.forEach((error) => console.error(error));
      }
      expect(errors.length).toBe(0);

      drive = await server.getDrive(driveId);
      expect(drive.state.global.nodes).toStrictEqual(
        expect.arrayContaining([
          expect.objectContaining({
            id: "folder 1",
            name: "folder 1",
            kind: "folder",
            parentFolder: null,
          }),
          expect.objectContaining({
            id: "file 1",
            name: "file 1",
            kind: "file",
            parentFolder: "folder 1",
            documentType: "powerhouse/budget-statement",
            synchronizationUnits: [
              { syncId: "1", scope: "global", branch: "main" },
            ],
          }),
          expect.objectContaining({
            id: "folder 2",
            name: "folder 2",
            kind: "folder",
            parentFolder: null,
          }),
        ]),
      );

      // add file 1 operation has to be processed after add folder 1
      expect(
        drive.state.global.nodes.findIndex((n) => n.id === "file 1"),
      ).toBeGreaterThan(
        drive.state.global.nodes.findIndex((n) => n.id === "folder 1"),
      );

      budget = (await server.getDocument(
        driveId,
        "file 1",
      )) as BudgetStatement.BudgetStatementDocument;
      expect(budget.state.global.accounts).toStrictEqual([
        expect.objectContaining({ address: "0x123" }),
      ]);
    });

    it.skipIf(!queueValid)(
      "it blocks a document queue when the drive queue processes a delete node operation",
      async ({ expect }) => {
        const queue = await buildQueue();
        const server = new ReactorBuilder(documentModels)
          .withStorage(new MemoryStorage())
          .withCache(new InMemoryCache())
          .withQueueManager(queue)
          .build();
        await server.initialize();
        let drive = await createDrive(server);
        const driveId = drive.state.global.id;

        const budget = BudgetStatement.utils.createDocument();

        // first doc op
        const budgetOperation = buildOperation(
          BudgetStatement.reducer,
          budget,
          BudgetStatement.actions.addAccount({
            address: "0x123",
          }),
        );

        // second doc op
        const budgetOperation2 = buildOperation(
          BudgetStatement.reducer,
          budget,
          BudgetStatement.actions.addAccount({
            address: "0x123456",
          }),
        );

        // add file op
        const driveOperations = buildOperations(reducer, drive, [
          actions.addFile({
            id: "file 1",
            name: "file 1",
            parentFolder: "folder 1",
            documentType: "powerhouse/budget-statement",
            synchronizationUnits: [
              { syncId: "1", scope: "global", branch: "main" },
            ],
          }),
        ]);

        // queue addFile and first doc op
        const results1 = await Promise.all([
          server.queueDriveOperations(driveId, driveOperations),
          server.queueOperations(driveId, "file 1", [budgetOperation]),
        ]);

        const errors = results1
          .flat()
          .filter((r) => !!(r as IOperationResult).error);
        if (errors.length) {
          errors.forEach((error) => console.error(error));
        }

        // delete node op
        drive = await server.getDrive(driveId);
        const deleteNode = buildOperations(reducer, drive, [
          actions.deleteNode({ id: "file 1" }),
        ]);

        // queue delete node op
        await server.queueDriveOperations(driveId, deleteNode);
        // ==> receives deleteNode and addFile operation?

        await expect(
          server.queueOperations(driveId, "file 1", [budgetOperation2]),
        ).rejects.toThrowError("Queue is deleted");

        drive = await server.getDrive(driveId);
        expect(drive.state.global.nodes).toStrictEqual([]);
      },
    );

    it.skipIf(!queueValid)(
      "produces error on addDriveOperations with wrong index",
      async ({ expect }) => {
        const queue = await buildQueue();
        const server = new ReactorBuilder(documentModels)
          .withStorage(new MemoryStorage())
          .withCache(new InMemoryCache())
          .withQueueManager(queue)
          .build();
        await server.initialize();
        const drives = await Promise.all(
          new Array(CREATE_DRIVES).fill(0).map(async (_, i) => {
            return createDrive(server);
          }),
        );
        const driveResults = await Promise.all(
          drives.map((drive) => {
            expect(drive).toBeDefined();
            return addOperationsToDrive(server, drive, false);
          }),
        );

        expect(
          driveResults.flat().filter((f) => f.status === "ERROR").length,
        ).toBeGreaterThan(0);
      },
    );

    it.skipIf(!queueValid)(
      "produces no errors on queueDriveOperations",
      async ({ expect }) => {
        const queue = await buildQueue();
        const server = new ReactorBuilder(documentModels)
          .withStorage(new MemoryStorage())
          .withCache(new InMemoryCache())
          .withQueueManager(queue)
          .build();
        await server.initialize();
        const drives = await Promise.all(
          new Array(CREATE_DRIVES).fill(0).map(async (_, i) => {
            return createDrive(server);
          }),
        );

        const driveResults = await Promise.all(
          drives.map((drive) => {
            expect(drive).toBeDefined();
            return addOperationsToDrive(server, drive);
          }),
        );
        expect(
          driveResults.flat().filter((f) => f.status !== "SUCCESS").length,
        ).toBe(0);
      },
    );

    it.skipIf(!queueValid)(
      "adds operations with queueDriveAction",
      async ({ expect }) => {
        const queue = await buildQueue();
        const server = new ReactorBuilder(documentModels)
          .withStorage(new MemoryStorage())
          .withCache(new InMemoryCache())
          .withQueueManager(queue)
          .build();
        await server.initialize();
        const drive = await createDrive(server);
        const driveId = drive.state.global.id;
        const action = actions.addListener({
          listener: {
            block: true,
            callInfo: {
              data: "",
              name: "test",
              transmitterType: "Internal",
            },
            filter: {
              branch: [],
              documentId: [],
              documentType: [],
              scope: [],
            },
            label: "test",
            listenerId: "123",
            system: true,
          },
        });
        const result = await server.queueDriveAction(driveId, action);
        const drive2 = await server.getDrive(driveId);

        expect(drive2.state.local.listeners.length).toBe(1);
      },
    );
  },
);<|MERGE_RESOLUTION|>--- conflicted
+++ resolved
@@ -1,7 +1,15 @@
 import { DocumentModelModule } from "document-model";
 import { createClient, RedisClientType } from "redis";
 import { describe, it } from "vitest";
-<<<<<<< HEAD
+import { generateUUID, IOperationResult } from "../src";
+import InMemoryCache from "../src/cache/memory";
+import { BaseQueueManager } from "../src/queue/base";
+import { RedisQueueManager } from "../src/queue/redis";
+import { IQueueManager } from "../src/queue/types";
+import { ReactorBuilder } from "../src/server/builder";
+import { IBaseDocumentDriveServer } from "../src/server/types";
+import { MemoryStorage } from "../src/storage/memory";
+import { buildOperation, buildOperations } from "./utils";
 import InMemoryCache from "../src/cache/memory.js";
 import { reducer } from "../src/drive-document-model/gen/reducer.js";
 import { DocumentDriveDocument } from "../src/drive-document-model/gen/types.js";
@@ -13,17 +21,6 @@
 import { MemoryStorage } from "../src/storage/memory.js";
 import { generateUUID } from "../src/utils/misc.js";
 import { buildOperation, buildOperations } from "./utils.js";
-=======
-import { generateUUID, IOperationResult } from "../src";
-import InMemoryCache from "../src/cache/memory";
-import { BaseQueueManager } from "../src/queue/base";
-import { RedisQueueManager } from "../src/queue/redis";
-import { IQueueManager } from "../src/queue/types";
-import { ReactorBuilder } from "../src/server/builder";
-import { IBaseDocumentDriveServer } from "../src/server/types";
-import { MemoryStorage } from "../src/storage/memory";
-import { buildOperation, buildOperations } from "./utils";
->>>>>>> e21f1edd
 
 const REDIS_TLS_URL = process.env.REDIS_TLS_URL;
 
