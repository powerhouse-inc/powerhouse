import { setTimeout } from "node:timers/promises";
import { describe, it } from "vitest";
import {
  DocumentModelDocument,
  DocumentModelModule,
  generateId,
} from "../../document-model/index.js";
import { setModelName } from "../../document-model/src/document-model/gen/creators.js";
import { createDocument as createDocumentModelDocument } from "../../document-model/src/document-model/gen/utils.js";
import { documentModelDocumentModelModule } from "../../document-model/src/document-model/module.js";
import InMemoryCache from "../src/cache/memory.js";
import { addListener } from "../src/drive-document-model/gen/creators.js";
import {
  addFile,
  addFolder,
  deleteNode,
} from "../src/drive-document-model/gen/node/creators.js";
import {
  reducer as documentDriveReducer,
  reducer,
} from "../src/drive-document-model/gen/reducer.js";
import { DocumentDriveDocument } from "../src/drive-document-model/gen/types.js";
import { driveDocumentModelModule } from "../src/drive-document-model/module.js";
import { EventQueueManager } from "../src/queue/event.js";
import { IQueueManager } from "../src/queue/types.js";
import { ReactorBuilder } from "../src/server/builder.js";
import {
  IBaseDocumentDriveServer,
  IOperationResult,
} from "../src/server/types.js";
import { MemoryStorage } from "../src/storage/memory.js";
import { buildOperation, buildOperations } from "./utils.js";

const REDIS_TLS_URL = process.env.REDIS_TLS_URL || "redis://localhost:6379";

const documentModels = [
  documentModelDocumentModelModule,
  driveDocumentModelModule,
] as DocumentModelModule[];

const queueLayers: [string, () => Promise<IQueueManager>][] = [
  // ["Memory Queue", () => Promise.resolve(new BaseQueueManager(3))],
  ["Memory Event Queue", () => Promise.resolve(new EventQueueManager(2))],
  /*[
    "Redis Queue",
    async () => {
      try {
        const client = await createClient({ url: REDIS_TLS_URL }).connect();
        await client.flushAll();
        return new RedisQueueManager(3, 0, client as RedisClientType);
      } catch (error) {
        console.error(error);
        throw error;
      }
    },
  ],*/
] as unknown as [string, () => Promise<IQueueManager>][];

describe.each(queueLayers)(
  "Document Drive Server queuing with %s",
  async (_, buildQueue) => {
    const CREATE_DRIVES = 10;
    const ADD_OPERATIONS_TO_DRIVE = 10;

    const createDrive = async (server: IBaseDocumentDriveServer) => {
      const id = generateId();
      await server.addDrive({
        id,
        slug: `name-${id}`,
        global: {
          name: "name",
          icon: "icon",
        },
        local: {
          availableOffline: false,
          sharingType: "public",
          listeners: [],
          triggers: [],
        },
      });

      const drive = await server.getDrive(id);
      return drive;
    };

    const addOperationsToDrive = async (
      server: IBaseDocumentDriveServer,
      drive: DocumentDriveDocument,
      queue = true,
    ) => {
      const promisses: Promise<IOperationResult>[] = [];
      for (let i = 0; i < ADD_OPERATIONS_TO_DRIVE; i++) {
        const id = generateId();
        drive = reducer(
          drive,
          addFile({
            id,
            name: id,
            documentType: documentModelDocumentModelModule.documentModel.id,
          }),
        );
        promisses.push(
          queue
<<<<<<< HEAD
            ? server.queueOperations(drive.id, drive.operations.global)
            : server.addOperations(drive.id, drive.operations.global),
=======
            ? server.queueDriveOperations(
                drive.header.id,
                drive.operations.global,
              )
            : server.addDriveOperations(
                drive.header.id,
                drive.operations.global,
              ),
>>>>>>> 795c486e
        );
      }
      return Promise.all(promisses);
    };

    it("does not block document queue until ADD_FILE is processed", async ({
      expect,
    }) => {
      const documentId = generateId();
      const folderId = generateId();

      const server = new ReactorBuilder(documentModels)
        .withStorage(new MemoryStorage())
        .build();
      await server.initialize();

      let drive = await createDrive(server);

      const driveId = drive.header.id;
      const driveOperations = buildOperations(reducer, drive, [
        addFolder({ id: folderId, name: "folder 1" }),
        addFile({
          id: documentId,
          name: "file 1",
          parentFolder: folderId,
          documentType: documentModelDocumentModelModule.documentModel.id,
        }),
      ]);

      const document = createDocumentModelDocument({ id: documentId });
      await server.addDocument(document);
      const mutation = buildOperation(
        documentModelDocumentModelModule.reducer,
        document,
        setModelName({
          name: "foo",
        }),
      );

      // queue mutation
      const documentResult = server.queueOperations(documentId, [mutation]);
      await expect(server.getDocument(documentId)).resolves.toStrictEqual(
        document,
      );

      // now queue add file
      const results = await server.queueOperations(driveId, driveOperations);

      const errors = [results, await documentResult].filter((r) => !!r.error);
      if (errors.length) {
        errors.forEach((error) => console.error("Error queueing", error));
      }
      expect(errors.length).toBe(0);

      // now get the drive and check that the rename was applied
      drive = await server.getDrive(driveId);
      expect(drive.state.global.nodes).toStrictEqual([
        expect.objectContaining({
          id: folderId,
          name: "folder 1",
          kind: "folder",
          parentFolder: null,
        }),
        expect.objectContaining({
          id: documentId,
          name: "file 1",
          kind: "file",
          parentFolder: folderId,
          documentType: documentModelDocumentModelModule.documentModel.id,
        }),
      ]);

      const docModelDocument = (await server.getDocument(
        documentId,
      )) as DocumentModelDocument;
      expect(docModelDocument.state.global.name).toBe("foo");
    });

    it("orders strands correctly", async ({ expect }) => {
      const queue = await buildQueue();
      const server = new ReactorBuilder(documentModels)
        .withStorage(new MemoryStorage())
        .withCache(new InMemoryCache())
        .withQueueManager(queue)
        .build();
      await server.initialize();

      let drive = await createDrive(server);

      const driveId = drive.header.id;
      const folderId = generateId();
      const folderId2 = generateId();
      const fileId = generateId();
      const driveOperations = buildOperations(reducer, drive, [
        addFolder({ id: folderId, name: "folder 1" }),
        addFile({
          id: fileId,
          name: "file 1",
          parentFolder: folderId,
          documentType: documentModelDocumentModelModule.documentModel.id,
        }),
      ]);

      const document = createDocumentModelDocument({ id: fileId });
      await server.addDocument(document);
      const mutation = buildOperation(
        documentModelDocumentModelModule.reducer,
        document,
        setModelName({
          name: "foo",
        }),
      );

      const results = [
        server.queueOperations(fileId, [mutation]),
        server.queueOperations(driveId, driveOperations),
      ];
      await setTimeout();
      results.push(
        server.queueOperations(driveId, [
          buildOperation(
            reducer,
            drive,
            addFolder({
              id: folderId2,
              name: "folder 2",
            }),
          ),
        ]),
      );

      const errors = (await Promise.all(results))
        .flat()
        .filter((r) => !!(r as IOperationResult).error);
      if (errors.length) {
        errors.forEach((error) => console.error(error));
      }
      expect(errors.length).toBe(0);

      drive = await server.getDrive(driveId);
      expect(drive.state.global.nodes).toStrictEqual(
        expect.arrayContaining([
          expect.objectContaining({
            id: folderId,
            name: "folder 1",
            kind: "folder",
            parentFolder: null,
          }),
          expect.objectContaining({
            id: fileId,
            name: "file 1",
            kind: "file",
            parentFolder: folderId,
            documentType: documentModelDocumentModelModule.documentModel.id,
          }),
          expect.objectContaining({
            id: folderId2,
            name: "folder 2",
            kind: "folder",
            parentFolder: null,
          }),
        ]),
      );

      // add file 1 operation has to be processed after add folder 1
      expect(
        drive.state.global.nodes.findIndex((n) => n.id === fileId),
      ).toBeGreaterThan(
        drive.state.global.nodes.findIndex((n) => n.id === folderId),
      );

      // add folder 2 operation has to be processed before add folder 1
      expect(
        drive.state.global.nodes.findIndex((n) => n.id === folderId2),
      ).toBeGreaterThan(
        drive.state.global.nodes.findIndex((n) => n.id === folderId),
      );

      const docModelDocument = (await server.getDocument(
        fileId,
      )) as DocumentModelDocument;
      expect(docModelDocument.state.global.name).toBe("foo");
    });

    it("does not block a document queue when the drive queue processes a delete node operation", async ({
      expect,
    }) => {
      const queue = await buildQueue();
      const server = new ReactorBuilder(documentModels)
        .withStorage(new MemoryStorage())
        .withCache(new InMemoryCache())
        .withQueueManager(queue)
        .build();
      await server.initialize();
      let drive = await createDrive(server);
      const driveId = drive.header.id;

      const document = createDocumentModelDocument();
      await server.addDocument(document);

      // first doc op
      const mutation = buildOperation(
        documentModelDocumentModelModule.reducer,
        document,
        setModelName({
          name: "foo",
        }),
      );

      // second doc op
      const mutation2 = buildOperation(
        documentModelDocumentModelModule.reducer,
        document,
        setModelName({
          name: "bar",
        }),
      );

      // add file op
      const nodeId = document.id;
      const driveOperations = buildOperations(reducer, drive, [
        addFile({
          id: nodeId,
          name: "file 1",
          parentFolder: "folder 1",
          documentType: documentModelDocumentModelModule.documentModel.id,
        }),
      ]);

      // queue addFile and first doc op
      const results1 = await Promise.all([
        server.queueOperations(driveId, driveOperations),
        server.queueOperations(nodeId, [mutation]),
      ]);

      const errors = results1
        .flat()
        .filter((r) => !!(r as IOperationResult).error);
      expect(errors.length).toBe(0);
      // delete node op
      drive = await server.getDrive(driveId);
      const deleteNodeOps = buildOperations(documentDriveReducer, drive, [
        deleteNode({ id: nodeId }),
      ]);

      // queue delete node op
      await server.queueOperations(driveId, deleteNodeOps);
      // ==> receives deleteNode and addFile operation?

      await expect(
        server.queueOperations(nodeId, [mutation2]),
      ).resolves.toMatchObject({
        document: { state: { global: { name: "bar" } } },
      });

      drive = await server.getDrive(driveId);
      expect(drive.state.global.nodes).toStrictEqual([]);
    });

    it("queues operations when using addDriveOperations", async ({
      expect,
    }) => {
      const queue = await buildQueue();
      const server = new ReactorBuilder(documentModels)
        .withStorage(new MemoryStorage())
        .withCache(new InMemoryCache())
        .withQueueManager(queue)
        .build();
      await server.initialize();
      const drives = await Promise.all(
        new Array(CREATE_DRIVES).fill(0).map(async (_, i) => {
          return createDrive(server);
        }),
      );
      const driveResults = await Promise.all(
        drives.map((drive) => {
          expect(drive).toBeDefined();
          return addOperationsToDrive(server, drive, false);
        }),
      );

      expect(
        driveResults.flat().filter((f) => f.status === "ERROR").length,
      ).toBe(0);
    });

    it("produces no errors on queueDriveOperations", async ({ expect }) => {
      const queue = await buildQueue();
      const server = new ReactorBuilder(documentModels)
        .withStorage(new MemoryStorage())
        .withCache(new InMemoryCache())
        .withQueueManager(queue)
        .build();
      await server.initialize();
      const drives = await Promise.all(
        new Array(CREATE_DRIVES).fill(0).map(async (_, i) => {
          return createDrive(server);
        }),
      );

      const driveResults = await Promise.all(
        drives.map((drive) => {
          expect(drive).toBeDefined();
          return addOperationsToDrive(server, drive);
        }),
      );

      // log errors
      driveResults.flat().forEach((f) => {
        if (f.status === "ERROR") {
          console.error(f.error);
        }
      });

      expect(
        driveResults.flat().filter((f) => f.status !== "SUCCESS").length,
      ).toBe(0);
    });

    it("adds operations with queueDriveAction", async ({ expect }) => {
      const queue = await buildQueue();
      const server = new ReactorBuilder(documentModels)
        .withStorage(new MemoryStorage())
        .withCache(new InMemoryCache())
        .withQueueManager(queue)
        .build();
      await server.initialize();
      const drive = await createDrive(server);
      const driveId = drive.header.id;
      const action = addListener({
        listener: {
          block: true,
          callInfo: {
            data: "",
            name: "test",
            transmitterType: "Internal",
          },
          filter: {
            branch: [],
            documentId: [],
            documentType: [],
            scope: [],
          },
          label: "test",
          listenerId: "123",
          system: true,
        },
      });
      const result = await server.queueAction(driveId, action);
      const drive2 = await server.getDrive(driveId);

      expect(drive2.state.local.listeners.length).toBe(1);
    });
  },
);<|MERGE_RESOLUTION|>--- conflicted
+++ resolved
@@ -8,6 +8,7 @@
 import { setModelName } from "../../document-model/src/document-model/gen/creators.js";
 import { createDocument as createDocumentModelDocument } from "../../document-model/src/document-model/gen/utils.js";
 import { documentModelDocumentModelModule } from "../../document-model/src/document-model/module.js";
+import { createUnsignedHeader } from "../../document-model/src/document/utils/header.js";
 import InMemoryCache from "../src/cache/memory.js";
 import { addListener } from "../src/drive-document-model/gen/creators.js";
 import {
@@ -101,19 +102,8 @@
         );
         promisses.push(
           queue
-<<<<<<< HEAD
-            ? server.queueOperations(drive.id, drive.operations.global)
-            : server.addOperations(drive.id, drive.operations.global),
-=======
-            ? server.queueDriveOperations(
-                drive.header.id,
-                drive.operations.global,
-              )
-            : server.addDriveOperations(
-                drive.header.id,
-                drive.operations.global,
-              ),
->>>>>>> 795c486e
+            ? server.queueOperations(drive.header.id, drive.operations.global)
+            : server.addOperations(drive.header.id, drive.operations.global),
         );
       }
       return Promise.all(promisses);
@@ -133,18 +123,24 @@
       let drive = await createDrive(server);
 
       const driveId = drive.header.id;
+      const documentType = documentModelDocumentModelModule.documentModel.id;
       const driveOperations = buildOperations(reducer, drive, [
         addFolder({ id: folderId, name: "folder 1" }),
         addFile({
           id: documentId,
           name: "file 1",
           parentFolder: folderId,
-          documentType: documentModelDocumentModelModule.documentModel.id,
-        }),
-      ]);
-
-      const document = createDocumentModelDocument({ id: documentId });
-      await server.addDocument(document);
+          documentType,
+        }),
+      ]);
+
+      const document = createDocumentModelDocument();
+      const header = createUnsignedHeader(documentId, documentType);
+      await server.addDocument({
+        document,
+        documentType,
+        header,
+      });
       const mutation = buildOperation(
         documentModelDocumentModelModule.reducer,
         document,
@@ -207,18 +203,20 @@
       const folderId = generateId();
       const folderId2 = generateId();
       const fileId = generateId();
+      const documentType = documentModelDocumentModelModule.documentModel.id;
       const driveOperations = buildOperations(reducer, drive, [
         addFolder({ id: folderId, name: "folder 1" }),
         addFile({
           id: fileId,
           name: "file 1",
           parentFolder: folderId,
-          documentType: documentModelDocumentModelModule.documentModel.id,
-        }),
-      ]);
-
-      const document = createDocumentModelDocument({ id: fileId });
-      await server.addDocument(document);
+          documentType,
+        }),
+      ]);
+
+      const document = createDocumentModelDocument();
+      const header = createUnsignedHeader(fileId, documentType);
+      await server.addDocument({ document, documentType, header });
       const mutation = buildOperation(
         documentModelDocumentModelModule.reducer,
         document,
@@ -312,7 +310,11 @@
       const driveId = drive.header.id;
 
       const document = createDocumentModelDocument();
-      await server.addDocument(document);
+
+      await server.addDocument({
+        document,
+        documentType: documentModelDocumentModelModule.documentModel.id,
+      });
 
       // first doc op
       const mutation = buildOperation(
@@ -333,7 +335,7 @@
       );
 
       // add file op
-      const nodeId = document.id;
+      const nodeId = document.header.id;
       const driveOperations = buildOperations(reducer, drive, [
         addFile({
           id: nodeId,
