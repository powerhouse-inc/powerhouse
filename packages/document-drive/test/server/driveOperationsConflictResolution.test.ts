--- conflicted
+++ resolved
@@ -1,13 +1,10 @@
 import { BaseAction, Operation } from "document-model";
 import { beforeEach, describe, expect, it } from "vitest";
-<<<<<<< HEAD
+import { IOperationResult, ReactorBuilder } from "../../src";
+import { DriveBasicClient } from "../utils";
 import { DocumentDriveServer } from "../../src/server/base.js";
 import { IOperationResult } from "../../src/server/types.js";
 import { DriveBasicClient } from "../utils.js";
-=======
-import { IOperationResult, ReactorBuilder } from "../../src";
-import { DriveBasicClient } from "../utils";
->>>>>>> e21f1edd
 
 function sortNodes(nodes: DocumentDrive.Node[]) {
   return nodes.sort((a, b) => (a.id < b.id ? -1 : 1));
