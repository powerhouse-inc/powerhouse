--- conflicted
+++ resolved
@@ -9,7 +9,11 @@
   setModelName,
 } from "document-model";
 import { beforeEach, describe, expect, it } from "vitest";
-<<<<<<< HEAD
+import { IOperationResult, ReactorBuilder } from "../../src";
+import { OperationError } from "../../src/server/error";
+import { garbageCollect } from "../../src/utils/document-helpers";
+import { BasicClient, buildOperation, buildOperations } from "../utils";
+
 import { undo } from "../../../document-model/src/document/actions/creators.js";
 import { DocumentDriveAction } from "../../src/drive-document-model/gen/actions.js";
 import { reducer } from "../../src/drive-document-model/gen/reducer.js";
@@ -18,13 +22,6 @@
 import { OperationError } from "../../src/server/error.js";
 import { IOperationResult } from "../../src/server/types.js";
 import { BasicClient, buildOperation, buildOperations } from "../utils.js";
-=======
-import { IOperationResult, ReactorBuilder } from "../../src";
-import { OperationError } from "../../src/server/error";
-import { garbageCollect } from "../../src/utils/document-helpers";
-import { BasicClient, buildOperation, buildOperations } from "../utils";
-
->>>>>>> e21f1edd
 const mapExpectedOperations = (operations: Operation[]) =>
   operations.map((op) => {
     const { timestamp, ...operation } = op;
