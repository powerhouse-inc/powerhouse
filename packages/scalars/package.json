{
  "name": "@powerhousedao/scalars",
<<<<<<< HEAD
  "version": "2.0.1",
=======
  "version": "1.33.1-staging.5",
>>>>>>> 8139976e
  "license": "AGPL-3.0-only",
  "publishConfig": {
    "access": "public"
  },
  "files": [
    "dist"
  ],
  "type": "module",
  "types": "./dist/src/index.d.ts",
  "exports": "./dist/src/index.js",
  "scripts": {
    "build:tsc": "tsc --build",
    "lint": "eslint .",
    "lint:nx": "eslint . --fix --quiet",
    "lint:fix": "eslint --fix",
    "build": "tsc --build",
    "build:watch": "tsc --build --watch",
    "test": "vitest run",
    "clean": "rimraf dist",
    "clean:node_modules": "rimraf node_modules"
  },
  "devDependencies": {
    "glob": "^11.0.0",
    "graphql": "^16.11.0",
    "vitest": "^3.1.2",
    "zod": "^3.24.2"
  },
  "peerDependencies": {
    "graphql": "^16.9.0",
    "zod": "^3.24.2"
  }
}<|MERGE_RESOLUTION|>--- conflicted
+++ resolved
@@ -1,10 +1,6 @@
 {
   "name": "@powerhousedao/scalars",
-<<<<<<< HEAD
   "version": "2.0.1",
-=======
-  "version": "1.33.1-staging.5",
->>>>>>> 8139976e
   "license": "AGPL-3.0-only",
   "publishConfig": {
     "access": "public"
