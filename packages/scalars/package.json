--- conflicted
+++ resolved
@@ -54,16 +54,12 @@
       "import": "./dist/es/src/scalars/EmailAddress.js",
       "types": "./dist/types/src/scalars/EmailAddress.d.ts"
     },
-<<<<<<< HEAD
-    "./src/scalars/AmountPercentage": {
-=======
     "./AmountTokens": {
       "require": "./dist/cjs/src/scalars/AmountTokens.js",
       "import": "./dist/es/src/scalars/AmountTokens.js",
       "types": "./dist/types/src/scalars/AmountTokens.d.ts"
     },
     "./AmountPercentage": {
->>>>>>> a7caa3bb
       "require": "./dist/cjs/src/scalars/AmountPercentage.js",
       "import": "./dist/es/src/scalars/AmountPercentage.js",
       "types": "./dist/types/src/scalars/AmountPercentage.d.ts"
