--- conflicted
+++ resolved
@@ -1,10 +1,6 @@
 {
   "name": "@powerhousedao/scalars",
-<<<<<<< HEAD
-  "version": "1.16.0-canary.64",
-=======
   "version": "1.21.1",
->>>>>>> 73d2180d
   "license": "AGPL-3.0-only",
   "publishConfig": {
     "access": "public"
