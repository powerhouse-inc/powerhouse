--- conflicted
+++ resolved
@@ -44,22 +44,6 @@
       "import": "./dist/es/src/index.js",
       "types": "./dist/types/src/index.d.ts"
     },
-<<<<<<< HEAD
-    "./src\\scalars\\index": {
-      "require": "./dist/cjs/src/scalars/src\\scalars\\index.js",
-      "import": "./dist/es/src/scalars/src\\scalars\\index.js",
-      "types": "./dist/types/src/scalars/src\\scalars\\index.d.ts"
-    },
-    "./src\\scalars\\EmailAddress": {
-      "require": "./dist/cjs/src/scalars/src\\scalars\\EmailAddress.js",
-      "import": "./dist/es/src/scalars/src\\scalars\\EmailAddress.js",
-      "types": "./dist/types/src/scalars/src\\scalars\\EmailAddress.d.ts"
-    },
-    "./src\\scalars\\AmountPercentage": {
-      "require": "./dist/cjs/src/scalars/src\\scalars\\AmountPercentage.js",
-      "import": "./dist/es/src/scalars/src\\scalars\\AmountPercentage.js",
-      "types": "./dist/types/src/scalars/src\\scalars\\AmountPercentage.d.ts"
-=======
     "./EmailAddress": {
       "require": "./dist/cjs/src/scalars/EmailAddress.js",
       "import": "./dist/es/src/scalars/EmailAddress.js",
@@ -69,7 +53,6 @@
       "require": "./dist/cjs/src/scalars/AmountPercentage.js",
       "import": "./dist/es/src/scalars/AmountPercentage.js",
       "types": "./dist/types/src/scalars/AmountPercentage.d.ts"
->>>>>>> 56835b64
     }
   }
 }