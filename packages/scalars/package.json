{
  "name": "@powerhousedao/scalars",
<<<<<<< HEAD
  "version": "1.16.0-canary.43",
=======
  "version": "1.16.0-canary.44",
>>>>>>> 0297033f
  "license": "AGPL-3.0-only",
  "publishConfig": {
    "access": "public"
  },
  "files": [
    "dist"
  ],
  "types": "dist/types/src/index.d.ts",
  "main": "dist/cjs/src/index.js",
  "module": "dist/es/src/index.js",
  "scripts": {
    "check-types": "tsc",
    "lint": "eslint .",
    "lint:nx": "eslint . --fix --quiet",
    "lint:fix": "eslint --fix",
    "postlint": "npm run check-types",
    "build": "NODE_ENV=production vite build",
    "build:watch": "vite build --watch",
    "test": "vitest run",
    "clean": "rimraf dist",
    "clean:node_modules": "rimraf node_modules"
  },
  "devDependencies": {
    "glob": "^11.0.0",
    "graphql": "^16.9.0",
    "zod": "^3.23.8"
  },
  "peerDependencies": {
    "graphql": "^16.9.0",
    "zod": "^3.23.8"
  },
  "exports": {
    ".": {
      "types": "./dist/types/src/index.d.ts",
      "require": "./dist/cjs/src/index.js",
      "import": "./dist/es/src/index.js"
    },
    "./URL": {
      "types": "./dist/types/src/scalars/URL.d.ts",
      "require": "./dist/cjs/src/scalars/URL.js",
      "import": "./dist/es/src/scalars/URL.js"
    },
    "./PHID": {
      "types": "./dist/types/src/scalars/PHID.d.ts",
      "require": "./dist/cjs/src/scalars/PHID.js",
      "import": "./dist/es/src/scalars/PHID.js"
    },
    "./OLabel": {
      "types": "./dist/types/src/scalars/OLabel.d.ts",
      "require": "./dist/cjs/src/scalars/OLabel.js",
      "import": "./dist/es/src/scalars/OLabel.js"
    },
    "./OID": {
      "types": "./dist/types/src/scalars/OID.d.ts",
      "require": "./dist/cjs/src/scalars/OID.js",
      "import": "./dist/es/src/scalars/OID.js"
    },
    "./EthereumAddress": {
      "types": "./dist/types/src/scalars/EthereumAddress.d.ts",
      "require": "./dist/cjs/src/scalars/EthereumAddress.js",
      "import": "./dist/es/src/scalars/EthereumAddress.js"
    },
    "./EmailAddress": {
      "types": "./dist/types/src/scalars/EmailAddress.d.ts",
      "require": "./dist/cjs/src/scalars/EmailAddress.js",
      "import": "./dist/es/src/scalars/EmailAddress.js"
    },
    "./DateTime": {
      "types": "./dist/types/src/scalars/DateTime.d.ts",
      "require": "./dist/cjs/src/scalars/DateTime.js",
      "import": "./dist/es/src/scalars/DateTime.js"
    },
    "./Date": {
      "types": "./dist/types/src/scalars/Date.d.ts",
      "require": "./dist/cjs/src/scalars/Date.js",
      "import": "./dist/es/src/scalars/Date.js"
    },
    "./Currency": {
      "types": "./dist/types/src/scalars/Currency.d.ts",
      "require": "./dist/cjs/src/scalars/Currency.js",
      "import": "./dist/es/src/scalars/Currency.js"
    },
    "./AmountTokens": {
      "types": "./dist/types/src/scalars/AmountTokens.d.ts",
      "require": "./dist/cjs/src/scalars/AmountTokens.js",
      "import": "./dist/es/src/scalars/AmountTokens.js"
    },
    "./AmountPercentage": {
      "types": "./dist/types/src/scalars/AmountPercentage.d.ts",
      "require": "./dist/cjs/src/scalars/AmountPercentage.js",
      "import": "./dist/es/src/scalars/AmountPercentage.js"
    },
    "./AmountMoney": {
      "types": "./dist/types/src/scalars/AmountMoney.d.ts",
      "require": "./dist/cjs/src/scalars/AmountMoney.js",
      "import": "./dist/es/src/scalars/AmountMoney.js"
    }
  }
}<|MERGE_RESOLUTION|>--- conflicted
+++ resolved
@@ -1,10 +1,6 @@
 {
   "name": "@powerhousedao/scalars",
-<<<<<<< HEAD
-  "version": "1.16.0-canary.43",
-=======
   "version": "1.16.0-canary.44",
->>>>>>> 0297033f
   "license": "AGPL-3.0-only",
   "publishConfig": {
     "access": "public"
