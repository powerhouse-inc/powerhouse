{
  "name": "@powerhousedao/scalars",
<<<<<<< HEAD
  "version": "1.30.1-canary.45",
=======
  "version": "1.33.1-dev.2",
>>>>>>> fe4e845e
  "license": "AGPL-3.0-only",
  "publishConfig": {
    "access": "public"
  },
  "files": [
    "dist"
  ],
  "type": "module",
  "types": "./dist/src/index.d.ts",
  "exports": "./dist/src/index.js",
  "scripts": {
    "build:tsc": "tsc --build",
    "lint": "eslint .",
    "lint:nx": "eslint . --fix --quiet",
    "lint:fix": "eslint --fix",
    "build": "tsc --build",
    "build:watch": "tsc --build --watch",
    "test": "vitest run",
    "clean": "rimraf dist",
    "clean:node_modules": "rimraf node_modules"
  },
  "devDependencies": {
    "glob": "^11.0.0",
    "graphql": "^16.9.0",
    "zod": "^3.24.2"
  },
  "peerDependencies": {
    "graphql": "^16.9.0",
    "zod": "^3.24.2"
  }
}<|MERGE_RESOLUTION|>--- conflicted
+++ resolved
@@ -1,10 +1,6 @@
 {
   "name": "@powerhousedao/scalars",
-<<<<<<< HEAD
-  "version": "1.30.1-canary.45",
-=======
   "version": "1.33.1-dev.2",
->>>>>>> fe4e845e
   "license": "AGPL-3.0-only",
   "publishConfig": {
     "access": "public"
