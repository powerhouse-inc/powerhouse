{
  "name": "@powerhousedao/scalars",
<<<<<<< HEAD
  "version": "1.9.1-canary.104",
=======
  "version": "1.16.0",
>>>>>>> 96430a40
  "license": "AGPL-3.0-only",
  "publishConfig": {
    "access": "public"
  },
  "files": [
    "dist"
  ],
  "types": "dist/types/src/index.d.ts",
  "main": "dist/cjs/src/index.js",
  "module": "dist/es/src/index.js",
  "scripts": {
    "check-types": "tsc",
    "lint": "eslint .",
    "lint:nx": "eslint . --fix --quiet",
    "lint:fix": "eslint --fix",
    "postlint": "npm run check-types",
    "build": "NODE_ENV=production vite build",
    "build:watch": "vite build --watch",
    "test": "vitest run",
    "clean": "rimraf dist",
    "clean:node_modules": "rimraf node_modules"
  },
  "devDependencies": {
    "glob": "^11.0.0",
    "graphql": "^16.9.0",
    "zod": "^3.23.8"
  },
  "peerDependencies": {
    "graphql": "^16.9.0",
    "zod": "^3.23.8"
  },
  "exports": {
    ".": {
      "types": "./dist/types/src/index.d.ts",
      "require": "./dist/cjs/src/index.js",
      "import": "./dist/es/src/index.js"
    },
    "./URL": {
      "types": "./dist/types/src/scalars/URL.d.ts",
      "require": "./dist/cjs/src/scalars/URL.js",
      "import": "./dist/es/src/scalars/URL.js"
    },
    "./PHID": {
      "types": "./dist/types/src/scalars/PHID.d.ts",
      "require": "./dist/cjs/src/scalars/PHID.js",
      "import": "./dist/es/src/scalars/PHID.js"
    },
    "./OLabel": {
      "types": "./dist/types/src/scalars/OLabel.d.ts",
      "require": "./dist/cjs/src/scalars/OLabel.js",
      "import": "./dist/es/src/scalars/OLabel.js"
    },
    "./OID": {
      "types": "./dist/types/src/scalars/OID.d.ts",
      "require": "./dist/cjs/src/scalars/OID.js",
      "import": "./dist/es/src/scalars/OID.js"
    },
    "./EthereumAddress": {
      "types": "./dist/types/src/scalars/EthereumAddress.d.ts",
      "require": "./dist/cjs/src/scalars/EthereumAddress.js",
      "import": "./dist/es/src/scalars/EthereumAddress.js"
    },
    "./EmailAddress": {
      "types": "./dist/types/src/scalars/EmailAddress.d.ts",
      "require": "./dist/cjs/src/scalars/EmailAddress.js",
      "import": "./dist/es/src/scalars/EmailAddress.js"
    },
    "./DateTime": {
      "types": "./dist/types/src/scalars/DateTime.d.ts",
      "require": "./dist/cjs/src/scalars/DateTime.js",
      "import": "./dist/es/src/scalars/DateTime.js"
    },
    "./Date": {
      "types": "./dist/types/src/scalars/Date.d.ts",
      "require": "./dist/cjs/src/scalars/Date.js",
      "import": "./dist/es/src/scalars/Date.js"
    },
    "./Currency": {
      "types": "./dist/types/src/scalars/Currency.d.ts",
      "require": "./dist/cjs/src/scalars/Currency.js",
      "import": "./dist/es/src/scalars/Currency.js"
    },
    "./AmountTokens": {
      "types": "./dist/types/src/scalars/AmountTokens.d.ts",
      "require": "./dist/cjs/src/scalars/AmountTokens.js",
      "import": "./dist/es/src/scalars/AmountTokens.js"
    },
    "./AmountPercentage": {
      "types": "./dist/types/src/scalars/AmountPercentage.d.ts",
      "require": "./dist/cjs/src/scalars/AmountPercentage.js",
      "import": "./dist/es/src/scalars/AmountPercentage.js"
    },
    "./AmountMoney": {
      "types": "./dist/types/src/scalars/AmountMoney.d.ts",
      "require": "./dist/cjs/src/scalars/AmountMoney.js",
      "import": "./dist/es/src/scalars/AmountMoney.js"
    }
  }
}<|MERGE_RESOLUTION|>--- conflicted
+++ resolved
@@ -1,10 +1,6 @@
 {
   "name": "@powerhousedao/scalars",
-<<<<<<< HEAD
   "version": "1.9.1-canary.104",
-=======
-  "version": "1.16.0",
->>>>>>> 96430a40
   "license": "AGPL-3.0-only",
   "publishConfig": {
     "access": "public"
