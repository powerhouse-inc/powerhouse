--- conflicted
+++ resolved
@@ -1,10 +1,6 @@
 {
   "name": "@powerhousedao/scalars",
-<<<<<<< HEAD
-  "version": "1.21.2-canary.103",
-=======
   "version": "1.29.1",
->>>>>>> b1d3353e
   "license": "AGPL-3.0-only",
   "publishConfig": {
     "access": "public"
