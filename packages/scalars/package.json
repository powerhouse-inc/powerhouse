{
  "name": "@powerhousedao/scalars",
<<<<<<< HEAD
  "version": "1.21.2-canary.95",
=======
  "version": "1.28.0",
>>>>>>> a68b9771
  "license": "AGPL-3.0-only",
  "publishConfig": {
    "access": "public"
  },
  "files": [
    "dist"
  ],
  "type": "module",
  "types": "./dist/src/index.d.ts",
  "exports": "./dist/src/index.js",
  "scripts": {
    "build:tsc": "tsc --build",
    "lint": "eslint .",
    "lint:nx": "eslint . --fix --quiet",
    "lint:fix": "eslint --fix",
    "build": "tsc --build",
    "build:watch": "tsc --build --watch",
    "test": "vitest run",
    "clean": "rimraf dist",
    "clean:node_modules": "rimraf node_modules"
  },
  "devDependencies": {
    "glob": "^11.0.0",
    "graphql": "^16.9.0",
    "zod": "^3.24.2"
  },
  "peerDependencies": {
    "graphql": "^16.9.0",
    "zod": "^3.24.2"
  }
}<|MERGE_RESOLUTION|>--- conflicted
+++ resolved
@@ -1,10 +1,6 @@
 {
   "name": "@powerhousedao/scalars",
-<<<<<<< HEAD
-  "version": "1.21.2-canary.95",
-=======
-  "version": "1.28.0",
->>>>>>> a68b9771
+  "version": "1.29.0",
   "license": "AGPL-3.0-only",
   "publishConfig": {
     "access": "public"
