<<<<<<< HEAD
=======
## 1.21.1 (2025-01-29)

### 🚀 Features

- **monorepo:** move ph-cmd to clis directory ([8182595c](https://github.com/powerhouse-inc/powerhouse/commit/8182595c))
- **monorepo:** move ph cli to clis directory ([5b677ebd](https://github.com/powerhouse-inc/powerhouse/commit/5b677ebd))

### 🩹 Fixes

- **connect:** setup npm release ([650f0888](https://github.com/powerhouse-inc/powerhouse/commit/650f0888))
- **connect:** lint ([4ada2650](https://github.com/powerhouse-inc/powerhouse/commit/4ada2650))
- **connect:** updated dependencies ([de205722](https://github.com/powerhouse-inc/powerhouse/commit/de205722))
- **ph-cmd:** inject ph-cmd version in build time ([#934](https://github.com/powerhouse-inc/powerhouse/pull/934))

### ❤️ Thank You

- Guillermo Puente @gpuente
- Guillermo Puente Sandoval @gpuente
- ryanwolhuter @ryanwolhuter

## 1.21.0 (2025-01-24)

### 🚀 Features

- **document-model-libs:** remove rwa ([0516b2e7](https://github.com/powerhouse-inc/powerhouse/commit/0516b2e7))
- **reactor-local:** load document models from installed packages ([3d434fd7](https://github.com/powerhouse-inc/powerhouse/commit/3d434fd7))
- **ph-cli:** use getConfig in connect command ([#917](https://github.com/powerhouse-inc/powerhouse/pull/917))
- **ph-cli:** trigger release ([6624a561](https://github.com/powerhouse-inc/powerhouse/commit/6624a561))

### 🩹 Fixes

- **ph-cmd:** read version from package.json ([#920](https://github.com/powerhouse-inc/powerhouse/pull/920))
- **ph-cli:** update connect dep ([#919](https://github.com/powerhouse-inc/powerhouse/pull/919))

### ❤️ Thank You

- acaldas
- Frank @froid1911
- Guillermo Puente Sandoval
- ryanwolhuter

## 1.20.0 (2025-01-23)

### 🚀 Features

- push release ([642449fb](https://github.com/powerhouse-inc/powerhouse/commit/642449fb))
- **ph-cli:** added https support for connect ([a9335a4d](https://github.com/powerhouse-inc/powerhouse/commit/a9335a4d))

### ❤️ Thank You

- acaldas @acaldas
- Frank @froid1911

## 1.19.0 (2025-01-22)

### 🚀 Features

- **ph-cli:** setup improvements ([0d52ebea](https://github.com/powerhouse-inc/powerhouse/commit/0d52ebea))
- **ph-cli:** update connect ver ([#901](https://github.com/powerhouse-inc/powerhouse/pull/901))
- **ph-cmd:** add scalars as dep ([#897](https://github.com/powerhouse-inc/powerhouse/pull/897))
- **ph-cli:** added pm2 process manager ([7866ce9d](https://github.com/powerhouse-inc/powerhouse/commit/7866ce9d))
- **ph-cli:** updated connect ver ([#886](https://github.com/powerhouse-inc/powerhouse/pull/886))

### ❤️ Thank You

- acaldas @acaldas
- Frank
- Guillermo Puente Sandoval

## 1.18.0 (2025-01-21)

### 🚀 Features

- update ph-cli connect ver ([#884](https://github.com/powerhouse-inc/powerhouse/pull/884))
- **ph-cli:** added configFile support ([#883](https://github.com/powerhouse-inc/powerhouse/pull/883))

### ❤️ Thank You

- Guillermo Puente Sandoval @gpuente

## 1.17.0 (2025-01-21)

### 🚀 Features

- split ph-cmd ([#876](https://github.com/powerhouse-inc/powerhouse/pull/876))
- **ph-cli:** added connect command ([dd20da14](https://github.com/powerhouse-inc/powerhouse/commit/dd20da14))
- **design-system:** merge dspot into main ([bef482f9](https://github.com/powerhouse-inc/powerhouse/commit/bef482f9))
- **react-reactor:** updated build config ([#759](https://github.com/powerhouse-inc/powerhouse/pull/759))

### 🩹 Fixes

- **codegen:** readded config dependency ([289bdaf4](https://github.com/powerhouse-inc/powerhouse/commit/289bdaf4))
- **codegen:** fixed create-lib build ([d5523d1e](https://github.com/powerhouse-inc/powerhouse/commit/d5523d1e))
- **codegen:** added prettier dependency ([b104d473](https://github.com/powerhouse-inc/powerhouse/commit/b104d473))

### ❤️ Thank You

- acaldas @acaldas
- Guillermo Puente Sandoval @gpuente

>>>>>>> 73d2180d
## 1.16.0 (2025-01-06)

### 🚀 Features

- removed document-model editor v1 ([#745](https://github.com/powerhouse-inc/powerhouse/pull/745))
- **reactor-browser:** initial package setup ([ad637dcb](https://github.com/powerhouse-inc/powerhouse/commit/ad637dcb))

### ❤️ Thank You

- Guillermo Puente Sandoval

## 1.15.0 (2024-12-19)

### 🚀 Features

- **renown:** added initial renown sdk package ([2864fbc6](https://github.com/powerhouse-inc/powerhouse/commit/2864fbc6))
- **scalars:** added missing resolvers ([#578](https://github.com/powerhouse-inc/powerhouse/pull/578))

### 🩹 Fixes

- **reactor-api:** update graphql dependency ([ed063402](https://github.com/powerhouse-inc/powerhouse/commit/ed063402))

### ❤️ Thank You

- acaldas
- Frank
- Guillermo Puente Sandoval

## 1.14.0 (2024-12-16)

### 🚀 Features

- updated nx version ([c9690c35](https://github.com/powerhouse-inc/powerhouse/commit/c9690c35))
- **document-model:** export generateId method ([71d945b2](https://github.com/powerhouse-inc/powerhouse/commit/71d945b2))

### 🩹 Fixes

- **switchboard:** subgraph manager and db instantiation ([874bdc4b](https://github.com/powerhouse-inc/powerhouse/commit/874bdc4b))

### ❤️ Thank You

- acaldas
- Frank

## 1.13.0 (2024-12-11)

### 🚀 Features

- **reactor-api:** Added support for processors ([#655](https://github.com/powerhouse-inc/powerhouse/pull/655))
- **design-system:** release dspot-scalars components ([881b8995](https://github.com/powerhouse-inc/powerhouse/commit/881b8995))

### 🩹 Fixes

- **monorepo:** remove nx cloud id ([45da8784](https://github.com/powerhouse-inc/powerhouse/commit/45da8784))
- **config:** added build ([aaeb785f](https://github.com/powerhouse-inc/powerhouse/commit/aaeb785f))

### ❤️ Thank You

- acaldas
- Guillermo Puente
- Guillermo Puente Sandoval
- ryanwolhuter

## 1.12.0 (2024-12-09)

### 🚀 Features

- **monorepo:** simplify check action ([a22745f4](https://github.com/powerhouse-inc/powerhouse/commit/a22745f4))
- **monorepo:** simplify parallel task execution ([0ed8df13](https://github.com/powerhouse-inc/powerhouse/commit/0ed8df13))
- **monorepo:** handle merge conflicts ([bfa6f0a0](https://github.com/powerhouse-inc/powerhouse/commit/bfa6f0a0))
- **monorepo:** handle project references ([3b6c046f](https://github.com/powerhouse-inc/powerhouse/commit/3b6c046f))
- **document-model-libs:** move tailwind config to workspace root ([74b9869a](https://github.com/powerhouse-inc/powerhouse/commit/74b9869a))
- **document-model-libs:** remove wrong peer deps ([5fd7ef67](https://github.com/powerhouse-inc/powerhouse/commit/5fd7ef67))
- use unified deps ([38c759a9](https://github.com/powerhouse-inc/powerhouse/commit/38c759a9))
- **monorepo:** fix export declarations ([58908779](https://github.com/powerhouse-inc/powerhouse/commit/58908779))

### ❤️ Thank You

- ryanwolhuter

## 1.11.0 (2024-12-05)

### 🚀 Features

- merge dspot-scalars into main ([5ca898fc](https://github.com/powerhouse-inc/powerhouse/commit/5ca898fc))

### 🩹 Fixes

- **switchboard-gui:** restore prev vite version ([#614](https://github.com/powerhouse-inc/powerhouse/pull/614))

### ❤️ Thank You

- Guillermo Puente Sandoval @gpuente

## 1.10.0 (2024-12-03)

### 🚀 Features

- **design-system:** bump storybook deps ([f21d9539](https://github.com/powerhouse-inc/powerhouse/commit/f21d9539))
- **monorepo:** remove eslint args ([4677e343](https://github.com/powerhouse-inc/powerhouse/commit/4677e343))
- **monorepo:** remove . in eslint invocation ([935f18ea](https://github.com/powerhouse-inc/powerhouse/commit/935f18ea))
- **monorepo:** readd vite for reactor local ([24a9e56b](https://github.com/powerhouse-inc/powerhouse/commit/24a9e56b))
- **monorepo:** add linting for switchboard gui ([dc56c561](https://github.com/powerhouse-inc/powerhouse/commit/dc56c561))
- **monorepo:** make scalar package linting match rest of monorepo ([af80a4a1](https://github.com/powerhouse-inc/powerhouse/commit/af80a4a1))
- **monorepo:** gitignore tsbuildinfo files ([d676a703](https://github.com/powerhouse-inc/powerhouse/commit/d676a703))
- **monorepo:** unify typescript and linting ([24b9a205](https://github.com/powerhouse-inc/powerhouse/commit/24b9a205))
- **monorepo:** do not skip nx cache ([dfadd970](https://github.com/powerhouse-inc/powerhouse/commit/dfadd970))
- **monorepo:** uncomment test ([dbd42350](https://github.com/powerhouse-inc/powerhouse/commit/dbd42350))
- **monorepo:** readd special check pr for document drive ([f1b9f7fe](https://github.com/powerhouse-inc/powerhouse/commit/f1b9f7fe))
- **monorepo:** use explicit paths ([ce5deb4c](https://github.com/powerhouse-inc/powerhouse/commit/ce5deb4c))
- **monorepo:** remove set dir as safe ([e8033645](https://github.com/powerhouse-inc/powerhouse/commit/e8033645))
- **monorepo:** handle document drive separately ([a94d4c26](https://github.com/powerhouse-inc/powerhouse/commit/a94d4c26))
- **monorepo:** add debug info ([ee1b7cab](https://github.com/powerhouse-inc/powerhouse/commit/ee1b7cab))
- **monorepo:** add read permissions ([ee6397d2](https://github.com/powerhouse-inc/powerhouse/commit/ee6397d2))
- **monorepo:** use set shas lib ([769e74a6](https://github.com/powerhouse-inc/powerhouse/commit/769e74a6))
- **monorepo:** add base ([22a5fffd](https://github.com/powerhouse-inc/powerhouse/commit/22a5fffd))
- **monorepo:** simplify commands ([75000bb4](https://github.com/powerhouse-inc/powerhouse/commit/75000bb4))
- **monorepo:** fix yaml syntax error ([5c82fcec](https://github.com/powerhouse-inc/powerhouse/commit/5c82fcec))
- **monorepo:** use workflow dispatch ([d1b4bde9](https://github.com/powerhouse-inc/powerhouse/commit/d1b4bde9))
- **monorepo:** still run on pushes ([86998628](https://github.com/powerhouse-inc/powerhouse/commit/86998628))
- **monorepo:** add if statements to prevent redundant runs ([193c5df5](https://github.com/powerhouse-inc/powerhouse/commit/193c5df5))
- **monorepo:** prevent duplicate runs ([1ce210b9](https://github.com/powerhouse-inc/powerhouse/commit/1ce210b9))
- **monorepo:** remove package manager config ([f177433b](https://github.com/powerhouse-inc/powerhouse/commit/f177433b))
- **monorepo:** install pnpm before doing node cache ([ab1cc5a6](https://github.com/powerhouse-inc/powerhouse/commit/ab1cc5a6))
- **monorepo:** simplify pr checks ([40d0cb59](https://github.com/powerhouse-inc/powerhouse/commit/40d0cb59))
- **monorepo:** add dry run version of release package action for testing ([323807f8](https://github.com/powerhouse-inc/powerhouse/commit/323807f8))
- **monorepo:** update release package manual ([405b6877](https://github.com/powerhouse-inc/powerhouse/commit/405b6877))
- **monorepo:** use workspace protocol in package deps ([2584e9dd](https://github.com/powerhouse-inc/powerhouse/commit/2584e9dd))
- **monorepo:** add preserve local dependency protocols to nx config ([b1902311](https://github.com/powerhouse-inc/powerhouse/commit/b1902311))
- **powerhouse:** regenerate lockfile ([#588](https://github.com/powerhouse-inc/powerhouse/pull/588))
- **reactor-local:** added automatic loading and activation of proces… ([#574](https://github.com/powerhouse-inc/powerhouse/pull/574))
- **document-model-libs:** regenerate lockfile ([04f0b0e6](https://github.com/powerhouse-inc/powerhouse/commit/04f0b0e6))
- **monorepo:** fix eslint config for react files ([019fa584](https://github.com/powerhouse-inc/powerhouse/commit/019fa584))
- **monorepo:** regenerate lockfile ([869134c5](https://github.com/powerhouse-inc/powerhouse/commit/869134c5))
- **codegen:** generate actions exceptions ([#499](https://github.com/powerhouse-inc/powerhouse/pull/499))
- **document-model-libs:** remove unused deps ([f102bd86](https://github.com/powerhouse-inc/powerhouse/commit/f102bd86))
- **document-model-libs:** move error handling to linter ([4eed29d6](https://github.com/powerhouse-inc/powerhouse/commit/4eed29d6))
- **document-model-libs:** leverage codemirror linting ([a5dca60a](https://github.com/powerhouse-inc/powerhouse/commit/a5dca60a))
- **document-model-libs:** update name in type ([3fa1bd41](https://github.com/powerhouse-inc/powerhouse/commit/3fa1bd41))
- **design-system:** extract entry time label to component ([032be787](https://github.com/powerhouse-inc/powerhouse/commit/032be787))
- **design-system:** use intl format for datetime inputs ([d51f8099](https://github.com/powerhouse-inc/powerhouse/commit/d51f8099))
- **reactor-api, reactor-local:** support local document models on local reactor ([a9a2d27f](https://github.com/powerhouse-inc/powerhouse/commit/a9a2d27f))

### ❤️ Thank You

- acaldas
- frankp.eth @froid1911
- Guillermo Puente Sandoval
- Ryan Wolhuter
- ryanwolhuter

## 1.9.0 (2024-11-11)

### 🚀 Features

- **ph-cli,reactor-local:** integrate local reactor into ph-cli ([92f2f530](https://github.com/powerhouse-inc/powerhouse/commit/92f2f530))
- **codegen:** regenerate lockfile ([31c2d0c5](https://github.com/powerhouse-inc/powerhouse/commit/31c2d0c5))
- **ph-cli:** update cli to format by default ([7418e777](https://github.com/powerhouse-inc/powerhouse/commit/7418e777))
- **codegen:** remove format generated from action ([5d7e1c48](https://github.com/powerhouse-inc/powerhouse/commit/5d7e1c48))
- **codegen:** use prettier api to format typescript from gql ([8896d86e](https://github.com/powerhouse-inc/powerhouse/commit/8896d86e))

### 🩹 Fixes

- **design-system:** fix scalars import ([#506](https://github.com/powerhouse-inc/powerhouse/pull/506))

### ❤️  Thank You

- acaldas
- Guillermo Puente Sandoval
- ryanwolhuter

## 1.8.0 (2024-11-11)

### 🚀 Features

- **scalars, design-system:** added EthereumAddress and AmountTokens scalars ([e5124e19](https://github.com/powerhouse-inc/powerhouse/commit/e5124e19))

### ❤️  Thank You

- Guillermo Puente Sandoval

## 1.7.0 (2024-11-06)

### 🚀 Features

- **document-model-libs:** regenerate lockfile ([0effee2e](https://github.com/powerhouse-inc/powerhouse/commit/0effee2e))
- qa updates 4 ([50ac4eb5](https://github.com/powerhouse-inc/powerhouse/commit/50ac4eb5))
- **document-model-libs:** add more inputs ([37db4561](https://github.com/powerhouse-inc/powerhouse/commit/37db4561))

### ❤️  Thank You

- ryanwolhuter @ryanwolhuter

## 1.6.0 (2024-11-05)

### 🚀 Features

- **document-model-libs:** regenerate lockfile ([cf76e91d](https://github.com/powerhouse-inc/powerhouse/commit/cf76e91d))
- **document-model-libs:** address initial QA feedback ([7513155e](https://github.com/powerhouse-inc/powerhouse/commit/7513155e))

### ❤️  Thank You

- ryanwolhuter @ryanwolhuter

## 1.5.1 (2024-11-01)

### 🚀 Features

- **codegen:** changed bundle to esm ([24b33b50](https://github.com/powerhouse-inc/powerhouse/commit/24b33b50))
- **switchboard-gui:** updated gitignore ([1fd60a3b](https://github.com/powerhouse-inc/powerhouse/commit/1fd60a3b))
- **reactor-api:** init project ([#388](https://github.com/powerhouse-inc/powerhouse/pull/388))
- **document-model-libs:** bump deps ([68a98ee6](https://github.com/powerhouse-inc/powerhouse/commit/68a98ee6))
- **document-model-libs:** re-add prevent default and handle operation initial schema ([ae010779](https://github.com/powerhouse-inc/powerhouse/commit/ae010779))
- **document-model-libs:** add json editors with sync ([76acd807](https://github.com/powerhouse-inc/powerhouse/commit/76acd807))
- **document-model-libs:** include typedefs in initial hidden schema state ([88e184fd](https://github.com/powerhouse-inc/powerhouse/commit/88e184fd))

### 🩹 Fixes

- **ph-cli:** bundle cli as esm package and added missing dependencies ([a5a665ef](https://github.com/powerhouse-inc/powerhouse/commit/a5a665ef))
- **codegen:** fixed bad import ([eefb7b2f](https://github.com/powerhouse-inc/powerhouse/commit/eefb7b2f))
- bad package reference was breaking build -- also a readme update ([4121e51b](https://github.com/powerhouse-inc/powerhouse/commit/4121e51b))
- **switchboard:** startup ([#469](https://github.com/powerhouse-inc/powerhouse/pull/469))

### ❤️  Thank You

- acaldas @acaldas
- Benjamin Jordan
- frankp.eth @froid1911
- Guillermo Puente @gpuente
- ryanwolhuter @ryanwolhuter

## 1.5.0 (2024-10-28)

### 🚀 Features

- **scalars:** added default scalars ([#444](https://github.com/powerhouse-inc/powerhouse/pull/444))
- **document-model-libs:** add initial state editor ([#443](https://github.com/powerhouse-inc/powerhouse/pull/443))
- **codegen:** integrate scalars into code generation ([#436](https://github.com/powerhouse-inc/powerhouse/pull/436))

### ❤️  Thank You

- Guillermo Puente Sandoval @gpuente
- Ryan Wolhuter @ryanwolhuter

## 1.4.0 (2024-10-25)

### 🚀 Features

- **document-model-libs:** added scalars as a peerDep ([#435](https://github.com/powerhouse-inc/powerhouse/pull/435))
- **scalars:** added exports for codegen ([#434](https://github.com/powerhouse-inc/powerhouse/pull/434))

### ❤️  Thank You

- Guillermo Puente Sandoval @gpuente

## 1.3.0 (2024-10-25)

### 🚀 Features

- **scalars:** added amount percentage scalar ([#433](https://github.com/powerhouse-inc/powerhouse/pull/433))
- **document-model-libs:** simplify editor ([1725f876](https://github.com/powerhouse-inc/powerhouse/commit/1725f876))

### ❤️  Thank You

- Guillermo Puente Sandoval @gpuente
- ryanwolhuter @ryanwolhuter

## 1.2.0 (2024-10-22)

### 🚀 Features

- **document-model-libs:** fix lint error ([37d4061d](https://github.com/powerhouse-inc/powerhouse/commit/37d4061d))
- **document-model-libs:** port code from private repo ([11ef336a](https://github.com/powerhouse-inc/powerhouse/commit/11ef336a))
- **ph-cli:** Support for dev and generate command ([#406](https://github.com/powerhouse-inc/powerhouse/pull/406))
- **ph-cli:** added base ph-cli package setup ([#404](https://github.com/powerhouse-inc/powerhouse/pull/404))
- **switchboard-gui:** init ([#405](https://github.com/powerhouse-inc/powerhouse/pull/405))
- **codegen:** bundle with tsup ([3cccbdf9](https://github.com/powerhouse-inc/powerhouse/commit/3cccbdf9))
- **document-model-libs:** update codegen dependency ([f5330139](https://github.com/powerhouse-inc/powerhouse/commit/f5330139))

### 🩹 Fixes

- **document-model-libs:** added type annotation for createDocumentStory ([6c5441f3](https://github.com/powerhouse-inc/powerhouse/commit/6c5441f3))

### ❤️  Thank You

- acaldas @acaldas
- frankp.eth @froid1911
- Guillermo Puente Sandoval @gpuente
- ryanwolhuter @ryanwolhuter

## 1.1.0 (2024-10-14)

### 🚀 Features

- added codegen build step ([66523278](https://github.com/powerhouse-inc/powerhouse/commit/66523278))

### ❤️  Thank You

- acaldas @acaldas

# 1.0.0 (2024-10-11)

### 🚀 Features

- **scalars:** setup scalars project ([#370](https://github.com/powerhouse-inc/powerhouse/pull/370))

### ❤️  Thank You

- Guillermo Puente Sandoval @gpuente<|MERGE_RESOLUTION|>--- conflicted
+++ resolved
@@ -1,5 +1,3 @@
-<<<<<<< HEAD
-=======
 ## 1.21.1 (2025-01-29)
 
 ### 🚀 Features
@@ -100,7 +98,6 @@
 - acaldas @acaldas
 - Guillermo Puente Sandoval @gpuente
 
->>>>>>> 73d2180d
 ## 1.16.0 (2025-01-06)
 
 ### 🚀 Features
