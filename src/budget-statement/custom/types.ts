--- conflicted
+++ resolved
@@ -12,25 +12,16 @@
  * Represents an expense item for a specific account.
  */
 export type LineItem = {
-<<<<<<< HEAD
     /** The reference to the group of the expense. */
     group: {
-=======
-    /** The reference to the category of the expense. */
-    category: {
->>>>>>> 9ea039dd
         ref: string;
         id: string;
         title: string;
     };
-<<<<<<< HEAD
+    /** If the expense is related to the headcount. */
     headcountExpense: boolean;
     /** The reference to the category of the expense. */
     category: {
-=======
-    /** The reference to the group of the expense. */
-    group: {
->>>>>>> 9ea039dd
         ref: string;
         id: string;
         title: string;
@@ -159,7 +150,6 @@
     status: AuditReportStatus;
 };
 
-<<<<<<< HEAD
 export type Comment = {
     key: string;
     author: {
@@ -195,8 +185,6 @@
     forecast: { month: string; value: number }[];
 };
 
-=======
->>>>>>> 9ea039dd
 /**
  * Represents the state of a budget statement.
  */
@@ -221,13 +209,10 @@
      * The quote currency for the budget statement.
      */
     quoteCurrency: string | null;
-<<<<<<< HEAD
 
     vesting: Vesting[];
 
     ftes: FTEs | null;
-=======
->>>>>>> 9ea039dd
     /**
      * The list of accounts in the budget statement.
      */
