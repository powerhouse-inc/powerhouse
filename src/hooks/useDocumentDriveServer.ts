import {
    DriveType,
    ERROR,
    SharingType,
    getIsLocalDrive,
} from '@powerhousedao/design-system';
import {
    DriveInput,
    IDocumentDriveServer,
    RemoteDriveOptions,
<<<<<<< HEAD
=======
    StrandUpdate,
>>>>>>> 13cf7e81
    SyncStatus,
} from 'document-drive/server';
import { isDocumentDrive } from 'document-drive/utils';
import {
    DocumentDriveAction,
    actions,
    utils as documentDriveUtils,
    isFileNode,
    isFolderNode,
    reducer,
} from 'document-model-libs/document-drive';
import { Document, Operation, utils } from 'document-model/document';
import { useMemo } from 'react';
import { useGetDocumentModel } from 'src/store/document-model';
import { BrowserDocumentDriveServer } from 'src/utils/browser-document-drive';
import { loadFile } from 'src/utils/file';
import { useDocumentDrives } from './useDocumentDrives';

// TODO this should be added to the document model
export interface SortOptions {
    afterNodePath?: string;
}

const DefaultDocumentDriveServer =
    window.electronAPI?.documentDrive ?? BrowserDocumentDriveServer;

export function useDocumentDriveServer(
    server: IDocumentDriveServer | undefined = DefaultDocumentDriveServer,
) {
    if (!server) {
        throw new Error('Invalid Document Drive Server');
    }

    const getDocumentModel = useGetDocumentModel();

    const [documentDrives, refreshDocumentDrives] = useDocumentDrives(server);

    async function openFile(drive: string, id: string) {
        const document = await server.getDocument(drive, id);
        if (!document) {
            throw new Error(
                `There was an error opening file with id ${id} on drive ${drive}`,
            );
        }
        return document;
    }

    async function _addDriveOperation(
        driveId: string,
        action: DocumentDriveAction,
    ) {
        if (!server) {
            throw new Error('Server is not defined');
        }

        let drive = documentDrives.find(
            drive => drive.state.global.id === driveId,
        );
        if (!drive) {
            throw new Error(`Drive with id ${driveId} not found`);
        }

        drive = reducer(drive, action);
        const scope = action.scope ?? 'global';
        const operations = drive.operations[scope];
        const operation = operations.findLast(op => op.type === action.type);
        if (!operation) {
            throw new Error('There was an error applying the operation');
        }

        try {
            const result = await server.addDriveOperation(driveId, operation);

            if (result.status !== 'SUCCESS') {
                console.error(result.error);
            }

            if (result.operations.length) {
                await refreshDocumentDrives();
            }

            if (result.document && !isDocumentDrive(result.document)) {
                throw new Error('Received document is not a Document Drive');
            }
            return result.document;
        } catch (error) {
            console.error(error);
            return drive;
        }
    }

    async function addDocument(
        driveId: string,
        name: string,
        documentType: string,
        parentFolder?: string,
        document?: Document,
    ) {
        const id = utils.hashKey();

        const drive = await _addDriveOperation(
            driveId,
            actions.addFile({
                id,
                name,
                parentFolder,
                documentType,
                scopes: ['global'],
                document,
            }),
        );

        const node = drive?.state.global.nodes.find(node => node.id === id);
        if (!node || !isFileNode(node)) {
            throw new Error('There was an error adding document');
        }

        return node;
    }

    async function addFile(
        file: string | File,
        drive: string,
        name?: string,
        parentFolder?: string,
    ) {
        const document = await loadFile(file, getDocumentModel);
        return addDocument(
            drive,
            name || (typeof file === 'string' ? document.name : file.name),
            document.documentType,
            parentFolder,
            document,
        );
    }

    async function updateFile(
        driveId: string,
        id: string,
        documentType?: string,
        name?: string,
        parentFolder?: string,
    ) {
        const drive = await _addDriveOperation(
            driveId,
            actions.updateFile({
                id,
                name: name || undefined,
                parentFolder,
                documentType,
            }),
        );

        const node = drive?.state.global.nodes.find(node => node.id === id);
        if (!node || !isFileNode(node)) {
            throw new Error('There was an error updating document');
        }
        return node;
    }

    async function addFolder(
        driveId: string,
        name: string,
        parentFolder?: string,
    ) {
        const id = utils.hashKey();
        const drive = await _addDriveOperation(
            driveId,
            actions.addFolder({
                id,
                name,
                parentFolder,
            }),
        );

        const node = drive?.state.global.nodes.find(node => node.id === id);
        if (!node || !isFolderNode(node)) {
            throw new Error('There was an error adding folder');
        }
        return node;
    }

    async function deleteNode(drive: string, id: string) {
        await _addDriveOperation(
            drive,
            actions.deleteNode({
                id,
            }),
        );
    }

    async function renameNode(driveId: string, id: string, name: string) {
        const drive = await _addDriveOperation(
            driveId,
            actions.updateNode({
                id,
                name,
            }),
        );

        const node = drive?.state.global.nodes.find(node => node.id === id);
        if (!node) {
            throw new Error('There was an error renaming node');
        }
        return node;
    }

    async function copyOrMoveNode(
        driveId: string,
        srcId: string,
        targetId: string,
        operation: string,
        targetName?: string,
        // eslint-disable-next-line @typescript-eslint/no-unused-vars -- TODO: use this later for sorting
        sortOptions?: SortOptions,
    ) {
        if (srcId === targetId) return;

        const drive = documentDrives.find(
            drive => drive.state.global.id === driveId,
        );

        if (operation === 'copy' && drive) {
            const targetParentFolder = targetId === '' ? null : targetId;
            const generateId = () => utils.hashKey();

            const copyNodesInput = documentDriveUtils.generateNodesCopy(
                {
                    srcId,
                    targetParentFolder,
                    ...(targetName && { targetName }),
                },
                generateId,
                drive.state.global.nodes,
            );

            const copyActions = copyNodesInput.map(copyNodeInput =>
                actions.copyNode(copyNodeInput),
            );

            for (const action of copyActions) {
                await _addDriveOperation(driveId, action);
            }
        } else {
            await _addDriveOperation(
                driveId,
                actions.moveNode({
                    srcFolder: srcId,
                    targetParentFolder: targetId,
                }),
            );

            if (targetName) {
                await renameNode(driveId, srcId, targetName);
            }
        }
    }

    async function addOperation(
        driveId: string,
        id: string,
        operation: Operation,
    ) {
        if (!server) {
            throw new Error('Server is not defined');
        }

        const drive = documentDrives.find(
            drive => drive.state.global.id === driveId,
        );
        if (!drive) {
            throw new Error(`Drive with id ${driveId} not found`);
        }

        const newDocument = await server.addOperation(driveId, id, operation);
        return newDocument.document;
    }

    async function addDrive(drive: DriveInput) {
        const id = drive.global.id || utils.hashKey();
        drive = documentDriveUtils.createState(drive);
        await server.addDrive({
            global: { ...drive.global, id },
            local: drive.local,
        });
        await refreshDocumentDrives();
    }

    async function addRemoteDrive(url: string, options: RemoteDriveOptions) {
        await server.addRemoteDrive(url, options);
        await refreshDocumentDrives();
    }

    async function deleteDrive(id: string) {
        if (!server) {
            throw new Error('Server is not defined');
        }

        const drive = documentDrives.find(
            drive => drive.state.global.id === id,
        );
        if (!drive) {
            throw new Error(`Drive with id ${id} not found`);
        }
        await server.deleteDrive(id);
        return refreshDocumentDrives();
    }

    async function renameDrive(id: string, name: string) {
        return _addDriveOperation(id, actions.setDriveName({ name }));
    }

    async function setDriveAvailableOffline(
        id: string,
        availableOffline: boolean,
    ) {
        return _addDriveOperation(
            id,
            actions.setAvailableOffline({ availableOffline }),
        );
    }

    async function setDriveSharingType(id: string, sharingType: SharingType) {
        return _addDriveOperation(
            id,
            actions.setSharingType({ type: sharingType }),
        );
    }

    function getChildren(driveId: string, id?: string) {
        return (
            documentDrives
                .find(drive => drive.state.global.id === driveId)
                ?.state.global.nodes.filter(node =>
                    id ? node.parentFolder === id : !node.parentFolder,
                ) ?? []
        );
    }

<<<<<<< HEAD
    async function getSyncStatus(
        driveId: string,
        type: DriveType,
    ): Promise<SyncStatus | undefined> {
        if (getIsLocalDrive(type)) return;
        try {
            server.getSyncStatus(driveId);
        } catch (error) {
            console.error(error);
            return ERROR;
        }
        return ERROR;
=======
    function onStrandUpdate(cb: (update: StrandUpdate) => void) {
        return server.on('strandUpdate', cb);
    }

    function onSyncStatus(
        cb: (driveId: string, status: SyncStatus, error?: Error) => void,
    ) {
        return server.on('syncStatus', cb);
>>>>>>> 13cf7e81
    }

    return useMemo(
        () => ({
            documentDrives,
            addDocument,
            openFile,
            addFile,
            updateFile,
            addFolder,
            deleteNode,
            renameNode,
            copyOrMoveNode,
            addOperation,
            getChildren,
            addDrive,
            addRemoteDrive,
            deleteDrive,
            renameDrive,
            setDriveAvailableOffline,
            setDriveSharingType,
<<<<<<< HEAD
            getSyncStatus,
=======
            onStrandUpdate,
            onSyncStatus,
>>>>>>> 13cf7e81
        }),
        [documentDrives],
    );
}<|MERGE_RESOLUTION|>--- conflicted
+++ resolved
@@ -8,10 +8,7 @@
     DriveInput,
     IDocumentDriveServer,
     RemoteDriveOptions,
-<<<<<<< HEAD
-=======
     StrandUpdate,
->>>>>>> 13cf7e81
     SyncStatus,
 } from 'document-drive/server';
 import { isDocumentDrive } from 'document-drive/utils';
@@ -351,7 +348,6 @@
         );
     }
 
-<<<<<<< HEAD
     async function getSyncStatus(
         driveId: string,
         type: DriveType,
@@ -364,7 +360,8 @@
             return ERROR;
         }
         return ERROR;
-=======
+    }
+
     function onStrandUpdate(cb: (update: StrandUpdate) => void) {
         return server.on('strandUpdate', cb);
     }
@@ -373,7 +370,6 @@
         cb: (driveId: string, status: SyncStatus, error?: Error) => void,
     ) {
         return server.on('syncStatus', cb);
->>>>>>> 13cf7e81
     }
 
     return useMemo(
@@ -395,12 +391,9 @@
             renameDrive,
             setDriveAvailableOffline,
             setDriveSharingType,
-<<<<<<< HEAD
             getSyncStatus,
-=======
             onStrandUpdate,
             onSyncStatus,
->>>>>>> 13cf7e81
         }),
         [documentDrives],
     );
