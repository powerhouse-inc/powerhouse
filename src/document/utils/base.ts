import JSONDeterministic from 'json-stringify-deterministic';
import { baseReducer } from '../reducer';
import {
    Action,
    BaseAction,
    UndoRedoAction,
    Document,
    ExtendedState,
    ImmutableStateReducer,
    Reducer,
    Immutable,
    OperationScope,
    State,
    CreateState,
    PartialState,
    DocumentOperations,
    DocumentHeader,
    DocumentOperationsIgnoreMap,
    Operation,
    MappedOperation,
} from '../types';
import { hash } from './node';
import { noop } from '../actions/creators';
import { LOAD_STATE, PRUNE, REDO, SET_NAME, UNDO } from '../actions/types';
import { castImmutable, freeze } from 'immer';
import { SignalDispatch } from '../signal';

export function isUndoRedo(action: Action): action is UndoRedoAction {
    return [UNDO, REDO].includes(action.type);
}

export function isBaseAction(action: Action): action is BaseAction {
    return [SET_NAME, UNDO, REDO, PRUNE, LOAD_STATE].includes(action.type);
}

/**
 * Helper function to be used by action creators.
 *
 * @remarks
 * Creates an action with the given type and input properties. The input
 * properties default to an empty object.
 *
 * @typeParam A - Type of the action to be returned.
 *
 * @param type - The type of the action.
 * @param input - The input properties of the action.
 * @param attachments - The attachments included in the action.
 * @param validator - The validator to use for the input properties.
 * @param scope - The scope of the action, can either be 'global' or 'local'.
 * @param skip - The number of operations to skip before this new action is applied.
 *
 * @throws Error if the type is empty or not a string.
 *
 * @returns The new action.
 */
export function createAction<A extends Action>(
    type: A['type'],
    input?: A['input'],
    attachments?: Action['attachments'],
    validator?: () => { parse(v: unknown): A['input'] },
    scope: OperationScope = 'global',
): A {
    if (!type) {
        throw new Error('Empty action type');
    }

    if (typeof type !== 'string') {
        throw new Error(`Invalid action type: ${type}`);
    }

    const action: Action = { type, input, scope };

    if (attachments) {
        action.attachments = attachments;
    }

    try {
        validator?.().parse(action.input);
    } catch (error) {
        throw new Error(`Invalid action input: ${error}`);
    }

    return action as A;
}

/**
 * Helper function to create a document model reducer.
 *
 * @remarks
 * This function creates a new reducer that wraps the provided `reducer` with
 * `documentReducer`, adding support for document actions:
 *   - `SET_NAME`
 *   - `UNDO`
 *   - `REDO`
 *   - `PRUNE`
 *
 * It also updates the document-related attributes on every operation.
 *
 * @param reducer - The custom reducer to wrap.
 * @param documentReducer - The document reducer to use.
 *
 * @returns The new reducer.
 */
export function createReducer<
    S = unknown,
    A extends Action = Action,
    L = unknown,
>(
    reducer: ImmutableStateReducer<S, A, L>,
    documentReducer = baseReducer,
): Reducer<S, A, L> {
    return (document, action, dispatch, options) => {
        return documentReducer(document, action, reducer, dispatch, options);
    };
}

export const createExtendedState = <S, L>(
    initialState?: Partial<ExtendedState<PartialState<S>, PartialState<L>>>,
    createState?: CreateState<S, L>,
): ExtendedState<S, L> => {
    return {
        name: '',
        documentType: '',
        revision: {
            global: 0,
            local: 0,
        },
        created: new Date().toISOString(),
        lastModified: new Date().toISOString(),
        attachments: {},
        ...initialState,
        state:
            createState?.(initialState?.state) ??
            ((initialState?.state ?? { global: {}, local: {} }) as State<S, L>),
    };
};

/**
 * Builds the initial document state from the provided data.
 *
 * @typeParam T - The type of the data.
 * @typeParam A - The type of the actions.
 *
 * @param initialState - The initial state of the document. The `data` property
 *   is required, but all other properties are optional.
 *
 * @returns The new document state.
 */
export const createDocument = <S, A extends Action, L = unknown>(
    initialState?: Partial<ExtendedState<PartialState<S>, PartialState<L>>>,
    createState?: (
        state?: Partial<State<PartialState<S>, PartialState<L>>>,
    ) => State<S, L>,
): Document<S, A, L> => {
    const state: ExtendedState<S, L> = createExtendedState(
        initialState,
        createState,
    );
    return {
        ...state,
        initialState: state,
        operations: { global: [], local: [] },
        clipboard: [],
    };
};

export const hashDocument = (
    document: Pick<Document, 'state'>,
    scope: OperationScope = 'global',
) => {
    return hash(JSONDeterministic(document.state[scope]));
};

export const hashKey = (date?: Date, randomLimit = 1000) => {
    const random = Math.random() * randomLimit;
    return hash(`${(date ?? new Date()).toISOString()}${random}`);
};

export function readOnly<T>(value: T): Immutable<T> {
    return castImmutable(freeze(value, true));
}

/**
 * Maps skipped operations in an array of operations.
 * Skipped operations are operations that are ignored during processing.
 * @param operations - The array of operations to map.
 * @param skippedHeadOperations - The number of operations to skip at the head of the array of operations.
 * @returns An array of mapped operations with ignore flag indicating if the operation is skipped.
 * @throws Error if the operation index is invalid and there are missing operations.
 */
export function mapSkippedOperations<A extends Action>(
    operations: Operation<BaseAction | A>[],
    skippedHeadOperations?: number,
): MappedOperation<A>[] {
    const ops = [...operations];

<<<<<<< HEAD
    let skipped = 0;
    let latestOpIndex = ops.length > 0 ? ops[ops.length - 1].index : 0;
=======
    let skipped = skippedHeadOperations || 0;
    let latestOpIndex = ops.length > 0
        ? ops[ops.length - 1].index
        : 0;
>>>>>>> 155d893a

    const scopeOpsWithIgnore = [] as MappedOperation<A>[];

    for (const operation of ops.reverse()) {
        if (skipped > 0) {
            const operationsDiff = latestOpIndex - operation.index;
            skipped -= operationsDiff;
        }

        if (skipped < 0) {
            throw new Error('Invalid operation index, missing operations');
        }

        const mappedOp = {
            ignore: skipped > 0,
            operation,
        };

<<<<<<< HEAD
        if (operation.skip > 0) {
            // here we add 1 to the skip number because we want to get the number of
            // operations that we want to move the pointer back to get the latest valid operation
            // operation.skip = 1 means that we want to move the pointer back 2 operations to get to the latest valid operation
            skipped = skipped + (operation.skip + 1);
=======

        // here we add 1 to the skip number because we want to get the number of
        // operations that we want to move the pointer back to get the latest valid operation
        // operation.skip = 1 means that we want to move the pointer back 2 operations to get to the latest valid operation
        const operationSkip = operation.skip > 0 ? (operation.skip + 1) : 0;

        if (operationSkip > 0 && operationSkip > skipped) {
            const skipDiff = operationSkip - skipped;
            skipped = skipped + skipDiff;
>>>>>>> 155d893a
        }

        latestOpIndex = operation.index;
        scopeOpsWithIgnore.push(mappedOp);
    }

    return scopeOpsWithIgnore.reverse();
}

// Flattens the operations from all scopes into
// a single array and sorts them by timestamp
export function sortOperations<A extends Action>(
    operations: DocumentOperations<A>,
) {
    return Object.values(operations)
        .flatMap(array => array)
        .sort(
            (a, b) =>
                new Date(a.timestamp).getTime() -
                new Date(b.timestamp).getTime(),
        );
}

// Flattens the mapped operations (with ignore flag) from all scopes into
// a single array and sorts them by timestamp
export function sortMappedOperations<A extends Action>(
    operations: DocumentOperationsIgnoreMap<A>,
) {
    return Object.values(operations)
        .flatMap(array => array)
        .sort(
            (a, b) =>
                new Date(a.operation.timestamp).getTime() -
                new Date(b.operation.timestamp).getTime(),
        );
}

// Runs the operations on the initial data using the
// provided reducer, wrapped with the document reducer.
// This rebuilds the document according to the provided actions.
export function replayOperations<T, A extends Action, L>(
    initialState: ExtendedState<T, L>,
    operations: DocumentOperations<A>,
    reducer: ImmutableStateReducer<T, A, L>,
    dispatch?: SignalDispatch,
    header?: DocumentHeader,
    documentReducer = baseReducer,
    skipHeaderOperations: SkipHeaderOperations = {},
): Document<T, A, L> {
    // wraps the provided custom reducer with the
    // base document reducer
    const wrappedReducer = createReducer(reducer, documentReducer);

    return replayDocument(
        initialState,
        operations,
        wrappedReducer,
        dispatch,
        header,
        skipHeaderOperations,
    );
}

export type SkipHeaderOperations = Partial<Record<OperationScope, number>>;

// Runs the operations on the initial data using the
// provided document reducer.
// This rebuilds the document according to the provided actions.
export function replayDocument<T, A extends Action, L>(
    initialState: ExtendedState<T, L>,
    operations: DocumentOperations<A>,
    reducer: Reducer<T, A, L>,
    dispatch?: SignalDispatch,
    header?: DocumentHeader,
    skipHeaderOperations: SkipHeaderOperations = {},
): Document<T, A, L> {
    // builds a new document from the initial data
    const document = createDocument<T, A, L>(initialState);

    // removes undone operations from global scope
    const activeOperations = Object.keys(operations).reduce((acc, curr) => {
        const scope = curr as keyof DocumentOperations<A>;
        return {
            ...acc,
            [scope]: operations[scope].slice(0, header?.revision[scope]),
        };
    }, {} as DocumentOperations<A>);

<<<<<<< HEAD
    const activeOperationsMap = Object.keys(activeOperations).reduce(
        (acc, curr) => {
            const scope = curr as keyof DocumentOperations<A>;
            return {
                ...acc,
                [scope]: mapSkippedOperations(activeOperations[scope]),
            };
        },
        {} as DocumentOperationsIgnoreMap<A>,
    );
=======

    const activeOperationsMap = Object.keys(activeOperations).reduce((acc, curr) => {
        const scope = curr as keyof DocumentOperations<A>;
        return {
            ...acc,
            [scope]: mapSkippedOperations(activeOperations[scope], skipHeaderOperations[scope]),
        };
    }, {} as DocumentOperationsIgnoreMap<A>)
>>>>>>> 155d893a

    // runs all the operations not ignored on the new document
    // and returns the resulting state
    const result = sortMappedOperations(activeOperationsMap).reduce(
        (document, { ignore, operation }) => {
            if (ignore) {
                // ignored operations are replaced by NOOP operations
<<<<<<< HEAD
                return reducer(document, noop(operation.scope), dispatch, {
                    skip: operation.skip,
                });
=======
                return reducer(
                    document,
                    noop(operation.scope),
                    dispatch,
                    { skip: operation.skip, ignoreSkipOperations: true },
                );
>>>>>>> 155d893a
            }

            return reducer(
                document,
                operation,
                dispatch,
                { skip: operation.skip, ignoreSkipOperations: true },
            );
        },
        document,
    );

    const resultOperations: DocumentOperations<A> = Object.keys(
        result.operations,
    ).reduce(
        (acc, key) => {
            const scope = key as keyof DocumentOperations<A>;
            const undoneOperations =
                header && header.revision[scope] < operations[scope].length
                    ? operations[scope].slice(header.revision[scope])
                    : [];
            return {
                ...acc,
                [scope]: [
                    ...result.operations[scope].map((operation, index) => {
                        return {
                            ...operation,
                            timestamp:
                                operations[scope][index]?.timestamp ??
                                operation.timestamp,
                        };
                    }),
                    ...undoneOperations,
                ],
            };
        },
        { global: [], local: [] },
    );

    return { ...result, operations: resultOperations };
}<|MERGE_RESOLUTION|>--- conflicted
+++ resolved
@@ -194,15 +194,10 @@
 ): MappedOperation<A>[] {
     const ops = [...operations];
 
-<<<<<<< HEAD
-    let skipped = 0;
-    let latestOpIndex = ops.length > 0 ? ops[ops.length - 1].index : 0;
-=======
     let skipped = skippedHeadOperations || 0;
     let latestOpIndex = ops.length > 0
         ? ops[ops.length - 1].index
         : 0;
->>>>>>> 155d893a
 
     const scopeOpsWithIgnore = [] as MappedOperation<A>[];
 
@@ -221,13 +216,6 @@
             operation,
         };
 
-<<<<<<< HEAD
-        if (operation.skip > 0) {
-            // here we add 1 to the skip number because we want to get the number of
-            // operations that we want to move the pointer back to get the latest valid operation
-            // operation.skip = 1 means that we want to move the pointer back 2 operations to get to the latest valid operation
-            skipped = skipped + (operation.skip + 1);
-=======
 
         // here we add 1 to the skip number because we want to get the number of
         // operations that we want to move the pointer back to get the latest valid operation
@@ -237,7 +225,6 @@
         if (operationSkip > 0 && operationSkip > skipped) {
             const skipDiff = operationSkip - skipped;
             skipped = skipped + skipDiff;
->>>>>>> 155d893a
         }
 
         latestOpIndex = operation.index;
@@ -326,18 +313,6 @@
         };
     }, {} as DocumentOperations<A>);
 
-<<<<<<< HEAD
-    const activeOperationsMap = Object.keys(activeOperations).reduce(
-        (acc, curr) => {
-            const scope = curr as keyof DocumentOperations<A>;
-            return {
-                ...acc,
-                [scope]: mapSkippedOperations(activeOperations[scope]),
-            };
-        },
-        {} as DocumentOperationsIgnoreMap<A>,
-    );
-=======
 
     const activeOperationsMap = Object.keys(activeOperations).reduce((acc, curr) => {
         const scope = curr as keyof DocumentOperations<A>;
@@ -346,7 +321,6 @@
             [scope]: mapSkippedOperations(activeOperations[scope], skipHeaderOperations[scope]),
         };
     }, {} as DocumentOperationsIgnoreMap<A>)
->>>>>>> 155d893a
 
     // runs all the operations not ignored on the new document
     // and returns the resulting state
@@ -354,18 +328,12 @@
         (document, { ignore, operation }) => {
             if (ignore) {
                 // ignored operations are replaced by NOOP operations
-<<<<<<< HEAD
-                return reducer(document, noop(operation.scope), dispatch, {
-                    skip: operation.skip,
-                });
-=======
                 return reducer(
                     document,
                     noop(operation.scope),
                     dispatch,
                     { skip: operation.skip, ignoreSkipOperations: true },
                 );
->>>>>>> 155d893a
             }
 
             return reducer(
