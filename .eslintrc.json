{
    "env": {
        "browser": true,
        "es2016": true,
        "node": true,
        "jest": true,
        "jest/globals": true
    },
    "extends": [
        "eslint:recommended",
        "plugin:jest/recommended",
        "prettier",
        "plugin:@typescript-eslint/recommended",
        "eslint-plugin-tsdoc"
    ],
    "parser": "@typescript-eslint/parser",
    "parserOptions": {
        "ecmaVersion": "latest",
        "sourceType": "module",
        "project": ["./tsconfig.spec.json"]
    },
    "plugins": ["@typescript-eslint", "jest"],
    "rules": {
        "@typescript-eslint/no-unused-vars": [
            1,
            { "ignoreRestSiblings": true }
        ],
<<<<<<< HEAD
        "@typescript-eslint/ban-ts-comment": "warn"
=======
        "tsdoc/syntax": "warn"
>>>>>>> 9ea039dd
    }
}<|MERGE_RESOLUTION|>--- conflicted
+++ resolved
@@ -25,10 +25,7 @@
             1,
             { "ignoreRestSiblings": true }
         ],
-<<<<<<< HEAD
-        "@typescript-eslint/ban-ts-comment": "warn"
-=======
+        "@typescript-eslint/ban-ts-comment": "warn",
         "tsdoc/syntax": "warn"
->>>>>>> 9ea039dd
     }
 }