server {
    listen       ${PORT};
    listen  [::]:${PORT};
    server_name  localhost;

    root                    /usr/share/nginx/html;
    index                   index.html;

    # Security headers
    add_header X-Frame-Options "SAMEORIGIN";
    add_header X-Content-Type-Options "nosniff";
    add_header X-XSS-Protection "1; mode=block";
    add_header Strict-Transport-Security "max-age=31536000; includeSubDomains" always;
    add_header Referrer-Policy "no-referrer-when-downgrade";
<<<<<<< HEAD
=======
    # add_header Content-Security-Policy "default-src 'self'; script-src 'self' 'unsafe-inline' 'unsafe-eval' https:; worker-src 'self' blob: https://apps.powerhouse.io; connect-src 'self' https://*.sentry.io https://renown.id https://www.renown.id; img-src * data:; object-src 'none'; style-src 'self' 'unsafe-inline' https://fonts.googleapis.com; font-src 'self' data: https://fonts.gstatic.com";
>>>>>>> 4966b554
   
    # Gzip Settings
    gzip on;
    gzip_types text/plain application/xml text/css text/javascript application/javascript application/json;
    gzip_min_length 256;
    gzip_comp_level 6;
    gzip_vary on;
    gzip_proxied any;
    gzip_disable "msie6";

    # Brotli Settings
    brotli on;
    brotli_types text/plain application/xml text/css text/javascript application/javascript application/json;
    brotli_comp_level 6;

    location ${BASE_PATH}/assets {
        alias /usr/share/nginx/html/assets;
        expires 1y;
        access_log off;
        add_header Cache-Control "public";
    }

    location ${BASE_PATH}/icons.svg {
        alias /usr/share/nginx/html/icons.svg;
        expires 1y;
        access_log off;
        add_header Cache-Control "public";
    }

    location ${BASE_PATH} {
        root /usr/share/nginx/html;
        index index.html;
        try_files $uri $uri/ /index.html;
        expires -1;
        add_header Cache-Control "no-store, no-cache, must-revalidate, proxy-revalidate, max-age=0";
    }
}<|MERGE_RESOLUTION|>--- conflicted
+++ resolved
@@ -12,10 +12,7 @@
     add_header X-XSS-Protection "1; mode=block";
     add_header Strict-Transport-Security "max-age=31536000; includeSubDomains" always;
     add_header Referrer-Policy "no-referrer-when-downgrade";
-<<<<<<< HEAD
-=======
     # add_header Content-Security-Policy "default-src 'self'; script-src 'self' 'unsafe-inline' 'unsafe-eval' https:; worker-src 'self' blob: https://apps.powerhouse.io; connect-src 'self' https://*.sentry.io https://renown.id https://www.renown.id; img-src * data:; object-src 'none'; style-src 'self' 'unsafe-inline' https://fonts.googleapis.com; font-src 'self' data: https://fonts.gstatic.com";
->>>>>>> 4966b554
    
     # Gzip Settings
     gzip on;
