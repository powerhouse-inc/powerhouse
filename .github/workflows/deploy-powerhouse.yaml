name: Deploy Powerhouse

on:
  workflow_run:
    workflows: [Release Branch]
    types:
      - completed
  push:
    branches:
      - staging
      - production
      - sky-atlas-staging
      - sky-atlas-demo
  workflow_dispatch:
    inputs:
      branch:
        description: "Branch to deploy"
        required: true
        default: "staging"
        type: choice
        options:
          - main
          - release/staging/*
          - sky-atlas-staging
          - sky-atlas-demo

env:
  HUSKY: 0

concurrency:
  group: ${{ github.workflow }}-${{ github.ref }}
  cancel-in-progress: true

jobs:
  setup:
    runs-on: ubuntu-latest
    outputs:
      deploy-env: ${{ steps.env.outputs.deploy-env }}
    steps:
      - name: Determine deployment environment
        id: env
        run: |
          if [[ "${{ github.ref }}" == refs/heads/release/staging/* ]]; then
            echo "deploy-env=staging" >> $GITHUB_OUTPUT
<<<<<<< HEAD
=======
          elif [[ "${{ github.ref }}" == refs/heads/release/production/* ]]; then
            echo "deploy-env=production" >> $GITHUB_OUTPUT
>>>>>>> df3323b1
          else
            echo "deploy-env=${{ github.ref_name }}" >> $GITHUB_OUTPUT
          fi
      - name: Show environment to deploy
        run: |
          echo "github.ref: ${{ github.ref }}"
          echo "deploy-env: ${{ steps.env.outputs.deploy-env }}"

  connect:
    needs: setup
    environment: ${{ needs.setup.outputs.deploy-env }}
    runs-on: ubuntu-latest
    steps:
      - name: Show environment to deploy
        run: |
          echo "github.ref: ${{ github.ref }}"
          echo "DEPLOY_ENV: ${{ needs.setup.outputs.deploy-env }}"
      - name: Set up heroku
        run: sudo curl https://cli-assets.heroku.com/install.sh | sh
      - name: Checkout
        uses: actions/checkout@v4
      - name: Build, Push and Release APP to Heroku. # Your custom step name
        uses: gonuit/heroku-docker-deploy@v1.3.3
        with:
          email: ${{ secrets.HEROKU_EMAIL }}
          heroku_api_key: ${{ secrets.HEROKU_API_KEY }}
          heroku_app_name: ${{ vars.HEROKU_APP_NAME_CONNECT }}
          dockerfile_directory: ./apps/connect
          docker_options: >-
            --build-arg NX_SOCKET_DIR=${{ vars.NX_SOCKET_DIR }}
            --build-arg BASE_PATH=${{ vars.CONNECT_BASE_PATH }}
            --build-arg PH_PACKAGES=${{ vars.PH_PACKAGES }}
            --build-arg PH_CONNECT_SENTRY_DSN=${{ secrets.CONNECT_SENTRY_DSN }}
            --build-arg PH_CONNECT_SENTRY_ENV=${{ needs.setup.outputs.deploy-env }}
            --build-arg SENTRY_AUTH_TOKEN=${{ secrets.SENTRY_AUTH_TOKEN }}
            --build-arg SENTRY_ORG=${{ secrets.SENTRY_ORG }}
            --build-arg SENTRY_PROJECT=${{ secrets.SENTRY_PROJECT }}
            --build-arg TAG=${{ vars.PH_TAG }}
          process_type: web
  switchboard:
    needs: setup
    environment: ${{ needs.setup.outputs.deploy-env }}
    runs-on: ubuntu-latest
    steps:
      - name: Checkout
        uses: actions/checkout@v4
      - name: Set up heroku
        run: sudo curl https://cli-assets.heroku.com/install.sh | sh
      - name: Build, Push and Release API to Heroku. # Your custom step name
        uses: gonuit/heroku-docker-deploy@v1.3.3
        with:
          email: ${{ secrets.HEROKU_EMAIL }}
          heroku_api_key: ${{ secrets.HEROKU_API_KEY }}
          heroku_app_name: ${{ vars.HEROKU_APP_NAME_SWITCHBOARD }}
          dockerfile_directory: ./apps/switchboard
          process_type: web
          docker_options: "--build-arg TAG=${{ vars.PH_TAG }}"
  academy:
    needs: setup
    environment: ${{ needs.setup.outputs.deploy-env }}
    runs-on: ubuntu-latest
    steps:
      - name: Checkout
        uses: actions/checkout@v4
      - name: Set up heroku
        run: sudo curl https://cli-assets.heroku.com/install.sh | sh
      - name: Build, Push and Release Academy to Heroku. # Your custom step name
        uses: gonuit/heroku-docker-deploy@v1.3.3
        with:
          email: ${{ secrets.HEROKU_EMAIL }}
          heroku_api_key: ${{ secrets.HEROKU_API_KEY }}
          heroku_app_name: ${{ vars.HEROKU_APP_NAME_ACADEMY }}
          dockerfile_directory: ./apps/academy
          process_type: web<|MERGE_RESOLUTION|>--- conflicted
+++ resolved
@@ -7,8 +7,6 @@
       - completed
   push:
     branches:
-      - staging
-      - production
       - sky-atlas-staging
       - sky-atlas-demo
   workflow_dispatch:
@@ -42,11 +40,8 @@
         run: |
           if [[ "${{ github.ref }}" == refs/heads/release/staging/* ]]; then
             echo "deploy-env=staging" >> $GITHUB_OUTPUT
-<<<<<<< HEAD
-=======
           elif [[ "${{ github.ref }}" == refs/heads/release/production/* ]]; then
             echo "deploy-env=production" >> $GITHUB_OUTPUT
->>>>>>> df3323b1
           else
             echo "deploy-env=${{ github.ref_name }}" >> $GITHUB_OUTPUT
           fi
