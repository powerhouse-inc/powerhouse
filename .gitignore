--- conflicted
+++ resolved
@@ -2,11 +2,6 @@
 .nx/cache
 .nx/workspace-data
 **/dist/
-<<<<<<< HEAD
 .pnpm-store/
 .next
-=======
-.next
-
-dev.db
->>>>>>> 4cc63560
+dev.db