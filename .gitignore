node_modules/
.nx/cache
.nx/workspace-data
**/dist/
<<<<<<< HEAD
.pnpm-store/
.next
=======
.next
*.tsbuildinfo
dev.db
>>>>>>> 9d8a2c2c
<|MERGE_RESOLUTION|>--- conflicted
+++ resolved
@@ -2,11 +2,6 @@
 .nx/cache
 .nx/workspace-data
 **/dist/
-<<<<<<< HEAD
-.pnpm-store/
-.next
-=======
 .next
 *.tsbuildinfo
-dev.db
->>>>>>> 9d8a2c2c
+dev.db